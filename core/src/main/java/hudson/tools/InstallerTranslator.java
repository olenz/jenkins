--- conflicted
+++ resolved
@@ -52,7 +52,6 @@
         }
         for (ToolInstaller installer : isp.installers) {
             if (installer.appliesTo(node)) {
-<<<<<<< HEAD
                 Semaphore semaphore;
                 synchronized (mutexByNode) {
                     Map<ToolInstallation, Semaphore> mutexByTool = mutexByNode.get(node);
@@ -63,15 +62,6 @@
                     if (semaphore == null) {
                         mutexByTool.put(tool, semaphore = new Semaphore(1));
                     }
-=======
-                Map<ToolInstallation, Semaphore> mutexByTool = mutexByNode.get(node);
-                if (mutexByTool == null) {
-                    mutexByNode.put(node, mutexByTool = new WeakHashMap<ToolInstallation, Semaphore>());
-                }
-                Semaphore semaphore = mutexByTool.get(tool);
-                if (semaphore == null) {
-                    mutexByTool.put(tool, semaphore = new Semaphore(1));
->>>>>>> 9ff96f98
                 }
                 semaphore.acquire();
                 try {
