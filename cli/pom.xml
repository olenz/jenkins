--- conflicted
+++ resolved
@@ -4,11 +4,7 @@
   <parent>
     <artifactId>pom</artifactId>
     <groupId>org.jvnet.hudson.main</groupId>
-<<<<<<< HEAD
-    <version>1.332-SNAPSHOT</version>
-=======
     <version>1.333-SNAPSHOT</version>
->>>>>>> 11908a77
   </parent>
   <artifactId>cli</artifactId>
   <name>Hudson CLI</name>
