<!DOCTYPE HTML PUBLIC "-//W3C//DTD HTML 4.01 Transitional//EN" "http://www.w3.org/TR/html4/loose.dtd">
<html>
<!--

We record noteworthy changes in this file, which then becomes http://jenkins-ci.org/changelog

Some tips:

- Record your changes between "TRUNK-BEGIN" and "TRUNK-END".
  (except in rare cases when you are making changes in the RC branch,
   in which case it goes to the rc section)

- There are four CSS classes to denote the kind of changes.
  "rfe" for enhancement and "bug" for bug fixes,
  plus "major" to indicate major RFE/bugfix.

- Link to bugs in the issue tracker, e-mail thread in the archive, and so on if you can.

-->
<head>
  <meta http-equiv="Content-Type" content="text/html;charset=utf-8">
  <title>Changelog</title>
  <link rel="stylesheet" TYPE="text/css" href="changelog.css">
<!--[if IE]>
<style type="text/css">div.rate-offset { bottom: 0.2em !important; left: 5em !important; }</style>
<![endif]-->
  <script type="text/javascript" src="/rate/rate.js"></script>
</head>
<body>
<div align="right">Legend:
    <span class="iconlegend">
        <img src="images/rfe2.gif" alt="major RFE">major enhancement <img src="images/rfe.gif" alt="RFE">enhancement
        <img src="images/bug2.gif" alt="major bug">major bug fix     <img src="images/bug.gif" alt="bug">bug fix
    </span><span style="visibility:hidden">xxxxx</span>
</div>

<div id="ratings" style="display:none; font-size:120%;
     border:1px solid black; background-color:#eee; padding:0.5em; margin-bottom:1em">
Help other Jenkins users by letting the community know which releases you've used,
and whether they had any significant issues. <br>
Legend: <br>
 <img src="http://ci.jenkins-ci.org/images/16x16/health-80plus.gif" width="16" height="16"
  alt="Sunny"> = I use it on my production site without major issues. <br>
 <img src="http://ci.jenkins-ci.org/images/16x16/health-40to59.gif" width="16" height="16"
  alt="Cloudy"> = I don't recommend it. <br>
 <img src="http://ci.jenkins-ci.org/images/16x16/health-00to19.gif" width="16" height="16"
  alt="Lightning"> = I tried it but rolled back to a previous version. <br>
View ratings below, and click one of the icons next to your version to provide your input.
</div>

<a href="" onClick="document.getElementById('trunk').style.display=document.getElementById('rc').style.display='block';return false">
Upcoming changes</a>
<a href="" style="padding-left:3em" onClick="return loaddata(this)">Community ratings</a>

<!-- Record your changes in the trunk here. -->
<div id="trunk" style="display:none"><!--=TRUNK-BEGIN=-->
<ul class=image>
  <li class=rfe>
<<<<<<< HEAD
		Views can now include jobs located within folders
=======
    Added confirmation dialog before reloading configuration from disk.
    (<a href="https://issues.jenkins-ci.org/browse/JENKINS-15340">issue 15340</a>)
>>>>>>> 9eb69772
  <li class=rfe>
    Different text than “Build Now”  for parameterized jobs.
    (<a href="https://issues.jenkins-ci.org/browse/JENKINS-10738">issue 10738</a>)
  <li class=bug>
    “Build Now” context menu item broken for parameterized jobs.
    (<a href="https://issues.jenkins-ci.org/browse/JENKINS-17110">issue 17110</a>)
</ul>
</div><!--=TRUNK-END=-->

<!-- these changes are controlled by the release process. DO NOT MODIFY -->
<div id="rc" style="display:none;"><!--=BEGIN=-->
<h3><a name=v1.511>What's new in 1.511</a> <!--=DATE=--></h3>
<ul class=image>
  <li class=bug>
    JUnit result archiver should only fail builds if there are really no results - i.e. also no skipped tests.
    (<a href="https://issues.jenkins-ci.org/browse/JENKINS-7970">issue 7970</a>)
  <li class='major bug'>
      <code>NullPointerException</code> related to lazy loading when loading some builds using fingerprinting.
    (<a href="https://issues.jenkins-ci.org/browse/JENKINS-16845">issue 16845</a>)
  <li class=rfe>
    Better display of parameters in queue items.
    (<a href="https://issues.jenkins-ci.org/browse/JENKINS-17454">issue 17454</a>)
  <li class='bug'>
    sort order of plugin list is not working by default.
    (<a href="https://issues.jenkins-ci.org/browse/JENKINS-17039">issue 17039</a>)
</ul>
</div><!--=END=-->
<h3><a name=v1.510>What's new in 1.510</a> (2013/04/06)</h3>
<ul class=image>
  <li class=bug>
    <tt>UnsatisfiedLinkError</tt> on <tt>CreateSymbolicLinkw</tt> on Windows XP.
    (<a href="https://issues.jenkins-ci.org/browse/JENKINS-17343">issue 17343</a>)
  <li class=bug>
    Flyweight tasks should execute on the master if there's no static
    executors available.
    (<a href="https://issues.jenkins-ci.org/browse/JENKINS-7291">issue 7291</a>)
  <li class='major bug'>
    Download tool installations directly from the slave when possible, since this is much faster than going through the master.
    (<a href="https://issues.jenkins-ci.org/browse/JENKINS-17330">issue 17330</a>)
  <li class=bug>
    Improved UI for implicitly locked builds.
    (<a href="https://issues.jenkins-ci.org/browse/JENKINS-10197">issue 10197</a>)
  <li class=rfe>
    Promote the use of 'H' in cron.
    (<a href="https://issues.jenkins-ci.org/browse/JENKINS-17311">issue 17311</a>)
  <li class='major rfe'>
    Context menu no longer automatically pops up
    (<a href="https://issues.jenkins-ci.org/browse/JENKINS-13995">issue 13995</a>)
</ul>
<h3><a name=v1.509>What's new in 1.509</a> (2013/04/02)</h3>
<ul class=image>
  <li class='major bug'>
    Heavy thread congestion saving fingerprints.
    (<a href="https://issues.jenkins-ci.org/browse/JENKINS-13154">issue 13154</a>)
  <li class=rfe>
    Option to make the build not fail if there is nothing to archive.
    (<a href="https://issues.jenkins-ci.org/browse/JENKINS-10502">issue 10502</a>)
  <li class=rfe>
    Better report file deletion failures.
    (<a href="https://issues.jenkins-ci.org/browse/JENKINS-17271">issue 17271</a>)
  <li class=bug>
    "Local to the workspace" repository locator does not work when building one module in isolation.
    (<a href="https://issues.jenkins-ci.org/browse/JENKINS-17331">issue 17331</a>)
  <li class=bug>
    Master node mode not correctly displayed in <code>/computer/(master)/configure</code>.
    (<a href="https://issues.jenkins-ci.org/browse/JENKINS-17263">issue 17263</a>)
  <li class='major rfe'>
    Performance improvement in master/slave communication throughput
    (<a href="https://issues.jenkins-ci.org/browse/JENKINS-7813">issue 7813</a>)
  <li class=bug>
    Quoted label expression can result into dead executors (throwing exception)
    (<a href="https://issues.jenkins-ci.org/browse/JENKINS-17128">issue 17128</a>)
  <li class=bug>
    ChangeLog should produce some output even if some (plugin) annotator fails
    (<a href="https://issues.jenkins-ci.org/browse/JENKINS-17084">issue 17084</a>)
  <li class=bug>
    View name should not allow "..".    
    (<a href="https://issues.jenkins-ci.org/browse/JENKINS-16608">issue 16608</a>)
</ul>
<h3><a name=v1.508>What's new in 1.508</a> (2013/03/25)</h3>
<ul class=image>
  <li class='major bug'>
    Fixing a regression in 1.507 that causes a failure to load matrix jobs.
    (<a href="https://issues.jenkins-ci.org/browse/JENKINS-17337">issue 17337</a>)
</ul>
<h3><a name=v1.507>What's new in 1.507</a> (2013/03/24)</h3>
<ul class=image>
  <li class=rfe>
      Show the reason for a skipped test if the test result contains one
      (<a href="https://issues.jenkins-ci.org/browse/JENKINS-8713">issue 8713</a>)
  </li>
  <li class=bug>
    an in-progress build was dropped from JSON API when lazy-loading was introduced.
    (<a href="https://issues.jenkins-ci.org/browse/JENKINS-15583">issue 15583</a>)
  <li class=bug>
    In-progress builds now survive the "reload from disk" administrator action.
    (<a href="https://issues.jenkins-ci.org/browse/JENKINS-3265">issue 3265</a>)
  <li class=bug>
    If artifact archiving failed with an I/O error, the build nonetheless was considered to be a success.
    (<a href="https://issues.jenkins-ci.org/browse/JENKINS-2058">issue 2058</a>)
  <li class=bug>
    Fixed a bad interaction between Windows symlinks and build record lazy loading.
    (<a href="https://issues.jenkins-ci.org/browse/JENKINS-15587">issue 15587</a>)
  <li class=rfe>
    Remember the lastStable/Failed/Successful/etc builds to avoid eager loading builds.
    (<a href="https://issues.jenkins-ci.org/browse/JENKINS-16089">issue 16089</a>)
  <li class=bug>
    Wrong build result in post build steps after failed pre build step in maven projects.
    (<a href="https://issues.jenkins-ci.org/browse/JENKINS-17177">issue 17177</a>)     
</ul>
<h3><a name=v1.506>What's new in 1.506</a> (2013/03/17)</h3>
<ul class=image>
  <li class='major bug'>
    Saving Global Jenkins Global Config wipes out the crumb issuer settings in the Global Security Config.
    (<a href="https://issues.jenkins-ci.org/browse/JENKINS-17087">issue 17087</a>)
  <li class='major bug'>
    Made <code>--httpKeepAliveTimeout</code> option work (that was supposed to have been introduced in 1.503).
    (<a href="https://issues.jenkins-ci.org/browse/JENKINS-16474">issue 16474</a>)
  <li class=bug>
    Preview function for textareas using Jenkins markup did not work when CSRF protection was enabled.
    (<a href="https://issues.jenkins-ci.org/browse/JENKINS-17085">issue 17085</a>)
  <li class=bug>
    Permalinks created in the wrong place when using external build directories.
    (<a href="https://issues.jenkins-ci.org/browse/JENKINS-17137">issue 17137</a>)
  <li class=bug>
    External build directories not updated by job rename/delete.
    (<a href="https://issues.jenkins-ci.org/browse/JENKINS-17138">issue 17138</a>)
  <li class=bug>
    JNA-related error from Windows slave monitoring thrown repeatedly.
    (<a href="https://issues.jenkins-ci.org/browse/JENKINS-15796">issue 15796</a>)
  <li class=rfe>
    Improved the request handling performance (where the file lookup is expensive, such as on NFS).
    (<a href="https://issues.jenkins-ci.org/browse/JENKINS-16606">issue 16606</a>)
  <li class=rfe>
    Windows symbolic support on Java5/6.
  <li class=rfe>
    Improved the duration browsers cache static resources.
</ul>
<h3><a name=v1.505>What's new in 1.505</a> (2013/03/10)</h3>
<ul class=image>
  <li class='major bug'>
    Exception in flyweight tasks when checking if an executor is interrupted.
    (<a href="https://issues.jenkins-ci.org/browse/JENKINS-17025">issue 17025</a>)
  <li class='major bug'>
    JNA-related linkage errors on Windows not handled gracefully.
    (<a href="https://issues.jenkins-ci.org/browse/JENKINS-15466">issue 15466</a>)
  <li class='major bug'>
    Builds disappear from build history after completion (revisited).
    (<a href="https://issues.jenkins-ci.org/browse/JENKINS-15156">issue 15156</a>)
  <li class=rfe>
    Added run display name as an environment variable when RunParameter is used
    (<a href="https://github.com/jenkinsci/jenkins/pull/720">pull 720</a>)
  <li class=bug>
    Fixed "Manage" sub-contextmenu for non-standalone deployments
    (<a href="https://github.com/jenkinsci/jenkins/pull/721">pull 721</a>)
  <li class=bug>
    Absolute URLs in console output
    (<a href="https://issues.jenkins-ci.org/browse/JENKINS-16368">issue 16368</a>)
  <li class=bug>
    Revert ampersand encoding which can cause backward incompatibility issue
    (<a href="https://github.com/jenkinsci/jenkins/pull/683">pull 683</a>)
  <li class=bug>
    Fix dependency graph computation when upstream build trigger is involved
    (<a href="https://issues.jenkins-ci.org/browse/JENKINS-13502">issue 13502</a>)
  <li class=bug>
    Disabled Authenticode verification for Windows services.
    (<a href="https://issues.jenkins-ci.org/browse/JENKINS-15596">issue 15596</a>)
</ul>
<h3><a name=v1.504>What's new in 1.504</a> (2013/03/03)</h3>
<ul class=image>
  <li class='major bug'>
    Fixed a regression in the "discard old builds" in 1.503.
    (<a href="https://issues.jenkins-ci.org/browse/JENKINS-16979">issue 16979</a>)
  <li class='major bug'>
    Maven 3.0.5 upgrade.
    (<a href="https://issues.jenkins-ci.org/browse/JENKINS-16965">issue 16965</a>)
  <li class=bug>
    Not all log messages were being captured at <code>/log/all</code>.
    (<a href="https://issues.jenkins-ci.org/browse/JENKINS-16952">issue 16952</a>)
  <li class=bug>
    Incorrect or missing XML encoding declaration on some REST API pages.
    (<a href="https://issues.jenkins-ci.org/browse/JENKINS-16881">issue 16881</a>)
  <li class=bug>
   Fixed: Human readable file size method returns ",00" for files with byte length 0
    (<a href="https://issues.jenkins-ci.org/browse/JENKINS-16630">issue 16630</a>)
  <li class=bug>
    “Build” from job context menu produced a confusing warning page.
    (<a href="https://issues.jenkins-ci.org/browse/JENKINS-16844">issue 16844</a>)
  <li class=bug>
    Maven2 builds with non-standard test plugins failed.
    (<a href="https://issues.jenkins-ci.org/browse/JENKINS-16928">issue 16928</a>)
  <li class=rfe>
    Started bundling XStream 1.4.4
    (<a href="https://issues.jenkins-ci.org/browse/JENKINS-12542">issue 12542</a>)
  <li class=rfe>
    Significant improvement in Traditional Chinese localizations.
    (<a href="https://github.com/jenkinsci/jenkins/pull/716">pull 716</a>)
</ul>
<h3><a name=v1.503>What's new in 1.503</a> (2013/02/26)</h3>
<ul class=image>
  <li class=bug>
    ${ITEM_FULLNAME} variable was not working for Maven projects on Windows,
    so introduced ${ITEM_FULL_NAME} instead.
    (<a href="https://issues.jenkins-ci.org/browse/JENKINS-12251">issue 12251</a>)
  <li class=bug>
    Lock contention issue in build history view.
    (<a href="https://issues.jenkins-ci.org/browse/JENKINS-16831">issue 16831</a>)
  <li class=bug>
    Fixed the HTTP request thread saturation problem with Winstone.
    (<a href="https://issues.jenkins-ci.org/browse/JENKINS-16474">issue 16474</a>)
  <li class=bug>
    Script evaluation script error on IE.
    (<a href="https://issues.jenkins-ci.org/browse/JENKINS-16561">issue 16561</a>)
  <li class=bug>
    surefire-reports not detected for android-maven-plugin
    (<a href="https://issues.jenkins-ci.org/browse/JENKINS-16776">issue 16776</a>)
  <li class=bug>
    maven-failsafe-plugin tests not recognized anymore
    (<a href="https://issues.jenkins-ci.org/browse/JENKINS-16696">issue 16696</a>)
  <li class=bug>
    UI waiting on a queue lock to display cause of queue blockage.
    (<a href="https://issues.jenkins-ci.org/browse/JENKINS-16833">issue 16833</a>)
  <li class=bug>
    UpdateCenter REST API chokes if there was a plugin installation failure.
    (<a href="https://issues.jenkins-ci.org/browse/JENKINS-16836">issue 16836</a>)
  <li class=bug>
    Missing build title in /rssAll when build has no test result.
    (<a href="https://issues.jenkins-ci.org/browse/JENKINS-16770">issue 16770</a>)
  <li class=bug>
    Changed the way matrix axis values are exposed as env variables
    (<a href="https://issues.jenkins-ci.org/browse/JENKINS-11577">issue 11577</a>)
  <li class=bug>
    Maven 3 builds ignored quiet (-q) and debug (-X) options
    (<a href="https://issues.jenkins-ci.org/browse/JENKINS-16843">issue 16843</a>)
  <li class=rfe>
    JNLP slave installers can now work transparently with secured Jenkins.
    (SECURITY-54 / despite the ticket marker, this is not a security vulnerability)
  <li class=rfe>
    "Discard old build records" behavior is now pluggable, allowing plugins to define custom logic.
</ul>
<h3><a name=v1.502>What's new in 1.502</a> (2013/02/16)</h3>
<ul class=image>
  <li class='major bug'>
    Miscellaneous security vulnerability fixes. See the advisory for more details.
    (SECURITY-13,16,46,47,54,55,59,60,61)
  <li class='major bug'>
    Builds disappear from build history after completion.
    (<a href="https://issues.jenkins-ci.org/browse/JENKINS-15156">issue 15156</a>)
  <li class=bug>
    Plugin Manager’s Filter field did not work. Regression in 1.500.
    (<a href="https://issues.jenkins-ci.org/browse/JENKINS-16651">issue 16651</a>)
  <li class=bug>
    DISCOVER-able jobs break the build queue widget
    (<a href="https://issues.jenkins-ci.org/browse/JENKINS-16682">issue 16682</a>)
  <li class=rfe>
    Extension point to provide access to workspace even when node is offline
    (<a href="https://issues.jenkins-ci.org/browse/JENKINS-16454">issue 16454</a>)
  <li class=rfe>
    Extension point to listen BuildStep execution
</ul>
<h3><a name=v1.501>What's new in 1.501</a> (2013/02/10)</h3>
<ul class=image>
  <li class='major bug'>
    Reverted change in 1.500 causing serious regression in HTTPS reverse proxy setups.
    (<a href="https://issues.jenkins-ci.org/browse/JENKINS-16368">issue 16368</a>)
  <li class='major bug'>
    Getting test results from custom test mojos failed build.
    (<a href="https://issues.jenkins-ci.org/browse/JENKINS-16573">issue 16573</a>)
  <li class='major bug'>
    Restored Java 5 compatibility.
    (<a href="https://issues.jenkins-ci.org/browse/JENKINS-16554">issue 16554</a>)
  <li class=bug>
    Bogus “Build Record Root Directory” inadequately diagnosed.
    (<a href="https://issues.jenkins-ci.org/browse/JENKINS-16457">issue 16457</a>)
  <li class=bug>
    Plugin icons in the sidebar were not being properly cached.
    (<a href="https://issues.jenkins-ci.org/browse/JENKINS-16530">issue 16530</a>)
  <li class='major bug'>
    Broadly as well as deeply nested build causes overwhelmed the UI after 1.482.
    (<a href="https://issues.jenkins-ci.org/browse/JENKINS-15747">issue 15747</a>)
  <li class=bug>
    API typo <code>DependecyDeclarer</code> corrected.
  <li class=bug>
    Avoid eagerly loading builds in <b>Changes in dependency</b> or culprit list.
    (<a href="https://github.com/jenkinsci/jenkins/pull/689">pull 689</a>)
  <li class=bug>
    Run parameters do not support folders.
    (<a href="https://issues.jenkins-ci.org/browse/JENKINS-16462">issue 16462</a>)
  <li class=bug>
    Fixed RememberMe cookie signature generation.
    (<a href="https://issues.jenkins-ci.org/browse/JENKINS-16278">issue 16278</a>)
  <li class=bug>
    Fixed NullPointerException when copying from existing Maven job
    (<a href="https://issues.jenkins-ci.org/browse/JENKINS-16499">issue 16499</a>)
    
</ul>
<h3><a name=v1.500>What's new in 1.500</a> (2013/01/26)</h3>
<ul class=image>
  <li class=bug>
    Since 1.494, when signing up as a new user in the private security realm the email address was left unconfigured and a stack trace printed.
  <li class=rfe>
    Enable transparent log decompression support.
    (<a href="https://issues.jenkins-ci.org/browse/JENKINS-13655">issue 13655</a>)
  <li class=rfe>
    Display authorities at <code>/user/*</code> for convenience.
    (<a href="https://github.com/jenkinsci/jenkins/pull/577">pull 577</a>)
  <li class=bug>
    Slow rendering of view pages in large installations due to eager check whether the “People” link would show anything.
    (<a href="https://issues.jenkins-ci.org/browse/JENKINS-16244">issue 16244</a>)
  <li class=bug>
    Reduced size of memory leak in render-on-demand functionality used e.g. in configuration pages.
    (<a href="https://issues.jenkins-ci.org/browse/JENKINS-16341">issue 16341</a>)
  <li class=bug>
    Improving responsiveness of <b>People</b> page.
    (<a href="https://issues.jenkins-ci.org/browse/JENKINS-16342">issue 16342</a>)
    (<a href="https://issues.jenkins-ci.org/browse/JENKINS-16397">issue 16397</a>)
  <li class=bug>
    Exception printed to log while adding <b>Build other projects</b> post-build step.
    (<a href="https://issues.jenkins-ci.org/browse/JENKINS-16444">issue 16444</a>)
  <li class=bug>
    <code>BindException</code> when using <code>--daemon</code> with JMX.
    (<a href="https://issues.jenkins-ci.org/browse/JENKINS-14529">issue 14529</a>)
  <li class=bug>
    Improved logging and error output from SSHD in Jenkins.
  <li class=rfe>
    Linking to the <code>/threadDump</code> page from <code>/systemInfo</code> so it is discoverable.
  <li class='major bug'>
    Rekeying operation (from SECURITY-49 fix in 1.498) failed on Windows.
    (<a href="https://issues.jenkins-ci.org/browse/JENKINS-16319">issue 16319</a>)
  <li class=bug>
    JNLP slave index page failed to explain how to pass <code>-jnlpCredentials</code>.
    (<a href="https://issues.jenkins-ci.org/browse/JENKINS-16273">issue 16273</a>)
  <li class=bug>
    Links should preserve used protocol
    (<a href="https://issues.jenkins-ci.org/browse/JENKINS-16368">issue 16368</a>)
  <li class=bug>
    Don't report the same plugin twice in the update center if the filtering is in effect.
   <li class=bug>
     Accept any plugin with a 'test' goal as a test plugin in Maven jobs
     (<a href="https://issues.jenkins-ci.org/browse/JENKINS-8334">issue 8334</a>)
   <li class=rfe>
      Avoid unnecessary downloads if automatically installed tools are up-to-date
      (<a href="https://issues.jenkins-ci.org/browse/JENKINS-16215">issue 16215</a>)
</ul>
<h3><a name=v1.499>What's new in 1.499</a> (2013/01/13)</h3>
<ul class=image>
  <li class=bug>
    Fixed <tt>NoClassDefFoundError: Base64</tt> with the <tt>-jnlpCredentials</tt> option.
    (<a href="https://issues.jenkins-ci.org/browse/JENKINS-9679">issue 9679</a>)
</ul>
<h3><a name=v1.498>What's new in 1.498</a> (2013/01/07)</h3>
<ul class=image>
  <li class='major bug'>
    The master key that was protecting all the sensitive data in <tt>$JENKINS_HOME</tt> was vulnerable.
    (SECURITY-49)
</ul>
<h3><a name=v1.497>What's new in 1.497</a> (2013/01/06)</h3>
<ul class=image>
  <li class=bug>
    Delete the oldest build but it still come up on HistoryWidget
    (<a href="https://issues.jenkins-ci.org/browse/JENKINS-16194">issue 16194</a>)
</ul>
<h3><a name=v1.496>What's new in 1.496</a> (2012/12/30)</h3>
<ul class=image>
  <li class=bug>
    Aborting download of workspace files make Jenkins unstable
    (<a href="https://issues.jenkins-ci.org/browse/JENKINS-7114">issue 7114</a>)
  <li class=bug>
    Unstable main build of maven projects leads to post steps being executed even if configured not to
    (<a href="https://issues.jenkins-ci.org/browse/JENKINS-14102">issue 14102</a>)  
  <li class=bug>
     Channel is already closed exception during threadDump
    (<a href="https://issues.jenkins-ci.org/browse/JENKINS-16193">issue 16193</a>)  
</ul>
<h3><a name=v1.495>What's new in 1.495</a> (2012/12/24)</h3>
<ul class=image>
  <li class=bug>
    Fixed <tt>java.lang.NoSuchMethodError: hudson.model.RunMap.put(Lhudson/model/Run;)Lhudson/model/Run;</tt>
    (<a href="https://issues.jenkins-ci.org/browse/JENKINS-15487">issue 15487</a>)
  <li class=bug>
    Saving the update center list after the metadata has been fetched results in 
    the metadata being persisted twice
    (<a href="https://issues.jenkins-ci.org/browse/JENKINS-15889">issue 15889</a>)
  <li class=rfe>
    When using container-managed security, display unprotected root actions in the configuration screen for convenience.
  <li class=rfe>
    Display class loading statistics in <code>/computer/<i>name</i>/systemInfo</code>.
  <li class=rfe>
    Added <tt>list-plugins</tt> CLI command.
  <li class=rfe>
    Added <tt>console</tt> CLI command that dumps console output from a build.
</ul>
<h3><a name=v1.494>What's new in 1.494</a> (2012/12/16)</h3>
<ul class=image>
  <li class=bug>
    Using file parameters could cause build records to not load.
    (<a href="https://issues.jenkins-ci.org/browse/JENKINS-13536">issue 13536</a>)
  <li class=bug>
    Possible race condition in RemoteClassLoader renders slave unusable.
    (<a href="https://issues.jenkins-ci.org/browse/JENKINS-6604">issue 6604</a>)
  <li class=bug>
    If the CLI client is aborted during "build -s", abort the build.
  <li class=bug>
    WARNING: Caught exception evaluating: descriptor.getHelpFile(attrs.field). Reason: java.lang.NullPointerException. 
    (<a href="https://issues.jenkins-ci.org/browse/JENKINS-15940">issue 15940</a>)
  <li class=rfe>
    Allows to disable triggering of downstream jobs (for a maven job)
    (<a href="https://issues.jenkins-ci.org/browse/JENKINS-1295">issue 1295</a>)
  <li class=rfe>
    E-mail delivery feature was split off to a separate plugin for better modularity.
    (<a href="https://github.com/jenkinsci/jenkins/pull/629">pull 629</a>)
  <li class=bug>
    Context menu and tooltip of the queue items were colliding with each other
  <li class=bug>
    Fix combobox ui component
    (<a href="https://issues.jenkins-ci.org/browse/JENKINS-16069">issue 16069</a>)
  <li class=rfe>
    Separated global security configuration into its own view.
    (<a href="https://github.com/jenkinsci/jenkins/pull/628">pull 628</a>)
</ul>
<h3><a name=v1.493>What's new in 1.493</a> (2012/12/09)</h3>
<ul class=image>
  <li class=bug>
    Slave's Name should be trimmed of spaces at the beginning and end of the Name on Save.
    (<a href="https://issues.jenkins-ci.org/browse/JENKINS-15836">issue 15836</a>)
  <li class=rfe>
    Added new switch to ignore post-commit hooks in SCM polling triggers.
    This requires that the SCM plugin supports this feature, too!
    (<a href="https://issues.jenkins-ci.org/browse/JENKINS-6846">issue 6846</a>)

</ul>
<h3><a name=v1.492>What's new in 1.492</a> (2012/11/25)</h3>
<ul class=image>
  <li class=rfe>
    XStream form of projects excessively strict about null fields.
    (<a href="https://issues.jenkins-ci.org/browse/JENKINS-15817">issue 15817</a>)
  <li class=bug>
    Build records were broken if timezone was changed while running.
    (<a href="https://issues.jenkins-ci.org/browse/JENKINS-15816">issue 15816</a>)
  <li class=bug>
    Symlink detection refinement on Java 7.
    (<a href="https://issues.jenkins-ci.org/browse/JENKINS-13202">issue 13202</a>)
  <li class='major bug'>
    Displaying massive test suite results could bring down Jenkins.
    (<a href="https://issues.jenkins-ci.org/browse/JENKINS-15818">issue 15818</a>)
  <li class="major bug">
    Jenkins kicks off the wrong downstream builds for Maven.
    (<a href="https://issues.jenkins-ci.org/browse/JENKINS-15367">issue 15367</a>)
  <li class=bug>
    Rotation of slave agent launch logs is broken for Windows masters.
    (<a href="https://issues.jenkins-ci.org/browse/JENKINS-15408">issue 15408</a>)
  <li class=bug>
    Failure to initialize the SSH daemon shouldn't fail the boot.
  <li class=rfe>
    Added new GUI-based slave installer for upstart
  <li class=bug>
    Duplicated / multiple "Jenkins CLI" entries under "Manage Jenkins".
    (<a href="https://issues.jenkins-ci.org/browse/JENKINS-15732">issue 15732</a>)
  <li class=bug>
    Maven2 job fails when using maven-failsafe-plugin
    (<a href="https://issues.jenkins-ci.org/browse/JENKINS-15865">issue 15865</a>)
  <li class=bug>
    "Disable Project" button breaks Free style project pages.
    (<a href="https://issues.jenkins-ci.org/browse/JENKINS-15887">issue 15887</a>)
</ul>
<h3><a name=v1.491>What's new in 1.491</a> (2012/11/18)</h3>
<ul class=image>
  <li class='major bug'>
    HistoryWidget/entry.jelly throws NullPointerException
    (<a href="https://issues.jenkins-ci.org/browse/JENKINS-15499">issue 15499</a>)
  <li class="major bug">
    <code>ArrayIndexOutOfBoundsException</code> or <code>StringIndexOutOfBoundsException</code> launching processes such as Mercurial polling. (Regression in 1.489.)
    (<a href="https://issues.jenkins-ci.org/browse/JENKINS-15733">issue 15733</a>)
  <li class=bug>
    Fixed an XSS and a few open-redirect problems
  <li class=rfe>
    Support failsafe the same way as surefire in maven2 jobs
  <li class=rfe>
    Support <code>settings.xml</code> provider for freestyle maven buildstep too
  <li class=bug>
    Invert dependency of maven-plugin and config-file-provider plugin (if config-file-provider is installed, this change requires an update of the config-file-provider to >= 2.3)
    (<a href="https://issues.jenkins-ci.org/browse/JENKINS-14914">issue 14914</a>)
</ul>
<h3><a name=v1.490>What's new in 1.490</a> (2012/11/12)</h3>
<ul class=image>
  <li class=bug>
    Fixed the redirect handling in IPv6 literal address.
    (<a href="https://issues.jenkins-ci.org/browse/JENKINS-14452">issue 14452</a>)
  <li class=bug>
    Update logging levels in LogRotator - hudson.tasks.LogRotator perform
    (<a href="https://issues.jenkins-ci.org/browse/JENKINS-15540">issue 15540</a>)
  <li class=bug>
    Jobs in folders not displayed when showing tied jobs for a computer or label.
    (<a href="https://issues.jenkins-ci.org/browse/JENKINS-15666">issue 15666</a>)
  <li class=bug>
    When installing plugins with overlapping dependencies, Jenkins downloads the duplicate plugins multiple times.
    (<a href="https://issues.jenkins-ci.org/browse/JENKINS-10569">issue 10569</a>)
  <li class=rfe>
    Disable Nagle's algorithm for TCP/IP slave connection
</ul>
<h3><a name=v1.489>What's new in 1.489</a> (2012/11/04)</h3>
<ul class=image>
  <li class=bug>
    JENKINS_HOME can be now on UNC path (like \\server\mount\dir)
    (<a href="https://issues.jenkins-ci.org/browse/JENKINS-9615">issue 9615</a>)
  <li class=bug>
    Deleting deeply nested directories could fail on Windows in Java 6.
    (<a href="https://issues.jenkins-ci.org/browse/JENKINS-15418">issue 15418</a>)
  <li class=rfe>
    Improved the auto-completion of job names to support hierarchy better.
</ul>
<h3><a name=v1.488>What's new in 1.488</a> (2012/10/28)</h3>
<ul class=image>
  <li class=bug>
    Harmless but noisy exception running builds on some Windows systems in non-English locale.
    (<a href="https://issues.jenkins-ci.org/browse/JENKINS-15316">issue 15316</a>)
</ul>
<h3><a name=v1.487>What's new in 1.487</a> (2012/10/23)</h3>
<ul class=image>
  <li class=rfe>
    JNLP Slave agent on OS X can install itself as a launchd service.
  <li class=rfe>
    Using the bottom-sticking "OK" button in more places
  <li class=rfe>
    Slave logs are put into sub-directories to avoid cluttering $JENKINS_HOME
  <li class=bug>
    <code>/computer/*/doDelete</code> should try harder to remove even “zombie” <code>Computer</code>s.
    (<a href="https://issues.jenkins-ci.org/browse/JENKINS-15369">issue 15369</a>)
  <li class=bug>
    NPE from <code>PluginManager</code>.
    (<a href="https://issues.jenkins-ci.org/browse/JENKINS-15511">issue 15511</a>)
  <li class=bug>
    <code>Uncaught TypeError: Cannot read property 'firstChild' of null</code> breaks certain forms at least on Chrome.
    (<a href="https://issues.jenkins-ci.org/browse/JENKINS-15494">issue 15494</a>)
  <li class=rfe>
    Added "manage old data" permanently to the "manage Jenkins" page.
  <li class=rfe>
    Plugin manager now supports uninstallation.
    (<a href="https://issues.jenkins-ci.org/browse/JENKINS-3070">issue 3070</a>)
</ul>
<h3><a name=v1.486>What's new in 1.486</a> (2012/10/14)</h3>
<ul class=image>
  <li class=bug>
    NullPointerException in various parts of the core due to <tt>RunList</tt> returning null.
    (<a href="https://issues.jenkins-ci.org/browse/JENKINS-15465">issue 15465</a>)
  <li class=bug>
    Jenkins build records lazy-loading failed to load some of my jobs.
    (<a href="https://issues.jenkins-ci.org/browse/JENKINS-15439">issue 15439</a>)
  <li class="major bug">
    Build queue displayed as empty even when it is not. (Regression in 1.483.)
    (<a href="https://issues.jenkins-ci.org/browse/JENKINS-15335">issue 15335</a>)
  <li class=bug>
    Restoring <code>/people</code> page as a redirect for compatibility, and fixing links to it.
    (<a href="https://issues.jenkins-ci.org/browse/JENKINS-15206">issue 15206</a> continued)
  <li class=bug>
    Memory exhaustion parsing large test stdio from Surefire.
    (<a href="https://issues.jenkins-ci.org/browse/JENKINS-15382">issue 15382</a>)
</ul>
<h3><a name=v1.485>What's new in 1.485</a> (2012/10/07)</h3>
<ul class=image>
  <li class=bug>
    NPE deleting a slave.
    (<a href="https://issues.jenkins-ci.org/browse/JENKINS-15369">issue 15369</a>)
  <li class=bug>
    Deadlock involving views.
    (<a href="https://issues.jenkins-ci.org/browse/JENKINS-15368">issue 15368</a>)
  <li class='bug'>
    Can't configure Maven Installations on Jenkins ver. 1.483, 1.484
    (<a href="https://issues.jenkins-ci.org/browse/JENKINS-15293">issue 15293</a>)
  <li class='rfe'>
    Memory footprint improvement, especially under large HTTP request threads.
    (<a href="https://issues.jenkins-ci.org/browse/JENKINS-15493">issue 15493</a>)
  <li class='major rfe'>
    Build records are now lazy loaded, resulting in a reduced startup time 
    (<a href="https://issues.jenkins-ci.org/browse/JENKINS-8754">issue 8754</a>)
</ul>
<h3><a name=v1.484>What's new in 1.484</a> (2012/09/30)</h3>
<ul class=image>
  <li class=bug>
    Check view permissions before showing config page
    (<a href="https://issues.jenkins-ci.org/browse/JENKINS-15277">issue 15277</a>)
  <li class=bug>
    Displaying <code>/people</code> can consume huge resources.
    (<a href="https://issues.jenkins-ci.org/browse/JENKINS-15206">issue 15206</a>)
  <li class=bug>
    Log recorders do not work reliably.
    (<a href="https://issues.jenkins-ci.org/browse/JENKINS-15226">issue 15226</a>)
  <li class=bug>
    NPE in <code>MatrixProject.onLoad</code>.
    (<a href="https://issues.jenkins-ci.org/browse/JENKINS-15271">issue 15271</a>)
  <li class=bug>
    <code>FilePath.validateAntFileMask</code> too slow for <code>/configure</code>.
    (<a href="https://issues.jenkins-ci.org/browse/JENKINS-7214">issue 7214</a>)
  <li class=rfe>
    Mac OS X installer now sends log to <tt>/var/log/jenkins/jenkins.log</tt>
    (<a href="https://issues.jenkins-ci.org/browse/JENKINS-15178">issue 15178</a>)
</ul>
<h3><a name=v1.483>What's new in 1.483</a> (2012/09/23)</h3>
<ul class=image>
  <li class=bug>
    Invalid warning message when the config-file-provider plugin is not installed
    (<a href="https://issues.jenkins-ci.org/browse/JENKINS-15207">issue 15207</a>)
  <li class=bug>
    JDK installation failed on some slaves with <code>InvalidClassException: hudson.tools.JDKInstaller$Platform$1; local class incompatible: …</code>
    (<a href="https://issues.jenkins-ci.org/browse/JENKINS-14667">issue 14667</a>)
  <li class=rfe>
    Provide symlink support on all possible platforms when using Java 7+, including newer versions of Windows.
    (<a href="https://issues.jenkins-ci.org/browse/JENKINS-13202">issue 13202</a>)
  <li class=bug>
    NPE at hudson.maven.MavenModuleSet.getMaven
    (<a href="https://issues.jenkins-ci.org/browse/JENKINS-14510">issue 14510</a>)
  <li class=bug>
    Invalid JSON gets produced with duplicate keys (seen on change sets)
    (<a href="https://issues.jenkins-ci.org/browse/JENKINS-13336">issue 13336</a>)
  <li class=bug>
    Command line options to control the HTTP request handling thread behavior weren't working.
  <li class=rfe>
    Default max # of concurrent HTTP request handling threads were brought down to a sane number (from 1000(!) to 20)
  <li class=rfe>
    Display non-default update site URLs in the Advanced tab of Plugin Manager. (Currently not configurable from this UI.)
  <li class=bug>
    Fixed the lock contention problem on <tt>Queue.getItems()</tt>
    (<a href="https://issues.jenkins-ci.org/browse/JENKINS-16468">issue 16468</a>)
  <li class=rfe>
    Put slave back online automatically, if there's enough disk space again 
    (<a href="https://github.com/jenkinsci/jenkins/pull/514">pull 514</a>)
  <li class=rfe>
    Track and verify plugins used in configuration XML
    (<a href="https://issues.jenkins-ci.org/browse/JENKINS-15003">issue 15003</a>)
</ul>
<h3><a name=v1.482>What's new in 1.482</a> (2012/09/16)</h3>
<ul class=image>
  <li class=bug>
    Job created by posting <code>config.xml</code> to <code>/createItem</code> does not set GitHub webhook.
    (<a href="https://issues.jenkins-ci.org/browse/JENKINS-14759">issue 14759</a>)
  <li class=bug>
    “Took…on master” shown for a build which ran on a slave which was since deleted.
    (<a href="https://issues.jenkins-ci.org/browse/JENKINS-15042">issue 15042</a>)
  <li class=rfe>
    Report root causes of UpstreamCause in log and status pages.
</ul>
<h3><a name=v1.481>What's new in 1.481</a> (2012/09/09)</h3>
<ul class=image>
  <li class=bug>
    Matrix jobs are kept forever even if it's not needed
    (<a href="https://issues.jenkins-ci.org/browse/JENKINS-14991">issue 14991</a>)
  <li class=bug>
    'groovysh' command should be able to see all the plugin classes.
    (<a href="https://issues.jenkins-ci.org/browse/JENKINS-14982">issue 14982</a>)
  <li class=bug>
    Handle version ranges in automatic maven module dependency wiring.
    (<a href="https://issues.jenkins-ci.org/browse/JENKINS-12735">issue 12735</a>)
  <li class=bug>
    Detect bugs relating to short <code>Descriptor</code> names early.
    (<a href="https://issues.jenkins-ci.org/browse/JENKINS-14995">issue 14995</a> continued)
  <li class=rfe>
    Allow the user to type in the reason why a node is offline
    (<a href="https://github.com/jenkinsci/jenkins/pull/535">pull 535</a>)
  <li class=rfe>
    Parameters defined in matrix projects are now available in configuration builds.
    (<a href="https://github.com/jenkinsci/jenkins/pull/543">pull 543</a>)
</ul>
<h3><a name=v1.480>What's new in 1.480</a> (2012/09/03)</h3>
<ul class=image>
  <li class=bug>
    Refactored <code>behavior.js</code> to run more predictably.
    Plugin JavaScript should use <code>Behaviour.specify</code> in place of
    <code>Behaviour.register</code>, <code>Behaviour.list</code>,
    <code>hudsonRules</code>, and <code>jenkinsRules</code>.
    (<a href="https://issues.jenkins-ci.org/browse/JENKINS-14495">issue 14495</a> cont'd)
  <li class=bug>
    Fixed a possible race condition in the remoting layer.
    (<a href="https://issues.jenkins-ci.org/browse/JENKINS-14909">issue 14909</a>)
  <li class=bug>
    <code>TarArchiver.visitSymlink</code> can throw undeclared <code>PosixException</code>.
    (<a href="https://issues.jenkins-ci.org/browse/JENKINS-14922">issue 14922</a>)
  <li class=bug>
    Parameterized Trigger plugin can break form validation for regular “Build after other projects are built” trigger.
    (<a href="https://issues.jenkins-ci.org/browse/JENKINS-14995">issue 14995</a>)
  <li class=bug>
    <code>hpi:run</code> failed due to <code>IllegalAccessError</code>s.
    (<a href="https://issues.jenkins-ci.org/browse/JENKINS-14983">issue 14983</a>)
</ul>
<h3><a name=v1.479>What's new in 1.479</a> (2012/08/29)</h3>
<ul class=image>
  <li class=bug>
    "Ping-pong" builds store excessively large <code>CauseAction</code>.
    (<a href="https://issues.jenkins-ci.org/browse/JENKINS-14814">issue 14814</a>)
  <li class=bug>
    Avoid a 404 when navigating to upstream builds.
    (<a href="https://issues.jenkins-ci.org/browse/JENKINS-14816">issue 14816</a>)
  <li class=bug>
    Avoid a 404 when canceling queue items.
    (<a href="https://issues.jenkins-ci.org/browse/JENKINS-14813">issue 14813</a>)
  <li class=bug>
    Added missing parameters as defaults when called from CLI
    (<a href="https://issues.jenkins-ci.org/browse/JENKINS-7162">issue 7162</a>)
  <li class=bug>
    NPE from <code>UpdateSite$Plugin.getNeededDependencies</code>.
    (<a href="https://issues.jenkins-ci.org/browse/JENKINS-14769">issue 14769</a>)
  <li class=bug>
    Description preview and syntax highlighting broken since 1.477.
  <li class=bug>
    Parameter values disappear if user is not logged in
    (<a href="https://issues.jenkins-ci.org/browse/JENKINS-7894">issue 7894</a>)
</ul>
<h3><a name=v1.478>What's new in 1.478</a> (2012/08/20)</h3>
<ul class=image>
  <li class='major bug'>
    "Monitor External Job" broken since 1.468.
    (<a href="https://issues.jenkins-ci.org/browse/JENKINS-14107">issue 14107</a>)
  <li class=bug>
    Matrix configuration axes are no longer automatically re-ordered to alphanumeric order on reload.
    (<a href="https://issues.jenkins-ci.org/browse/JENKINS-14696">issue 14696</a>)
</ul>
<h3><a name=v1.477>What's new in 1.477</a> (2012/08/08)</h3>
<ul class=image>
  <li class=bug>
    Annotation processor bugs in Stapler affecting plugin compilation.
    (<a href="https://issues.jenkins-ci.org/browse/JENKINS-11739">issue 11739</a>)
  <li class='major bug'>
    Regressions in add/delete buttons starting in 1.474.
    (<a href="https://issues.jenkins-ci.org/browse/JENKINS-14434">issue 14434</a> and <a href="https://issues.jenkins-ci.org/browse/JENKINS-14495">issue 14495</a>)
  <li class=rfe>
    Collapse nonempty tool installation sections by default in <code>/configure</code>.
    (<a href="https://issues.jenkins-ci.org/browse/JENKINS-14538">issue 14538</a>)
  <li class=bug>
    Custom workspace in matrix projects should be able to use axis as variables.
  <li class=bug>
    New <tt>SCMCheckoutStrategy</tt> extension wasn't workin for matrix projects.
    (<a href="https://github.com/jenkinsci/jenkins/pull/519">pull 519</a>)
  <li class=bug>
    Fixed a problem in the concurrent matrix build.
    (<a href="https://issues.jenkins-ci.org/browse/JENKINS-13972">issue 13972</a>)
  <li class=bug>
    Single invalid e-mail address shouldn't cause the entire e-mail delivery to fail.
    (<a href="https://github.com/jenkinsci/jenkins/pull/526">pull 526</a>)
  <li class=bug>
    Dynamically recomputing matrix axes wasn't working.
    (<a href="https://github.com/jenkinsci/jenkins/pull/523">pull 523</a>)
  <li class=bug>
    "Text" build parameter should use &lt;textarea> for configuration
    (<a href="https://issues.jenkins-ci.org/browse/JENKINS-13916">issue 13916</a>)
  <li class=rfe>
    Make the draggable component more obvious by providing a border.
  <li class=rfe>
    Added REST API for view manipulation
  <li class="rfe">
    OS X installer now has an Uninstall tool (in /Library/Application Support/Jenkins).
  <li class=rfe>
    Added "manage Jenkins" as a sub-menu to the Jenkins context menu.
  <li class=rfe>
    Executor is exposed to the remote API
    (<a href="https://github.com/jenkinsci/jenkins/pull/520">pull 520</a>)
  <li class=rfe>
    Changed defaults for the Mac installer to make iOS codesigning easier.
    (<a href="https://github.com/jenkinsci/jenkins/pull/527">pull 527</a>)
  <li class=rfe>
    Notify user when search result is truncated and provide link to get more results
    (<a href="https://issues.jenkins-ci.org/browse/JENKINS-10747">issue 10747</a>)
  <li class=rfe>
    Add a setter for node label string.
    (<a href="https://issues.jenkins-ci.org/browse/JENKINS-14327">issue 14327</a>)
  <li class=rfe>
    Option to set java executable path for managed windows slaves
  <li class=rfe>
    Added new extension point for transient user actions, and displays user properties if they are also Actions.
</ul>
<h3><a name=v1.476>What's new in 1.476</a> (2012/07/31)</h3>
<ul class=image>
  <li class=bug>
    <code>NullPointerException</code> from <code>JUnitParser.parse</code>.
    (<a href="https://issues.jenkins-ci.org/browse/JENKINS-14507">issue 14507</a>)
</ul>
<h3><a name=v1.475>What's new in 1.475</a> (2012/07/22)</h3>
<ul class=image>
  <li class=bug>
    Enable/disable GUI for jobs either did not appear, or threw exceptions, for jobs inside folders
    (<a href="https://issues.jenkins-ci.org/browse/JENKINS-14325">issue 14325</a>)
  <li class=bug>
      <code>NullPointerException</code> from <code>UnlabeldLoadStatistics</code> <i>[sic]</i>
    (<a href="https://issues.jenkins-ci.org/browse/JENKINS-14330">issue 14330</a>)
  <li class=bug>
      Incorrect display of list items in project changes for SCMs such as Mercurial.
    (<a href="https://issues.jenkins-ci.org/browse/JENKINS-14365">issue 14365</a>)
</ul>
<h3><a name=v1.474>What's new in 1.474</a> (2012/07/09)</h3>
<ul class=image>
  <li class=bug>
    Fix French translation
    (<a href="https://issues.jenkins-ci.org/browse/JENKINS-13274">issue 13274</a>)
  <li class=rfe>
    Avoid doing AJAX updates if the page becomes invisible.
    (<a href="https://github.com/jenkinsci/jenkins/pull/506">pull 506</a>)
  <li class=rfe>
    Added a new extension point to listen to polling activities.
    (<a href="https://issues.jenkins-ci.org/browse/JENKINS-14178">issue 14178</a>)
</ul>
<h3><a name=v1.473>What's new in 1.473</a> (2012/07/01)</h3>
<ul class=image>
  <li class=bug>
    Updating job config.xml shouldn't clobber in-progress builds.
    (<a href="https://issues.jenkins-ci.org/browse/JENKINS-12318">issue 12318</a>)
  <li class=rfe>
    Search index includes all top-level jobs, not just jobs in the current view.
    (<a href="https://issues.jenkins-ci.org/browse/JENKINS-13148">issue 13148</a>)
  <li class="bug">
    Updated typo in Serbian translation.
    (<a href="https://issues.jenkins-ci.org/browse/JENKINS-13695">issue 13695</a>)
</ul>
<h3><a name=v1.472>What's new in 1.472</a> (2012/06/24)</h3>
<ul class=image>
  <li class=bug>
    Fixed a synchronization problem between master/slave data communication.
    (<a href="https://issues.jenkins-ci.org/browse/JENKINS-11251">issue 11251</a>)
  <li class=rfe>
    Added a mechanism to filter extension points as they are discovered.
  <li class=rfe>
    Exposed the master's own node properties to be configured in <tt>/computer/(master)/configure</tt>
    (whereas <tt>/configure</tt> controls global node properties that apply to all nodes.)
  <li class=rfe>
    Made the list of environment variables in the help page pluggable
    (<a href="https://github.com/jenkinsci/jenkins/pull/434">pull 434</a>)
  <li class=rfe>
    Added a new hook to enable matrix project axes to change its values per build.
    (<a href="https://github.com/jenkinsci/jenkins/pull/449">pull 449</a>)
</ul>
<h3><a name=v1.471>What's new in 1.471</a> (2012/06/18)</h3>
<ul class=image>
  <li class=bug>
    JSON MIME type should be "application/json"
    (<a href="http://java.net/jira/browse/STAPLER-17">STAPLER-17</a>)
    (<a href="https://issues.jenkins-ci.org/browse/JENKINS-13541">issue 13541</a>)
  <li class=bug>
    Fixed: XML API Logs Too Much Information When Invalid Char is Present
    (<a href="https://issues.jenkins-ci.org/browse/JENKINS-13378">issue 13378</a>)
  <li class=rfe>
    Improved the way we store hashed passwords.
    (<a href="http://blog.linkedin.com/2012/06/06/linkedin-member-passwords-compromised/">motivation</a>)
  <li class=rfe>
    Reduce the total height of items shown in the view configuration page.
    (<a href="https://github.com/jenkinsci/jenkins/pull/488">pull 488</a>)
  <li class=rfe>
     The CLI <tt>build</tt> command now has the <tt>-v</tt> option that reports the console output of the build in progress.
  <li class=rfe>
    The CLI <tt>build</tt> command can now wait until the start of the build.
</ul>
<h3><a name=v1.470>What's new in 1.470</a> (2012/06/13)</h3>
<ul class=image>
  <li class=bug>
    Problem in syncing mirrors with native packages. Re-releasing the same bits as 1.469 as 1.470.
</ul>
<h3><a name=v1.469>What's new in 1.469</a> (2012/06/11)</h3>
<ul class=image>
  <li class=bug>
    Fixed a regression in 1.468 that broke LDAP
</ul>
<h3><a name=v1.468>What's new in 1.468</a> (2012/06/11)</h3>
<ul class=image>
  <li class=bug>
    Added more MIME type mapping for Winstone.
    (<a href="https://issues.jenkins-ci.org/browse/JENKINS-13496">issue 13496</a>)
  <li class=bug>
    Winstone wasn't handling downloads bigger than 2GB.
    (<a href="https://issues.jenkins-ci.org/browse/JENKINS-12854">issue 12854</a>)
  <li class=bug>
    With 'on-demand' retention strategy, wrong slave can be started for jobs restricted to specific slave.
    (<a href="https://issues.jenkins-ci.org/browse/JENKINS-13735">issue 13735</a>)
  <li class=bug>
    Fixed encoding handling in e-mail headers.
    (<a href="https://github.com/jenkinsci/jenkins/pull/486">pull 486</a>)
  <li class=rfe>
    Added a new extension point for custom checkout behaviour, especially targeted for matrix projects.
    (<a href="https://github.com/jenkinsci/jenkins/pull/482">pull 482</a>)
  <li class=rfe>
    REST API now supports pretty printing of JSON and other formats.
  <li class=rfe>
    Allow the tree parameter and the xpath parameter to be used together in the REST API.
  <li class=rfe>
    Improved the background transparency of the animating ball icon
</ul>
<h3><a name=v1.467>What's new in 1.467</a> (2012/06/04)</h3>
<ul class=image>
  <li class=bug>
    When accessing a page that requires authentication, redirection to start authentication results in a content decoding failure.
    (<a href="https://issues.jenkins-ci.org/browse/JENKINS-13625">issue 13625</a>)
  <li class=bug>
    Fixed a bug in the way cloud support handles free-roaming jobs.
    (<a href="https://groups.google.com/forum/?fromgroups#!topic/jenkinsci-dev/bUwGEgOwv4Q">discussion</a>)
  <li class=bug>
    Fixed a regression in untar operation in exotic platforms
    (<a href="https://issues.jenkins-ci.org/browse/JENKINS-13202">issue 13202</a>)
  <li class=bug>
    Fixed a possible race condition
  <li class=bug>
    Fixed nested view not showing up with just read perm for View
    (<a href="https://issues.jenkins-ci.org/browse/JENKINS-13429">issue 13429</a>)
  <li class=rfe>
    Allow file parameters to be viewed as plain text.
    (<a href="https://issues.jenkins-ci.org/browse/JENKINS-13640">issue 13640</a>)
  <li class=rfe>
    CLI connection to the master is now encrypted.
  <li class=rfe>
    Improve the low disk space warning message.
    (<a href="https://issues.jenkins-ci.org/browse/JENKINS-13826">issue 13826</a>)
  <li class=rfe>
    Matrix custom workspace support is improved to allow configuration builds to share workspace
  <li class=rfe>
    Added more context menus to hyperlinks in the console output
  <li class=rfe>
    Exposed plugin manager and update center to the REST API
  <li class=rfe>
    Added a new extension point for agent protocols.
  <li class=rfe>
    Enabled concurrent build support for matrix projects
    (<a href="https://issues.jenkins-ci.org/browse/JENKINS-6747">issue 6747</a>)
  <li class=bug>
    Maven plugin: expand variables in "Room POM" field
    (<a href="https://issues.jenkins-ci.org/browse/JENKINS-13822">issue 13822</a>)
</ul>
<h3><a name=v1.466>What's new in 1.466</a> (2012/05/28)</h3>
<ul class=image>
  <li class=rfe>
    Exposed plugin manager and update center to the REST API
  <li class=rfe>
    Enabled concurrent build support for matrix projects
</ul>
<h3><a name=v1.465>What's new in 1.465</a> (2012/05/21)</h3>
<ul class=image>
  <li class=bug>
    Artifact archiving from an ssh slave fails if symlinks are present
    (<a href="https://issues.jenkins-ci.org/browse/JENKINS-13202">issue 13202</a>)
</ul>
<h3><a name=v1.464>What's new in 1.464</a> (2012/05/14)</h3>
<ul class=image>
  <li class=bug>
    Don't try to set cookies on cachable requests.
    (<a href="https://issues.jenkins-ci.org/browse/JENKINS-12585">issue 12585</a>)
  <li class=bug>
    Fixed a regression in 1.462 that introduced Java6 dependency.
    (<a href="https://issues.jenkins-ci.org/browse/JENKINS-13659">issue 13659</a>)
  <li class=bug>
    Fixed JDK auto-installer
  <li class=bug>
    missing search image on plugin manager.
</ul>
<h3><a name=v1.463>What's new in 1.463</a> (2012/05/07)</h3>
<ul class=image>
  <li class=bug>
    Fixed a bug in the Content-Range header handling.
    (<a href="https://issues.jenkins-ci.org/browse/JENKINS-13125">issue 13125</a>)
  <li class=bug>
    Ant's default exclusion was preventing plugins from archiving some files.
    (<a href="https://issues.jenkins-ci.org/browse/JENKINS-13165">issue 13165</a>)
  <li class=bug>
    Fixed NPE in PAM authentication if the user is in a group that doesn't exist anymore.
  <li class=bug>
    End up more gracefully if there's some problem when searching for user partipication in the build
    (<a href="https://issues.jenkins-ci.org/browse/JENKINS-13564">issue 13564</a>)
  <li class=rfe>
    Improved the performance of the fingerprint persistence.
    (<a href="https://issues.jenkins-ci.org/browse/JENKINS-13154">issue 13154</a>)
  <li class=rfe>
    PAM authentication supports '@group' to force interpretation as a group instead of user.
    (<a href="https://issues.jenkins-ci.org/browse/JENKINS-13526">issue 13526</a>)
  <li class=rfe>
    Honor the <tt>Accept</tt> header in the <tt>job/name/build</tt> URL. 
    (<a href="https://issues.jenkins-ci.org/browse/JENKINS-13546">issue 13546</a>)
  <li class=rfe>
    Added a DISCOVER permission to allow anonymous users to be presented the login screen
    when accessing job URLs.
    (<a href="https://issues.jenkins-ci.org/browse/JENKINS-8214">issue 8214</a>)
  <li class='major rfe'>
    Publishers can be now reordered by the user.
    (<a href="https://groups.google.com/forum/?fromgroups#!topic/jenkinsci-dev/UQLvxQclyb4">discussion</a>)
</ul>
<h3><a name=v1.462>What's new in 1.462</a> (2012/04/30)</h3>
<ul class=image>
  <li class=bug>
    API token authentication was broken in 1.461
    (<a href="https://issues.jenkins-ci.org/browse/JENKINS-13600">issue 13600</a>)
  <li class=rfe>
    Added the filter textbox to the update center selector.
    (<a href="https://issues.jenkins-ci.org/browse/JENKINS-13476">issue 13476</a>)
  <li class=rfe>
    Move "View as plain text" link on console output page from top right to the sidepanel.
    (<a href="https://issues.jenkins-ci.org/browse/JENKINS-13389">issue 13389</a>)
  <li class=rfe>
    Convert "Delete this build" buttons into links in the sidepanel.
    (<a href="https://issues.jenkins-ci.org/browse/JENKINS-13387">issue 13387</a>)
  <li class=rfe>
    Validate project naming regex immediately.
    (<a href="https://issues.jenkins-ci.org/browse/JENKINS-13524">issue 13524</a>)
</ul>
<h3><a name=v1.461>What's new in 1.461</a> (2012/04/23)</h3>
<ul class=image>
  <li class=bug>
    Flag -U is not used during the parsing step of a Maven Job
    (<a href="https://issues.jenkins-ci.org/browse/JENKINS-8663">issue 8663</a>)
  <li class=bug>
    Custom workspace validation not working.
    (<a href="https://issues.jenkins-ci.org/browse/JENKINS-13404">issue 13404</a>)
  <li class=rfe>
    allow j/k navigation for search results
    (<a href="https://issues.jenkins-ci.org/browse/JENKINS-13105">issue 13105</a>)    
</ul>
<h3><a name=v1.460>What's new in 1.460</a> (2012/04/14)</h3>
<ul class=image>
  <li class=bug>
    Fixed: tests with the same name are no longer counted correctly.
    (<a href="https://issues.jenkins-ci.org/browse/JENKINS-13214">issue 13214</a>)
  <li class=rfe>
    Added a tag to copy text into clipboard for plugins
  <li class=rfe>
    Removed ASM dependency to avoid class incompatibility trobules.
  <li class=rfe>
    Supported hash token in the crontab syntax to distribute workload and avoid spikes.
</ul>
<h3><a name=v1.459>What's new in 1.459</a> (2012/04/09)</h3>
<ul class=image>
  <li class=bug>
    CLI - I/O error in channel Chunked connection/Unexpected termination of the channel - still occuring in Jenkins 1.449.
    (<a href="https://issues.jenkins-ci.org/browse/JENKINS-12037">issue 12037</a>)
  <li class=bug>
    Quiet period is blocking other jobs in queue.
    (<a href="https://issues.jenkins-ci.org/browse/JENKINS-12994">issue 12994</a>)  
  <li class=bug>
    Loading All Build History Fails.
    (<a href="https://issues.jenkins-ci.org/browse/JENKINS-13238">issue 13238</a>)  
  <li class=rfe>
    Added the View.READ permission to control visibility of views, and updated the default implementation to hide empty views.
    (<a href="https://issues.jenkins-ci.org/browse/JENKINS-3681">issue 3681</a>)  
  <li class=rfe>
    Added new extension point for transient build actions.
    (<a href="https://github.com/jenkinsci/jenkins/pull/421">pull 421</a>)
</ul>
<h3><a name=v1.458>What's new in 1.458</a> (2012/04/02)</h3>
<ul class=image>
  <li class=bug>
    Build Status page continues to show flashing "building" icons after build completion.
    (<a href="https://issues.jenkins-ci.org/browse/JENKINS-13217">issue 13217</a>)  
  <li class=bug>
    New Breadcrumb bar covers search suggestions
    (<a href="https://issues.jenkins-ci.org/browse/JENKINS-13195">issue 13195</a>)  
  <li class=bug>
    Fixed a log rotation portability problem on RedHat RPM package.
    (<a href="https://issues.jenkins-ci.org/browse/JENKINS-5784">issue 5784</a>)  
  <li class=bug>
    Computer.getHostName() returns null when it is not.
    (<a href="https://issues.jenkins-ci.org/browse/JENKINS-13185">issue 13185</a>)  
  <li class=bug>
    Fixed a socket file descriptor leak.
  <li class=rfe>
    Run <tt>$JENKINS_HOME/init.groovy.d/*.groovy</tt> as the init script if present
    (<a href="https://wiki.jenkins-ci.org/display/JENKINS/Configuring+Jenkins+upon+start+up">feature</a>)
  <li class=rfe>
    Improved the page loading performance, especially on large latency network
  <li class=bug>
    Resolve dependency issue between 'maven-plugin' and 'config-file-provider' plugin. If you are using the 'config-file-provider' plugin, you have to upgrade to version 1.9.1!  
</ul>
<h3><a name=v1.457>What's new in 1.457</a> (2012/03/26)</h3>
<ul class=image>
  <li class=bug>
    Fixed a thread leak in the embedded servlet container.
    (<a href="https://issues.jenkins-ci.org/browse/JENKINS-9882">issue 9882</a>)
  <li class=bug>
    Fixed a file handle leak in serving static content
    (<a href="https://issues.jenkins-ci.org/browse/JENKINS-13097">issue 13097</a>)
  <li class=bug>
    Breadcrumb popup menu gives javascript error on Internet Explorer 8.
    (<a href="https://issues.jenkins-ci.org/browse/JENKINS-13082">issue 13082</a>)
  <li class=bug>
    Ajax on Update Center does not work in prototype 1.7
  <li class=bug>
    'View as plain text' in Console Output is hidden by the new breadcrums bar
  <li class=bug>
    Last modification date of files in a zip are not the original timestamps
    (<a href="https://issues.jenkins-ci.org/browse/JENKINS-13122">issue 13122</a>)
  <li class=bug>
    "Reload Configuration from Disk" loses labels for swarm-clients
    (<a href="https://issues.jenkins-ci.org/browse/JENKINS-8043">issue 8043</a>)
  <li class="rfe">
    Jenkins uses correct port in mDNS advertisement and shows up in Safari Bonjour bookmarks.
</ul>
<h3><a name=v1.456>What's new in 1.456</a> (2012/03/19)</h3>
<ul class=image>
  <li class=bug>
    After renaming a job, the redirect goes to a wrong view.
    (<a href="https://github.com/jenkinsci/jenkins/pull/401">pull 401</a>)
  <li class=bug>
    <tt>BUILD_TAG</tt> wasn't unique for hierarchical project.
    (<a href="https://github.com/jenkinsci/jenkins/pull/402">pull 402</a>)
  <li class=bug>
    Workspace archiving wasn't handling symlinks correctly.
    (<a href="https://issues.jenkins-ci.org/browse/JENKINS-9118">issue 9118</a>)
  <li class=bug>
    Fixed a bug in the auto-overwrite of bundled plugins on Windows.
    (<a href="https://issues.jenkins-ci.org/browse/JENKINS-12514">issue 12514</a>)
  <li class=bug>
    Fixed a temporary memory spike when dealing with rapidly growing large console output and interactive monitoring.
  <li class=bug>
    Fixed a file handle leak while serving static files.
    (<a href="https://issues.jenkins-ci.org/browse/JENKINS-12674">issue 12674</a>)
  <li class=bug>
    Fixed a bug in executor/queue filtering for matrix projects.
    (<a href="https://github.com/jenkinsci/jenkins/pull/394">pull 394</a>)
  <li class=bug>
    Some of the context menu items have wrong links
    (<a href="https://issues.jenkins-ci.org/browse/JENKINS-12945">issue 12945</a>)
  <li class=rfe>
    Removed entries that don't make sense from the context menu
  <li class=rfe>
    Enable automatic hyperlinking on failed test summary.
    (<a href="https://github.com/jenkinsci/jenkins/pull/392">pull 392</a>)
  <li class=rfe>
    Performance improvement in JavaScript on modern browsers
    (<a href="https://github.com/jenkinsci/jenkins/pull/276">pull 276</a>)
  <li class=rfe>
    Matrix project execution order is made pluggable.
    (<a href="https://issues.jenkins-ci.org/browse/JENKINS-12778">issue 12778</a>)
</ul>
<h3><a name=v1.455>What's new in 1.455</a> (2012/03/12)</h3>
<ul class=image>
  <li class=bug>
    Fixed a regression in 1.453 with IE9
    (<a href="https://github.com/jenkinsci/jenkins/pull/397">pull 397</a>)
  <li class=bug>
    Fixed NPE in Groovy script execution via CLI (<a href="https://issues.jenkins-ci.org/browse/JENKINS-12302">issue 12302</a>)
  <li class=bug>
    Fixed bug where a queued build could start while the previous build was still in its post production state.
  <li class=bug>
    Improved the error retry logic of update center retrieval.
  <li class=bug>
    Update JavaMail to 1.4.4.
    (<a href="https://issues.jenkins-ci.org/browse/JENKINS-1152">issue 1152</a>, <a href="https://issues.jenkins-ci.org/browse/JENKINS-3983">issue 3983</a>)
  <li class=rfe>
    Integrated prototype.js 1.7
    (<a href="https://groups.google.com/forum/#!topic/jenkinsci-dev/rzHstHyK9Lo/discussion">discussion</a>)
  <li class=rfe>
    Supported programmatic retrieval/update of slave <tt>config.xml</tt>
  <li class=rfe>
    Breadcrumb now supports drop-down menu for faster navigation
    (<a href="https://groups.google.com/forum/#!topic/jenkinsci-dev/j9uCKnQB-Xw/discussion">discussion</a>)
  <li class=rfe>
    Configuration pages show a navigation drop-down menu in the breadcrumb bar to jump to sections
  <li class=rfe>
    Hyperlinks to model objects also supports drop-down menu for faster navigation.
    (<a href="https://groups.google.com/forum/#!topic/jenkinsci-dev/j9uCKnQB-Xw/discussion">discussion</a>)
  <li class=rfe>
    New ExtensionPoint to enforce naming conventions for projects/jobs and two implementations: Default (no restriction), Pattern (regex). 
    (<a href="https://issues.jenkins-ci.org/browse/JENKINS-12928">issue 12928</a>)
  <li class=rfe>
    <tt>java -jar jenkins.war</tt> now uses the HTTP only session cookie that's more robust against XSS vulnerability.
</ul>
<h3><a name=v1.454>What's new in 1.454</a> (2012/03/05)</h3>
<ul class=image>
  <li class=bug>
    Adjusted the HTML sanitization rules as they were too restrictive.
</ul>
<h3><a name=v1.453>What's new in 1.453</a> (2012/03/05)</h3>
<ul class=image>
  <li class='major bug'>
    Fixed a XSS vulnerability.
    (SECURITY-26)
  <li class='major bug'>
    Fixed a directory traversal vulnerability.
    (SECURITY-23)
  <li class=bug>
    Fixed a file descriptor leak on Windows
    (<a href="https://issues.jenkins-ci.org/browse/JENKINS-9882">issue 9882</a>)
  <li class=bug>
    'Age' column on 'Test Result' tab may show incorrect value when a test suite is divided into multiple junit files.
    (<a href="https://issues.jenkins-ci.org/browse/JENKINS-12457">issue 12457</a>)
  <li class=rfe>
    System Message - Doesnt appear on any view other than the default view.
    (<a href="https://issues.jenkins-ci.org/browse/JENKINS-7733">issue 7733</a>)
  <li class="rfe">
    Added UI component to show notification bar at the top of the page
  <li class="rfe">
    Users can configure search to be case insensitive.
    (<a href="https://issues.jenkins-ci.org/browse/JENKINS-850">issue 850</a>)
  <li class="rfe">
    Inline help now reports the plugin that contributes the said feature.
  <li class="rfe">
    Various configuration pages are getting the "apply" button.
  <li class="rfe">
    Avoid post-build depoy to Maven repository in release build
    (<a href="https://issues.jenkins-ci.org/browse/JENKINS-12397">issue 12397</a>)   
  <li class=rfe>
    Jenkins no longer failes to start if plugins have cyclic dependencies, but deactivates these plugins.
  <li class=rfe>
    Adding the video/webm mime type for files with extension .webm.
  <li class=rfe>
    update to guava 11.0.1
</ul>
<h3><a name=v1.452>What's new in 1.452</a> (2012/02/27)</h3>
<ul class=image>
  <li class=bug>
    Infinite loop or invalid next execution with crontab DoW=7
    (<a href="https://issues.jenkins-ci.org/browse/JENKINS-12357">issue 12357</a>)
  <li class=bug>
    Broken links to test results with '#' or '?' in the name
    (<a href="https://issues.jenkins-ci.org/browse/JENKINS-10458">issue 10458</a>)
  <li class="bug">
    Fix launching browser too early to http://localhost:8080 in OS X
    installer.
    (<a href="https://issues.jenkins-ci.org/browse/JENKINS-12622">issue 12622</a>)
  <li class="bug">
    Bundled slf4j binding to avoid classloader contraint violation in JBoss
    (<a href="https://issues.jenkins-ci.org/browse/JENKINS-12334">issue 12334</a>,
     <a href="https://issues.jenkins-ci.org/browse/JENKINS-12446">issue 12446</a>,
     <a href="https://issues.jenkins-ci.org/browse/JENKINS-12650">issue 12650</a>)
  <li class="bug">
    Fixed a UI problem with the "save" button that sticks to the bottom.
  <li class="rfe">
    Misc performance improvements
    (<a href="https://github.com/jenkinsci/jenkins/pull/342">pull 342</a>)
</ul>
<h3><a name=v1.451>What's new in 1.451</a> (2012/02/13)</h3>
<ul class=image>
  <li class=bug>
    The <tt>-c</tt> option in the <tt>build</tt> command wasn't working for some SCM.
  <li class=bug>
    Fix multi submit with shortcut key in script console.
    (<a href="https://github.com/jenkinsci/jenkins/pull/364">pull 364</a>)
  <li class=rfe>
    job rows in view should have id= for easy access
    (<a href="https://issues.jenkins-ci.org/browse/JENKINS-12490">issue 12518</a>)
  <li class=rfe>
    M2 job: create links to codehaus maven plugins and their goals
    (<a href="https://issues.jenkins-ci.org/browse/JENKINS-12529">issue 12529</a>)  
  <li class=rfe>
    Matrix job now allows delete whole matrix, including sub-jobs.
  <li class=bug>
    Fixed a bug in LDAP default root DN inference.
    (<a href="https://issues.jenkins-ci.org/browse/JENKINS-8152">issue 8152</a>)
  <li class=bug>
    <tt>ComputerListener.onOffline</tt> was not called when the client was terminated abruptly.
    (<a href="https://issues.jenkins-ci.org/browse/JENKINS-12680">issue 12680</a>)
  <li class=ref>
    CLI now supports also encrypted key file
  <li class=rfe>
    Recognize test results from eviware:maven-soapui-plugin.
    (<a href="https://issues.jenkins-ci.org/browse/JENKINS-11353">issue 11353</a>)    
</ul>
<h3><a name=v1.450>What's new in 1.450</a> (2012/01/30)</h3>
<ul class=image>
  <li class=bug>
    <tt>install-plugin</tt> CLI command fails to put a file in the right location when installing from URL.
  <li class=bug>
    Fixed a bug where long post-production processing in matrix jobs can cause incorrect abortion.
  <li class=bug>
    month should not be 0.
    (<a href="https://issues.jenkins-ci.org/browse/JENKINS-12356">issue 12356</a>)
  <li class=bug>
    "Create a new slave" page didn't auto-complete for copying.
    (<a href="https://issues.jenkins-ci.org/browse/JENKINS-12490">issue 12490</a>)
  <li class=bug>
    Fixed a bug in the auto-overwrite of bundled plugins.
  <li class=rfe>
    Upgrade to maven artifacts 3.0.4
  <li class=rfe>
    Running build via CLI now records actual user who started the build
</ul>
<h3><a name=v1.449>What's new in 1.449</a> (2012/01/23)</h3>
<ul class=image>
  <li class=bug>
    Build fails on "Deploy artifacts to Maven repository" due to trying to upload parent POM twice for release artifacts.
    (<a href="https://issues.jenkins-ci.org/browse/JENKINS-11248">issue 11248</a>)
  <li class=bug>
    Fixed an occasional "URI must start with a slash" error when the anonymous user doesn't have the read access.
  <li class="rfe">
    OS X installer can optionally create a new user &quot;jenkins&quot; and use
    it. This user has a writable home directory, making it possible to set up ssh for Jenkins.
  <li class="rfe">
    No workspace available message includes wiped out workspace as a potential cause.
    (<a href="https://issues.jenkins-ci.org/browse/JENKINS-10432">issue 10432</a>)
  <li class="bug">
    Stop users being created in memory if they failed to provide all the required registration information correctly.
    (<a href="https://issues.jenkins-ci.org/browse/JENKINS-7096">issue 7096</a>)
  <li class=bug>
    <tt>java -jar jenkins.war</tt> finally detects invalid command line options and report that as an error.
  <li class=rfe>
    When run in terminal, warning/error messages are colored.
</ul>
<h3><a name=v1.448>What's new in 1.448</a> (2012/01/17)</h3>
<ul class=image>
  <li class=bug>
    Location of the temporary file "Maven Global Settings" incompatible with release:prepare
    (<a href="https://issues.jenkins-ci.org/browse/JENKINS-12315">issue 12315</a>)
  <li class=bug>
    Failure to check the username/groupname in the matrix security shouldn't hide the user name
    (<a href="https://issues.jenkins-ci.org/browse/JENKINS-9519">issue 9519</a>)
  <li class=bug>
    Fixed a hash DoS vulnerability.
    (<a href="http://www.ocert.org/advisories/ocert-2011-003.html">SECURITY-22</a>)
  <li class=bug>
    Fixed "Deploy artifacts to Maven repository" as a promotion action.
    Requires promoted-builds plugin 2.5+.
    (<a href="https://issues.jenkins-ci.org/browse/JENKINS-11766">issue 11766</a>)
  <li class="bug">
    Fixed a bug in the symlink creation code on BSD platforms.
    <a href="https://issues.jenkins-ci.org/browse/JENKINS-12119">issue 12119</a>
  <li class="bug">
    Default e-mail suffix should be used to complete the domain name portion of the recipients list.
    (<a href="https://github.com/jenkinsci/jenkins/pull/324">pull #324</a>)
  <li class="bug">
    Closure execution after <tt>CLI.upgrade()</tt> should carry over the transport credential.
    <a href="https://issues.jenkins-ci.org/browse/JENKINS-10890">issue 10890</a>
  <li class="bug">
    Incorrect path delimiter used in ZipArchiver when creating archive on Windows.
    <a href="https://issues.jenkins-ci.org/browse/JENKINS-9942">issue 9942</a>
  <li class="rfe">
    <tt>.jpi</tt> is now supported as well as <tt>.hpi</tt> as a plugin extension.
    (<a href="https://github.com/jenkinsci/jenkins/pull/331">pull #331</a>)
  <li class="rfe">
    Windows service slave launcher now supports more generalized user account option.
    (<a href="https://github.com/jenkinsci/jenkins/pull/328">pull #328</a>)
  <li class="rfe">
    OSX installer now checks for the existence of JVM and open the browser in the end.
    (<a href="https://github.com/jenkinsci/jenkins/pull/329">pull #329</a>)
  <li class="rfe">
    Added the Reploy-To header support.
    (<a href="https://github.com/jenkinsci/jenkins/pull/306">pull #306</a>)
  <li class="rfe">
    The location of Maven local repository is now pluggable, and supported per-executor configuration out of the box.
    (<a href="https://github.com/jenkinsci/jenkins/pull/293">pull #293</a>)
  <li class="rfe">
    Jobs now support display name separate from its unique name
    <a href="https://issues.jenkins-ci.org/browse/JENKINS-11762">issue 11762</a>
</ul>
<h3><a name=v1.447>What's new in 1.447</a> (2012/01/09)</h3>
<ul class=image>
  <li class=bug>
    Fixed a hash DoS vulnerability.
    (<a href="http://www.ocert.org/advisories/ocert-2011-003.html">SECURITY-22</a>)
  <li class=bug>
  NullPointerException in maven-plugin: Maven3Builder / ExecutedMojo (1.445)
  (<a href="https://issues.jenkins-ci.org/browse/JENKINS-12259">issue 12259</a>)
  <li class='rfe'>
    Reduced overhead of maven jobs.
    (<a href="https://issues.jenkins-ci.org/browse/JENKINS-11883">issue 11883</a>)
  <li class=bug>
    Link to user profile from console output should go to the user ID, not the user name
    (<a href="https://issues.jenkins-ci.org/browse/JENKINS-12279">issue 12279</a>)
  <li class=bug>
    Copy artifacts fails on windows slaves due to failing to set a timestamp.
    (<a href="https://issues.jenkins-ci.org/browse/JENKINS-11073">issue 11073</a>)
</ul>
<h3><a name=v1.446>What's new in 1.446</a> (2012/01/02)</h3>
<ul class=image>
  <li class='major rfe'>
    Jenkins now acts as an SSH daemon
    (<a href="https://wiki.jenkins-ci.org/display/JENKINS/Jenkins+SSH">doc</a>)
  <li class='rfe'>
    Added hyperlinks to console output
    (<a href="https://github.com/jenkinsci/jenkins/pull/334">pull #334</a>)
  <li class='rfe'>
    Add option to disable mailnotifications for each failed maven module.
    (<a href="https://issues.jenkins-ci.org/browse/JENKINS-5695">issue 5695</a>)
  <li class='rfe'>
    Sort workspace file list based on request locale.
    (<a href="https://issues.jenkins-ci.org/browse/JENKINS-12139">issue 12139</a>)
</ul>
<h3><a name=v1.445>What's new in 1.445</a> (2011/12/26)</h3>
<ul class=image>
  <li class=rfe>
    CLI now supports using HTTP proxy for tunneling its TCP/IP connection.
  <li class=rfe>
    CLI now supports routing TCP/IP requests without going through HTTP reverse proxy.
  <li class=rfe>
    If reload fails, don't let the partially loaded state running, or risk the user overwriting the configs they have.
    (<a href="https://issues.jenkins-ci.org/browse/JENKINS-11204">issue 11204</a>)
  <li class=rfe>
    Update center UI improvement. "Install" button is now always visisble.
  <li class=rfe>
    Configuration UI improvement. "Save" button is always visible.
  <li class=bug>
    Fixed a bug where a large output from Maven can cause module log output to go out of sync with module build log files.
  <li class=bug>
    Confusing error message when the --username option is used on the system with the .ssh directory.
    (<a href="https://issues.jenkins-ci.org/browse/JENKINS-11873">issue 11873</a>)
  <li class=bug>
    Fixed prematurely re-drawn matrix test result graph.
</ul>
<h3><a name=v1.444>What's new in 1.444</a> (2011/12/19)</h3>
<ul class=image>
  <li class=rfe>
    Make the matrix configuration table looks like the rest of Jenkins tables.
    (<a href="https://issues.jenkins-ci.org/browse/JENKINS-10251">issue 10251</a>)
  <li class=rfe>
    Improved Italian translation.
  <li class=bug>
    Fixed the incorrect table border cropping
    (<a href="https://issues.jenkins-ci.org/browse/JENKINS-12061">issue 12061</a>)
</ul>
<h3><a name=v1.443>What's new in 1.443</a> (2011/12/12)</h3>
<ul class=image>
  <li class=bug>
    Wagon 2.0 upgrade broke the Redeploy task for webdav repositories
    (<a href="https://issues.jenkins-ci.org/browse/JENKINS-11318">issue 11318</a>)
  <li class=bug>
    Self-restart wasn't working with 32bit x86 Solaris
    (<a href="https://issues.jenkins-ci.org/browse/JENKINS-6629">issue 6629</a>)
  <li class=bug>
    Fixed IPv6 handling in Winstone
    (<a href="https://github.com/jenkinsci/winstone/pull/2">pull request #2</a>)
  <li class=bug>
    OS X installer can fail to set the file permissions correctly.
    (<a href="https://issues.jenkins-ci.org/browse/JENKINS-11714">issue 11714</a>)
  <li class=bug>
    Build history time line wasn't working for IE8.
    (<a href="https://issues.jenkins-ci.org/browse/JENKINS-7403">issue 7403</a>)
  <li class=bug>
    Build history time line should be resizable
    (<a href="https://issues.jenkins-ci.org/browse/JENKINS-11834">issue 11834</a>)
  <li class=bug>
    Fixed a bug in Windows registry enumeration with large data.
    (<a href="https://issues.jenkins-ci.org/browse/JENKINS-11767">issue 11767</a>)
  <li class=bug>
    Debian/Ubuntu init script does not wait long enough during stop operation
    (<a href="https://issues.jenkins-ci.org/browse/JENKINS-11744">issue 11744</a>)
  <li class=bug>
    Jenkins takes up too much space in /var/run
    (<a href="https://issues.jenkins-ci.org/browse/JENKINS-11366">issue 11366</a>)
  <li class=bug>
    Fixed a <tt>NoSuchMethodError</tt> on JBoss 5.1 EAP
    (<a href="https://issues.jenkins-ci.org/browse/JENKINS-11960">issue 11960</a>)
  <li class=bug>
    Use $JENKINS_USER in Debian postinst script.
    (<a href="https://issues.jenkins-ci.org/browse/JENKINS-5771">issue 5771</a>)
  <li class=bug>
    Fixed a bug where Jenkins failed to show localized text for Hebrew, Indonesian, and Yedish.
  <li class=bug>
    Canonical name of Maven artifacts may end with "-" if classifier is empty.
    (<a href="https://issues.jenkins-ci.org/browse/JENKINS-11819">issue 11819</a>) 
  <li class=rfe>
    Proxy configuration supported "no proxy host" setting to allow some hosts to bypass proxy.
    (<a href="https://issues.jenkins-ci.org/browse/JENKINS-8710">issue 8710</a>)
  <li class=rfe>
    Added/improved localization to Arabic, Bulgarian, Catalan, Czech, Danish, German, Greek, Esperanto, Spanish, Estonian, Basque, Finnish, French, Hebrew, Hindi, Hungarian, Indonesian, Icelandic, Italian, Kannada, Korean, Lithuanian, Latvian, Marathi, Norwegian, Dutch, Polish, Portugeese, Romanian, Russian, Slovak, Slovenian, Serbian, Swedish, Telgu, Turkish, Ukrainian, and Chinese. Thanks everyone!
</ul>
<h3><a name=v1.442>What's new in 1.442</a> (2011/12/05)</h3>
<ul class=image>
  <li class=bug>
    Workspaces mixed when launching multiple concurrent builds.
    (<a href="https://issues.jenkins-ci.org/browse/JENKINS-11825">issue 11825</a>)
  <li class=bug>
    Fixed ConcurrentModificationException in parallel Maven 3 builds.
    (<a href="https://issues.jenkins-ci.org/browse/JENKINS-11256">issue 11256</a>)
  <li class=rfe>
    Upgrade aether version to 1.13 and sisu to 2.3.0 .
  <li class=rfe>
    add new action type to enable plugins to intercept the maven 'goals and options' 
    (<a href="https://github.com/jenkinsci/jenkins/pull/316">pull #316</a>)
  <li class=rfe>
    Upgrade to Maven Wagon 2.1 which supports preemptive authz for dav deployment.
  <li class='major rfe'>
    Plugins can be now installed without taking Jenkins offline.
</ul>
<h3><a name=v1.441>What's new in 1.441</a> (2011/11/27)</h3>
<ul class=image>
  <li class=bug>
    If running as a daemon, don't daemonize one more time during restart.
    (<a href="https://issues.jenkins-ci.org/browse/JENKINS-11742">issue 11742</a>)
  <li class=bug>
    Fixed NPE in Subversion polling of Maven jobs.
    (<a href="https://issues.jenkins-ci.org/browse/JENKINS-11592">issue 11592</a>)
  <li class=rfe>
    CLI jar now has the version number in the manifest as well as the "-version" option.
</ul>
<h3><a name=v1.440>What's new in 1.440</a> (2011/11/17)</h3>
<ul class=image>
  <li class=bug>
    Sorting "diff" in test result requires 2 clicks
    (<a href="https://issues.jenkins-ci.org/browse/JENKINS-5460">issue 5460</a>)
  <li class=bug>
    java.io.IOException: Unexpected termination of the channel - SEVERE: I/O error in channel Chunked connection when using jenkins-cli.jar (works on older Hudson version)
    (<a href="https://issues.jenkins-ci.org/browse/JENKINS-11130">issue 11130</a>)
  <li class=bug>
    Debian init script now returns the proper exit code from the 'status' command.
    (<a href="https://issues.jenkins-ci.org/browse/JENKINS-11306">issue 11306</a>)
  <li class=bug>
    Fixed a bug in Mac OS X ProcessKiller argument parsing.
    (<a href="https://issues.jenkins-ci.org/browse/JENKINS-9634">issue 9634</a>)
  <li class=bug>
    Dependency wasn't recalculated with CLI "update-job" command.
    (<a href="https://issues.jenkins-ci.org/browse/JENKINS-11636">issue 11636</a>)
  <li class=rfe>
    Sortable table wasn't "stable" when there are same values in different rows
    (<a href="https://issues.jenkins-ci.org/browse/JENKINS-11551">issue 11551</a>)
  <li class=rfe>
    Managed windows slaves can be now run as a specific user account
    (<a href="https://github.com/jenkinsci/jenkins/pull/289">pull #289</a>) 
  <li class=rfe>
    Description field now has the preview button to test it inline.
    (<a href="https://github.com/jenkinsci/jenkins/pull/243">pull #243</a>)
  <li class=rfe>
    Record fingerprints of parent POMs - only working with Maven 2.2 or newer
    (<a href="https://issues.jenkins-ci.org/browse/JENKINS-8383">issue 8383</a>)
  <li class=rfe>
    Maven mojo records can be now sorted
</ul>
<h3><a name=v1.439>What's new in 1.439</a> (2011/11/14)</h3>
<ul class=image>
  <li class=bug>
    Fixed random OutOfMemoryError with console annotations
    (<a href="https://issues.jenkins-ci.org/browse/JENKINS-9349">issue 9349</a>)
  <li class=bug>
    Fix small UI issue on build queue.
    (<a href="https://issues.jenkins-ci.org/browse/JENKINS-11637">issue 11637</a>)
  <li class=rfe>
    Textbox for numbers should be type=number
    (<a href="https://issues.jenkins-ci.org/browse/JENKINS-11513">issue 11513</a>)
  <li class=rfe>
    Added an extension point to sort matrix configuration builds when executing them sequentially
    (<a href="https://github.com/jenkinsci/jenkins/pull/301">pull #301</a>) 
</ul>
<h3><a name=v1.438>What's new in 1.438</a> (2011/11/07)</h3>
<ul class=image>
  <li class='major bug'>
    Thanks to Luca De Fulgentis, fixed XSS vulnerability with the built-in servlet container.
    (SECURITY-17)
  <li class=bug>
    Repeated ids, expandTextArea() and multiple "Invoke Ant" build steps.
    (<a href="https://issues.jenkins-ci.org/browse/JENKINS-10989">issue 10989</a>)
  <li class=bug>
    Improve the resilience to the missing 'nextBuildNumber' file.
  (<a href="https://issues.jenkins-ci.org/browse/JENKINS-11563">issue 11563</a>)
  <li class=bug>
    NPE when running Maven 3 jobs with -T.
    (<a href="https://issues.jenkins-ci.org/browse/JENKINS-11458">issue 11458</a>)
  <li class=rfe>
    Support mailto: links in actions.
    (<a href="https://issues.jenkins-ci.org/browse/JENKINS-7725">issue 7725</a>)
  <li class=rfe>
    Rewrote the JDK installer to remove problematic HtmlUnit dependencies.
    (<a href="https://issues.jenkins-ci.org/browse/JENKINS-11420">issue 11420</a>)
</ul>
<h3><a name=v1.437>What's new in 1.437</a> (2011/10/31)</h3>
<ul class=image>
  <li class=rfe>
    Added MIME headers with job name and build result to notification emails.
  <li class=bug>
    "Changes" in Build Summary broken in IE standard mode since 1.434
    (<a href="https://issues.jenkins-ci.org/browse/JENKINS-11383">issue 11383</a>)
  <li class=bug>
    GET request to configSubmit wipes some configuration
    (<a href="https://issues.jenkins-ci.org/browse/JENKINS-11397">issue 11397</a>, <a href="https://issues.jenkins-ci.org/browse/JENKINS-7847">issue 7847</a>)
  <li class=bug>
    Jenkins logo headless when server is starting.
    (<a href="https://issues.jenkins-ci.org/browse/JENKINS-11444">issue 11444</a>)
  <li class=rfe>
    Allow update center CA certificates to be placed in $JENKINS_HOME/update-center-rootCAs
</ul>
<h3><a name=v1.436>What's new in 1.436</a> (2011/10/23)</h3>
<ul class=image>
  <li class=bug>
    Fixed a plugin boot problem that causes Jenkins to startup gracefully when some optional plugin dependencies aren't met (such as ivy to nant)
    (<a href="https://issues.jenkins-ci.org/browse/JENKINS-11279">issue 11279</a>)
  <li class=bug>
    Avoid overwriting the repository definitions.
    (<a href="https://issues.jenkins-ci.org/browse/JENKINS-11229">issue 11229</a>)
  <li class=bug>
    "Tailing" the console of an active job broken in 1.434
    (<a href="https://issues.jenkins-ci.org/browse/JENKINS-11307">issue 11307</a>)
  <li class=bug>
    Fingerprint's age should be sorted by its elapsed time
    (<a href="https://issues.jenkins-ci.org/browse/JENKINS-9210">issue 9210</a>)
  <li class=rfe>
    Improved the classloading performance
  <li class=rfe>
    Expose original file name as a String parameter on for FileParameters
    (<a href="https://issues.jenkins-ci.org/browse/JENKINS-11326">issue 11326</a>)
  <li class=rfe>
    Added hyperlinks to build trigger console messages.
    (<a href="https://github.com/jenkinsci/jenkins/pull/291">pull #291</a>) 
</ul>
<h3><a name=v1.435>What's new in 1.435</a> (2011/10/17)</h3>
<ul class=image>
  <li class=bug>
    Fixed the XML encoding sniffing problem in environments that have old JAXP
    (<a href="https://issues.jenkins-ci.org/browse/JENKINS-4525">issue 4525</a>)
  <li class=bug>
    Suggestions for search do not work since 1.433
    (<a href="https://issues.jenkins-ci.org/browse/JENKINS-11208">issue 11208</a>)
  <li class=rfe>
    "System Admin E-mail Address" is confusing label for notification mail "from"
    (<a href="https://issues.jenkins-ci.org/browse/JENKINS-11209">issue 11209</a>)    
</ul>
<h3><a name=v1.434>What's new in 1.434</a> (2011/10/09)</h3>
<ul class=image>
  <li class=bug>
    Add support for android-maven-plugin integration test reports and fix an error with 2.x maven-android-plugin
    (<a href="https://issues.jenkins-ci.org/browse/JENKINS-10913">issue 10913</a>)    
  <li class=bug>
    HTTPS on port 80 makes Jenkins infer his URI incorrectly
    (<a href="https://issues.jenkins-ci.org/browse/JENKINS-11151">issue 11151</a>)
  <li class=bug>
    Resizable textarea handle does not work if CodeMirror is enabled
    (<a href="https://issues.jenkins-ci.org/browse/JENKINS-11132">issue 11132</a>)
  <li class=bug>
    "Alternate settings file" build parameter is getting cleaned after job execution
    (<a href="https://issues.jenkins-ci.org/browse/JENKINS-10955">issue 10955</a>)
  <li class=rfe>
    upgrade Apache Maven Wagon to 2.0.
    (<a href="https://issues.jenkins-ci.org/browse/JENKINS-11164">issue 11164</a>)
  <li class=rfe>
    Made build SCM change set a weak reference to reduce heap usage 
  <li class=rfe>
    Added a way to show avatar images on user pages.
    (<a href="https://issues.jenkins-ci.org/browse/JENKINS-7494">issue 7494</a>)    
</ul>
<h3><a name=v1.433>What's new in 1.433</a> (2011/10/01)</h3>
<ul class=image>
  <li class=bug>
    Port on HTTP Proxy Configure accepts characters except the digits
    (<a href="https://issues.jenkins-ci.org/browse/JENKINS-11068">issue 11068</a>)
  <li class=bug>
    Broken link in help text of HTTP Proxy Configuration
    (<a href="https://issues.jenkins-ci.org/browse/JENKINS-11051">issue 11051</a>)
  <li class=bug>
    Broken help button for Log Recorders
    (<a href="https://issues.jenkins-ci.org/browse/JENKINS-11052">issue 11052</a>)
  <li class=bug>
    Fatal exception apparently within Xalan code on AIX
    (<a href="https://issues.jenkins-ci.org/browse/JENKINS-10851">issue 10851</a>) 
  <li class=bug>
    NOT_BUILT &amp; other build status are reported inconsistently
    (<a href="https://issues.jenkins-ci.org/browse/JENKINS-11013">issue 11013</a>)
  <li class=bug>
    Canceling a parent multi-config build produces non-deserializable build.xml
    (<a href="https://issues.jenkins-ci.org/browse/JENKINS-10903">issue 10903</a>)
  <li class=bug>
    Label of the master should be editable if cloud is set up.
    (<a href="https://issues.jenkins-ci.org/browse/JENKINS-11100">issue 11100</a>)
  <li class=rfe>
    Improved the error diagnosis by ping-driven connection termination.
    (<a href="https://issues.jenkins-ci.org/browse/JENKINS-11097">issue 11097</a>)
  <li class=rfe>
    YUI updated to 2.9
  <li class=rfe>
    Concurrent build is no longer beta
  <li class=rfe>  
    Permission check added when viewing configuration of computer set.
  <li class='major rfe'>  
    Maven project now supports arbitrary build steps
    (<a href="https://github.com/jenkinsci/jenkins/pull/233">pull #233</a>) 
  <li class='major rfe'>  
    Jenkins internally started using Guice for loading extensions
    (<a href="https://issues.jenkins-ci.org/browse/JENKINS-8751">issue 8751</a>) 
</ul>
<h3><a name=v1.432>What's new in 1.432</a> (2011/09/25)</h3>
<ul class=image>
  <li class=bug>
    JDK auto-installation does not respect proxy settings
    (<a href="https://issues.jenkins-ci.org/browse/JENKINS-10634">issue 10634</a>)
  <li class=bug>
    Tools download does not respect proxy settings
    (<a href="https://issues.jenkins-ci.org/browse/JENKINS-5271">issue 5271</a>)
  <li class=bug>
    Recover from a corrupted JSON update data file automatically
    (<a href="https://issues.jenkins-ci.org/browse/JENKINS-7034">issue 7034</a>)
  <li class=bug>
    Fixed the reported system reboot problem on installing JDK on Windows
    (<a href="https://issues.jenkins-ci.org/browse/JENKINS-7288">issue 7288</a>)
  <li class=bug>
    Fixed the OutOfMemoryError in trying to download/install JDK
    (<a href="https://issues.jenkins-ci.org/browse/JENKINS-10689">issue 10689</a>)
  <li class=rfe>
    Enabled shortcut key on script console
  <li class=rfe>
    Remember sortable table state into local storage
    (<a href="https://issues.jenkins-ci.org/browse/JENKINS-203">issue 203</a>)
</ul>
<h3><a name=v1.431>What's new in 1.431</a> (2011/09/19)</h3>
<ul class=image>
  <li class=bug>
    Jenkins unable to start if the /tmp/jna catalogue exists and is owned by a different user
    (<a href="https://issues.jenkins-ci.org/browse/JENKINS-10774">issue 10774</a>)
  <li class=rfe>
    Display the file size in the artifact list page
    (<a href="https://issues.jenkins-ci.org/browse/JENKINS-7798">issue 7798</a>)
  <li class=rfe>
    Fixed a file permission handling in the unzip code.
    (<a href="https://issues.jenkins-ci.org/browse/JENKINS-9577">issue 9577</a>)
  <li class=rfe>
    Add "un/check all" buttons on matrix-based security.
    (<a href="https://issues.jenkins-ci.org/browse/JENKINS-7565">issue 7565</a>)
</ul>
<h3><a name=v1.430>What's new in 1.430</a> (2011/09/11)</h3>
<ul class=image>
  <li class=bug>
    Added way to mark all plugins to be updated at once
    (<a href="https://issues.jenkins-ci.org/browse/JENKINS-10443">issue 10443</a>)
  <li class=bug>
    Fixed a bug in the UI JavaScript behavior with IE
  <li class=bug>
    Matrix project pages don't show latest test results.
    (<a href="https://issues.jenkins-ci.org/browse/JENKINS-10864">issue 10864</a>)
  <li class=rfe>
  Bundling <a href="https://wiki.jenkins-ci.org/display/JENKINS/Translation+Assistance+Plugin">the translation assistance plugin</a> in the hope of increasing the contribution.
  <li class=rfe>
  Introduce a fine-grained permission to control who is allowed to run the Groovy Console.
  <li class=rfe>
    Maven jobs should include fingerprints of their parent POMs
    (<a href="https://issues.jenkins-ci.org/browse/JENKINS-8383">issue 8383</a>)
  <li class=rfe>
    Add support for maven-android-plugin integration test reports
    (<a href="https://issues.jenkins-ci.org/browse/JENKINS-10913">issue 10913</a>)    
</ul>
<h3><a name=v1.429>What's new in 1.429</a> (2011/09/06)</h3>
<ul class=image>
  <li class=bug>
    maven submodule build fails doing mkdir on master.
    (<a href="https://issues.jenkins-ci.org/browse/JENKINS-10831">issue 10831</a>)
  <li class=bug>
    CLI clients should be able to see plugin classes
    <a href="http://jenkins.361315.n4.nabble.com/channel-example-and-plugin-classes-gives-ClassNotFoundException-tp3756092p3756092.html">report</a>
  <li class=bug>
    Fixed NPE in running <tt>assembly:assembly</tt> with Maven3
    (<a href="https://issues.jenkins-ci.org/browse/JENKINS-8837">issue 8837</a>)
  <li class=bug>
    Fixed a bug in one of the file copy operations that caused the copy-artifact plugin to fail to preserve the timestamp.
    (<a href="https://issues.jenkins-ci.org/browse/JENKINS-10805">issue 10805</a>)
  <li class=bug>
    Jenkins didn't start on IBM JDK.
    (<a href="https://issues.jenkins-ci.org/browse/JENKINS-10810">issue 10810</a>)
  <li class=bug>
    Fixed a possible NPE during the boot sequence
    (<a href="https://issues.jenkins-ci.org/browse/JENKINS-10799">issue 10799</a>)
  <li class=rfe>
    stdin/stdout based remote slaves, such as ones launched via SSH or script, now does a better redirect to avoid interference with JVM output to stdout.
    (<a href="https://issues.jenkins-ci.org/browse/JENKINS-8856">issue 8856</a>)
  <li class=bug>
    Project names in fingerprint records weren't updated when a project is renamed.
    (<a href="https://issues.jenkins-ci.org/browse/JENKINS-10330">issue 10330</a>)
  <li class=rfe>
    External job submision now supports &lt;displayName&gt; and &lt;description&gt; elements
    (<a href="https://github.com/jenkinsci/jenkins/pull/215">pull 215</a>)
</ul>
<h3><a name=v1.428>What's new in 1.428</a> (2011/08/29)</h3>
<ul class=image>
  <li class=bug>
    CLI jar download was making the browser prefer a wrong file name.
  <li class=bug>
    Link "Started by user XXX" broken on build status page if user name modified.
    (<a href="https://issues.jenkins-ci.org/browse/JENKINS-10698">issue 10698</a>)
  <li class=bug>
    404 error when clicking "Build History" link on MyView.
  <li class=bug>
    Add a DefaultViewsTabBar config.jelly to avoid jelly exception
    (<a href="https://issues.jenkins-ci.org/browse/JENKINS-10640">issue 10640</a>)
  <li class=rfe>
    go back to view page when job is deleted.
    (<a href="https://issues.jenkins-ci.org/browse/JENKINS-10510">issue 10510</a>)
  <li class=rfe>
    A Global Environment variable with an empty key would fail maven builds since 1.424. Ignore these variables instead of failing the build.
    (<a href="https://groups.google.com/forum/#!searchin/jenkinsci-users/timp/jenkinsci-users/YThhsdGBVwM/7_7GMYIYiRIJ">report</a>)

</ul>
<h3><a name=v1.427>What's new in 1.427</a> (2011/08/19)</h3>
<ul class=image>
  <li class='major bug'>
    Builds failing while archiving test result if build is running in different VM (e.g. IBM J9) than Jenkins is
    (<a href="https://issues.jenkins-ci.org/browse/JENKINS-10030">issue 10030</a>)
  <li class='major bug'>
    Maven builds failing with NullPointerException at the end.
    (<a href="https://issues.jenkins-ci.org/browse/JENKINS-10715">issue 10715</a>)
  <li class=bug>
    Jenkins self-restart causes process name to change from java to exe
    (<a href="https://issues.jenkins-ci.org/browse/JENKINS-9206">issue 9206</a>)
  <li class=bug>
    Fixed a bug where SSH public key authentication for CLI wasn't working for username/password based security realm.
    (<a href="https://issues.jenkins-ci.org/browse/JENKINS-10647">issue 10647</a>)
  <li class=bug>
    Failing to install a plugin from CLI should result in non-zero exit code
    (<a href="https://issues.jenkins-ci.org/browse/JENKINS-10057">issue 10057</a>)
  <li class=bug>
    Fixed NPE in trying to diagnose undefined job error.
    (<a href="https://issues.jenkins-ci.org/browse/JENKINS-7826">issue 7826</a>)
  <li class=bug>
    Disable auto refresh in slave markOffline screen
    (<a href="https://issues.jenkins-ci.org/browse/JENKINS-10608">issue 10608</a>)
  <li class=bug>
    Workspace-cleanup thread shouldn't delete custom workspace directories
    (<a href="https://issues.jenkins-ci.org/browse/JENKINS-8880">issue 8880</a>)
  <li class=rfe>
    Improved the speed of shutdown
  <li class=rfe>
    RPM package should honor user-modified configuration file better
    (<a href="https://issues.jenkins-ci.org/browse/JENKINS-10037">issue 10037</a>)
  <li class=rfe>
    OS X package now provides customizable commandline
    (<a href="https://github.com/jenkinsci/jenkins/pull/195">pull request 195</a>)
  <li class=rfe>
    Improved the remote API for queue
    (<a href="https://issues.jenkins-ci.org/browse/JENKINS-10414">issue 10414</a>)
  <li class=rfe>
    Added a dignosis CLI command to report the current granted authorities.
  <li class=rfe>
    Added a CLI command to set display name of the build
    (<a href="https://issues.jenkins-ci.org/browse/JENKINS-9126">issue 9126</a>)
  <li class=rfe>
    Added an option in CLI build command to check for SCM changes before carrying out a build
    (<a href="https://issues.jenkins-ci.org/browse/JENKINS-9968">issue 9968</a>)
  <li class=rfe>
    If CLI fails to connect via a JNLP Slave port, fall back to HTTP full-duplex.
    (<a href="https://issues.jenkins-ci.org/browse/JENKINS-10611">issue 10611</a>)
  <li class=rfe>
    Added two CLI commands to manipulate job by its XML definition.
    (<a href="https://issues.jenkins-ci.org/browse/JENKINS-8797">issue 8797</a>)
  <li class=rfe>
    Added two CLI commands to shutdown Jenkins
    (<a href="https://issues.jenkins-ci.org/browse/JENKINS-6594">issue 6594</a>)
  <li class=rfe>
    Fixed unclear text for Tabs with no jobs
    (<a href="https://issues.jenkins-ci.org/browse/JENKINS-9330">issue 9330</a>)
</ul>
<h3><a name=v1.426>What's new in 1.426</a> (2011/08/15)</h3>
<ul class=image>
  <li class=bug>
    Auto Install JDK asks for Oracle account, but the link goes 404.
    (<a href="https://issues.jenkins-ci.org/browse/JENKINS-10556">issue 10556</a>)
  <li class=rfe>
    Record and display who aborted builds.
    (<a href="https://issues.jenkins-ci.org/browse/JENKINS-5754">issue 5754</a>)
  <li class=rfe>
    Added API token support.
    (<a href="https://issues.jenkins-ci.org/browse/JENKINS-9363">issue 9363</a>)
  <li class=rfe>
    Maven Plugin can use settings and global settings files provided by the config provider plugin
  <li class=bug>
    Fixed background of title image
    (<a href="https://issues.jenkins-ci.org/browse/JENKINS-9571">issue 9571</a>)
</ul>
<h3><a name=v1.425>What's new in 1.425</a> (2011/08/08)</h3>
<ul class=image>
  <li class=rfe>
    Make syntax highlighting optional
    (<a href="https://issues.jenkins-ci.org/browse/JENKINS-10509">issue 10509</a>)
  <li class=bug>
    isPartial() check for matrix builds now only reference active configurations.
    (<a href="https://issues.jenkins-ci.org/browse/JENKINS-10197">issue 10197</a>)
  <li class=bug>
    Maven jobs building plugins were no longer identified as upstream snapshot dependencies.
    (<a href="https://issues.jenkins-ci.org/browse/JENKINS-10530">issue 10530</a>)
  <li class=bug>
    MAVEN_OPTS configuration wasn't expanding environment variables.
</ul>
<h3><a name=v1.424>What's new in 1.424</a> (2011/08/01)</h3>
<ul class=image>
  <li class='major bug'>
    Java Web Start binaries weren't signed.
    (<a href="http://jenkins.361315.n4.nabble.com/Launching-slave-agent-not-working-since-upgrading-from-1-421-to-1-423-td3696291.html">report</a>)
  <li class=bug>
    Fixed Maven build error if headless option is set and MAVEN_OPTS empty
    (<a href="https://issues.jenkins-ci.org/browse/JENKINS-10375">issue 10375</a>)
  <li class=bug>
    Tests not recognized as failed if test initialization failed
    (<a href="https://issues.jenkins-ci.org/browse/JENKINS-6700">issue 6700</a>)
  <li class=rfe>
    Support for gzipped log in consoleText
    (<a href="https://issues.jenkins-ci.org/browse/JENKINS-10400">issue 10400</a>)
  <li class=rfe>
    Expand variables in the Maven POM definition in Maven projects.
    (<a href="https://issues.jenkins-ci.org/browse/JENKINS-5885">issue 5885</a>)
  <li class=bug>
    Some CLI command are not available.
    (<a href="https://issues.jenkins-ci.org/browse/JENKINS-10418">issue 10418</a>)
  <li class=rfe>
    Maven jobs deploying or installing artifacts should be used for dependency graph instead of jobs which don't
    (<a href="https://issues.jenkins-ci.org/browse/JENKINS-10366">issue 10366</a>)
  <li class=rfe>
    Maven jobs which are disabled should be excluded from dependency graph
    (<a href="https://issues.jenkins-ci.org/browse/JENKINS-10367">issue 10367</a>)
  <li class='major rfe'>
    Updated JDK installer to reflect changes in Oracle download server
    (<a href="https://issues.jenkins-ci.org/browse/JENKINS-10511">issue 10511</a>)
  <li class='major bug'>
    Fixed memory leak in the master/slave communication.
    (<a href="https://issues.jenkins-ci.org/browse/JENKINS-10424">issue 10424</a>)
  <li class='bug'>
    Fixed a problem in the core that prevents CLI users from authenticating with Crowd plugin (and others like it.)
</ul>
<h3><a name=v1.423>What's new in 1.423</a> (2011/07/25)</h3>
<ul class=image>
  <li class='major bug'>
    Fixed a boot problem in 1.422.
</ul>
<h3><a name=v1.422>What's new in 1.422</a> (2011/07/25)</h3>
<ul class=image>
  <li class='major bug'>
    Fixed a regression in 1.421 that broke CentOS installations.
    (<a href="https://issues.jenkins-ci.org/browse/JENKINS-10354">issue 10354</a>)
  <li class=bug>
    When run as "java -jar jenkins.war", failing to listen on HTTP ports should be fatal.
  <li class=bug>
    Fixed a race condition in the fingerprint computation 
    (<a href="https://issues.jenkins-ci.org/browse/JENKINS-10346">issue 10346</a>)
  <li class=bug>
    Fixed an occasional NPE when running Maven jobs 
    (<a href="https://issues.jenkins-ci.org/browse/JENKINS-9822">issue 9822</a>)
  <li class=rfe>
    Added a new hudson.model.Computer.CREATE permission to limit who can create new slaves.
</ul>
<h3><a name=v1.421>What's new in 1.421</a> (2011/07/17)</h3>
<ul class=image>
  <li class=bug>
    NPE when requesting http://server/job/TEST-START/description and the description is empty
    (<a href="https://issues.jenkins-ci.org/browse/JENKINS-10182">issue 10182</a>)
  <li class=bug>
    Redeploy artifacts for the whole project wasn't showing up for Maven3 projects.
  <li class=bug>
    PAM authentication wasn't working with Ubuntu 11.04
    (<a href="https://issues.jenkins-ci.org/browse/JENKINS-9486">issue 9486</a>)
  <li class=bug>
    ToolCommandInstaller: Fix CR/LF and always make it Unix style.
    (<a href="https://issues.jenkins-ci.org/browse/JENKINS-9963">issue 9963</a>)
  <li class=bug>
    Empty emailAddress causes Mailer error.
    (<a href="https://issues.jenkins-ci.org/browse/JENKINS-10300">issue 10300</a>)
  <li class=bug>
    Label Alignment does not correctly work for top-level entries that span several lines
    (<a href="https://issues.jenkins-ci.org/browse/JENKINS-10253">issue 10253</a>)
  <li class=bug>
    Fixed a bug in Groovy view taglib rendering for "/lib/hudson"
  <li class=rfe>
    PAM authentication now works with CLI login mechanism.
    (<a href="https://issues.jenkins-ci.org/browse/JENKINS-9681">issue 9681</a>)
  <li class=rfe>
    Jenkins behaves better in JRebel-enhanced environment during core/plugin development
    (<a href="https://wiki.jenkins-ci.org/display/JENKINS/Developing+with+JRebel">details</a>)
  <li class=rfe>
    Generalized the mechanism to control scopes of security permissions
  <li class=rfe>
    Added an extension point to record arbitrary data to fingerprints.
  <li class=rfe>
    Build trigger dependency wasn't recalculated when jobs are copied.
  <li class=rfe>
    Exposed more remote APIs around archived Maven artifacts.
  <li class=rfe>
    Allow build directories and workspace directories in $JENKINS_HOME to be placed elsewhere.
    (<a href="https://issues.jenkins-ci.org/browse/JENKINS-8446">issue 8446</a>)
  <li class=rfe>
    Mac installer update: set file permissions to be more in line with Mac conventions.
    (<a href="https://github.com/jenkinsci/jenkins/pull/188">pull request 188</a>)
  <li class=rfe>
    Maven build script to produce the binary was significantly modified.
    (<a href="https://github.com/jenkinsci/jenkins/pull/193">pull request 193</a>)
</ul>
<h3><a name=v1.420>What's new in 1.420</a> (2011/07/11)</h3>
<ul class=image>
  <li class=bug>
    Fix: jenkins did not record test results generated by the GWT maven plugin
    (<a href="https://github.com/jenkinsci/jenkins/pull/186">pull request 186</a>)
  <li class=bug>
    Fixed a race condition in the remoting that can break the pipe support
    (<a href="https://issues.jenkins-ci.org/browse/JENKINS-8703">issue 8703</a>)
  <li class=bug>
    Restart button does not restart jenkins after plugin upload
    (<a href="https://issues.jenkins-ci.org/browse/JENKINS-10044">issue 10044</a>)
  <li class=bug>
    Fixed a file handle leak in <tt>GET config.xml</tt> API call
    (<a href="https://issues.jenkins-ci.org/browse/JENKINS-8042">issue 8042</a>)
  <li class=bug>
    Fixed the redundant/incorrect encoding handling in XML configuration files.
    (<a href="https://issues.jenkins-ci.org/browse/JENKINS-4525">issue 4525</a>)
  <li class=bug>
    File parameter didn't work correctly with matrix projects
    (<a href="https://issues.jenkins-ci.org/browse/JENKINS-10108">issue 10108</a>)
  <li class=bug>
    Fixed the double escaping problem in the update center error message
    (<a href="https://issues.jenkins-ci.org/browse/JENKINS-10081">issue 10081</a>)
  <li class=bug>
    Fixed JellyTagException in the manage page after Jenkins upgrade
    (<a href="https://issues.jenkins-ci.org/browse/JENKINS-10066">issue 10066</a>)
  <li class=rfe>
    Groovy script console is now syntax highlighted.
  <li class=rfe>
    Improved the form validation to the "restrict where jobs can run" field.
  <li class=rfe>
    Text area to enter description is now syntax highlighted.
  <li class=rfe>
    Don't recalculate internal dependency graph if Maven dependencies haven't changed
    (<a href="https://issues.jenkins-ci.org/browse/JENKINS-9301">issue 9301</a>)
</ul>
<h3><a name=v1.419>What's new in 1.419</a> (2011/07/05)</h3>
<ul class=image>
  <li class=bug>
    "Ant Version" field in "Invoke Ant" Build step missing in 1.416
    (<a href="https://issues.jenkins-ci.org/browse/JENKINS-10036">issue 10036</a>)
  <li class=bug>
    post build deployment task fails with : Unbuffered entity enclosing request can not be repeated.
    (<a href="https://issues.jenkins-ci.org/browse/JENKINS-10076">issue 10076</a>)
  <li class=bug>
    After an unsuccessful Maven incremental build, make sure that all modules are deployed on the next successful one.
    (<a href="https://issues.jenkins-ci.org/browse/JENKINS-5121">issue 5121</a>)
  <li class=bug>
    Fixed the permission issues on /Applications/Jenkins with OS X installer
    (<a href="https://issues.jenkins-ci.org/browse/JENKINS-9398">issue 9398</a>)
  <li class=bug>
    Block up-/downstream Projects of matrix projects
    (<a href="https://issues.jenkins-ci.org/browse/JENKINS-4959">issue 4959</a>)
  <li class=rfe>
    Just like SSH connector, managed Windows connector now allows the machine name to be specified.
    (<a href="https://github.com/jenkinsci/jenkins/pull/172">pull request #172</a>)
  <li class=rfe>
    Debian package no longer distributes /etc/apt/sources.list.d/jenkins.list
    (<a href="https://github.com/jenkinsci/jenkins/pull/170">pull request #170</a>)
  <li class=rfe>
    Added SSH public key based CLI authentication
    (<a href="https://wiki.jenkins-ci.org/display/JENKINS/Jenkins+CLI">wiki</a>)
  <li class=rfe>
    Jenkins OS X installer now starts Jenkins upon system boot, not upon user login
    (<a href="https://issues.jenkins-ci.org/browse/JENKINS-9399">issue 9399</a>)
  <li class=rfe>
    Improve the vertical alignment of form fields and labels
    (<a href="https://github.com/jenkinsci/jenkins/pull/175">pull request #175</a>)
  <li class=rfe>
    Improve the column sorting behaviours
    (<a href="https://github.com/jenkinsci/jenkins/pull/174">pull request #174</a>)
  <li class=rfe>
    Managed Windows slave launcher now lets you define a host name separately from the slave name.
    (<a href="https://issues.jenkins-ci.org/browse/JENKINS-10099">issue 10099</a>)
</ul>
<h3><a name=v1.418>What's new in 1.418</a> (2011/06/27)</h3>
<ul class=image>
  <li class='major bug'>
    Permissions from LDAP groups weren't working properly since 1.416
    (<a href="http://issues.jenkins-ci.org/browse/JENKINS-10075">issue 10075</a>)
  <li class=bug>
    "0 tests started to fail" makes no sense
    (<a href="https://github.com/jenkinsci/jenkins/pull/165">pull request #165</a>)
  <li class=bug>
    Defined a proper way to interrupt the build and mark it as a failure.
    (<a href="http://issues.jenkins-ci.org/browse/JENKINS-9203">issue 9203</a>)
  <li class=rfe>
    Prevent a occasional JavaScript safety warning message when running in HTTPS
  <li class=rfe>
    About page should not autorefresh
    (<a href="http://issues.jenkins-ci.org/browse/JENKINS-9967">issue 9967</a>)
  <li class=rfe>
    Added a new build parameter type that shows a text area
    (<a href="http://issues.jenkins-ci.org/browse/JENKINS-5577">issue 5577</a>)
  <li class=rfe>
    Making views more reusable outside the root object.
  <li class=ref>
    Added a new hudson.footerURL system property to tweak the link displayed at
    the bottom of the UI
  <li class=ref>
    Added a new hudson.security.WipeOutPermission system property to enable a
    new WipeOut permission controlling the "Wipe Out Workspace" action.
</ul>
<h3><a name=v1.417>What's new in 1.417</a> (2011/06/20)</h3>
<ul class=image>
  <li class='major bug'>
    Fixed a regression in 1.416 that broke cloud plugins like libvirt and EC2.
</ul>
<h3><a name=v1.416>What's new in 1.416</a> (2011/06/18)</h3>
<ul class=image>
  <li class=rfe>
    Make captcha support optional; remove LGPL jcaptcha
    (<a href="http://issues.jenkins-ci.org/browse/JENKINS-9915">issue 9915</a>)
  <li class=bug>
    Validate new view name relative to current context
  <li class=bug>
    Unfilled custom workspace textbox shouldn't be allowed.
    (<a href="http://issues.jenkins-ci.org/browse/JENKINS-9806">issue 9806</a>)
  <li class=bug>
    Fixed a race condition between remoting I/O operations.
    (<a href="http://issues.jenkins-ci.org/browse/JENKINS-9189">issue 9189</a>)
  <li class=bug>
    Fixed a bug in LDAP group search based on memberUid
    (<a href="https://github.com/jenkinsci/jenkins/pull/151">pull request #151</a>)
  <li class=bug>
    If the user tries to run Jenkins on Java 1.4 and earlier, detect that more gracefully.
  <li class=bug>
    Fixed NPE in site generation when building a single Maven module
    (<a href="http://issues.jenkins-ci.org/browse/JENKINS-7577">issue 7577</a>)
  <li class=bug>
    Fixed timeline on build trend page.
    (<a href="http://issues.jenkins-ci.org/browse/JENKINS-6439">issue 6439</a>)
  <li class=bug>
    Fixed the initialization order of plugins
    (<a href="http://issues.jenkins-ci.org/browse/JENKINS-9960">issue 9960</a>)
  <li class=bug>
    Label/node tree is not visible in multi-configuration project config page
    (<a href="http://issues.jenkins-ci.org/browse/JENKINS-9689">issue 9689</a>)
  <li class=rfe>
    <tt>LDAPBindSecurityRealm.groovy</tt> can be now overridden in <tt>$JENKINS_HOME</tt>
    if it exists.
  <li class=rfe>
    AJP port is customizable in RPM/OpenSUSE packages
    (<a href="https://github.com/jenkinsci/jenkins/pull/149">pull request #149</a>)
  <li class=rfe>
    "Deploy to Maven repository" post build task should default to unique version,
    as per Maven3 default.
    (<a href="http://issues.jenkins-ci.org/browse/JENKINS-9807">issue 9807</a>)
  <li class=rfe>
    Improved the URL hyperlinking behavior in the console output
    (<a href="https://github.com/jenkinsci/jenkins/pull/119">pull request #119</a>)
  <li class=rfe>
    Plugins can now override where jobs are executed.
  <li class=rfe>
    Rotate the slave log files instead of deleting them.
  <li class=rfe>
    Added a mechanism to control the XML parser behaviour
    (<a href="https://github.com/jenkinsci/jenkins/pull/67">pull request #67</a>)
  <li class=rfe>
    Minor UI improvements for Jenkins update center.
    (<a href="http://issues.jenkins-ci.org/browse/JENKINS-9212">issue 9212</a>)
  <li class='major rfe'>
    Added a mechanism to write views in Groovy. The interface isn't committed yet. We are looking for feedback.
</ul>
<h3><a name=v1.415>What's new in 1.415</a> (2011/06/12)</h3>
<ul class=image>
  <li class=bug>
    Output correct version from java -jar jenkins.war --version (broken since 1.410)
  <li class=bug>
    Correct usage text from java -jar jenkins.war --help
  <li class=bug>
    Incremental maven jobs: if POM parsing failed, do a full build next time.
    (<a href="http://issues.jenkins-ci.org/browse/JENKINS-9848">issue 9848</a>)
  <li class=bug>
    Do not expose the proxy password in the HTML for Update Center
    (<a href="http://issues.jenkins-ci.org/browse/JENKINS-4000">issue 4000</a>)
  <li class=rfe>
    CLI command page now lists all the available commands
    (<a href="http://issues.jenkins-ci.org/browse/JENKINS-9789">issue 9789</a>)
  <li class=rfe>
    Improve the post deployment job to make a clear error if you disabled artifacts archives
    (<a href="http://issues.jenkins-ci.org/browse/JENKINS-9791">issue 9791</a>)
  <li class=rfe>
    Post-build deploy task for Maven jobs : Repositories definitions can now be read from the POMs.
    (<a href="http://issues.jenkins-ci.org/browse/JENKINS-9786">issue 9786</a>)
  <li class=rfe>
    Run maven jobs as headless process. on OSX this avoid jumping Dock icon to take focus.
    (<a href="http://issues.jenkins-ci.org/browse/JENKINS-9785">issue 9785</a>)
  <li class=rfe>
    Reduce memory consumption of dependency calculation in maven jobs.
    (<a href="http://issues.jenkins-ci.org/browse/JENKINS-9845">issue 9845</a>)
  <li class=rfe>
    Strongly encrypt the proxy password
    (<a href="http://issues.jenkins-ci.org/browse/JENKINS-4002">issue 4002</a>)
  <li class=rfe>
    Added an extension point to allow prodding the NodeProvisioner into taking action faster than it might usually.
  <li class=bug>
    When there are absolutely no executors for a specific label, there was an unnecessary delay in provisioning the
    first node for that label.
</ul>
<h3><a name=v1.414>What's new in 1.414</a> (2011/06/04)</h3>
<ul class=image>
  <li class=bug>
    Fixed the concurrent modification exception in classloading during startup
  <li class=bug>
    Show an error message if no name is provided when creating a job (CLI)
    (<a href="http://issues.jenkins-ci.org/browse/JENKINS-6958">issue 6958</a>)
  <li class=bug>
    Fix unescaped apostrophe in French translation.
    (<a href="http://issues.jenkins-ci.org/browse/JENKINS-9699">issue 9699</a>)
  <li class=bug>
    Allow building multiple downstream dependencies on a single job via DependencyGraph and BuildTrigger.
    (<a href="http://issues.jenkins-ci.org/browse/JENKINS-8985">issue 8985</a>)
  <li class=bug>
    Catch FileNotFoundException in Maven builds if Mojos are executed from a classes directory.
    (<a href="https://issues.jenkins-ci.org/browse/JENKINS-5044">issue 5044</a>)
  <li class=bug>
    Fix NPE if node of last build isn't available anymore while polling for SCM changes.
    (<a href="https://issues.jenkins-ci.org/browse/JENKINS-9003">issue 9003 </a>)
  <li class=rfe>
    Set NODE_NAME for master node to "master"
    (<a href="http://issues.jenkins-ci.org/browse/JENKINS-9671">issue 9671</a>)
  <li class=rfe>
    Jenkins Maven build does not recognize Tycho surfire reports with new groupId org.eclipse.tycho
    (<a href="http://issues.jenkins-ci.org/browse/JENKINS-9326">issue 9326</a>)
  <li class=rfe>
    Add a default attribute to repeatableProperty and repeatable jelly tags
  <li class=rfe>
    Log which build steps have changed the build result to build console.
    (<a href="http://issues.jenkins-ci.org/browse/JENKINS-9687">issue 9687</a>)
</ul>
<h3><a name=v1.413>What's new in 1.413</a> (2011/05/22)</h3>
<ul class=image>
  <li class=bug>
    Fixed extra ' character in french translation.
    (<a href="http://issues.jenkins-ci.org/browse/JENKINS-9197">issue 9197</a>)
  <li class=bug>
    "Downgrade Jenkins" incorrectly shows 1.395
    (<a href="http://issues.jenkins-ci.org/browse/JENKINS-9656">issue 9656</a>)
  <li class=bug>
    Fixed NPE in <tt>GlobalMatrixAuthorizationStrategy.doCheckName</tt>
    (<a href="http://issues.jenkins-ci.org/browse/JENKINS-9412">issue 9412</a>)
  <li class=bug>
    Fixed a <tt>ClassCastException</tt> caused by multiple loading of the same class in different classloaders.
    (<a href="http://issues.jenkins-ci.org/browse/JENKINS-9017">issue 9017</a>)
  <li class=rfe>
    Support rebuilding a subset of matrix configurations
    (<a href="http://issues.jenkins-ci.org/browse/JENKINS-1613">issue 1613</a>)
  <li class=rfe>
    Gracefully handle old slave.jar to avoid <tt>AbstractMethodError</tt>
    (<a href="https://groups.google.com/d/topic/jenkinsci-dev/KqFw4nfiQdE/discussion">thread</a>)
  <li class=rfe>
    Debian packages now do log rotation
    (<a href="http://issues.jenkins-ci.org/browse/JENKINS-8641">issue 8641</a>)
  <li class=rfe>
    Provide more information to <tt>QueueTaskDispatcher</tt>
    (<a href="https://groups.google.com/d/topic/jenkinsci-dev/H1o_essBS_A/discussion">thread</a>)
  <li class=rfe>
    Replaced all gif images with png images (transparency support).
    (<a href="http://issues.jenkins-ci.org/browse/JENKINS-3969">issue 3969</a>)
  <li class=rfe>
    Boldify names of executed mojos for Freestyle and Maven2/3 jobs using Maven3 in console output.
    (<a href="https://issues.jenkins-ci.org/browse/JENKINS-9691">issue 9691</a>)
</ul>
<h3><a name=v1.412>What's new in 1.412</a> (2011/05/16)</h3>
<ul class=image>
  <li class=rfe>
    Wait until updates are successfully installed before restarting Jenkins
    (<a href="http://issues.jenkins-ci.org/browse/JENKINS-5047">issue 5047</a>)
</ul>
<h3><a name=v1.411>What's new in 1.411</a> (2011/05/09)</h3>
<ul class=image>
  <li class=bug>
    Allow blank rootDN in LDAPSecurityRealm.
    (<a href="http://jenkins.361315.n4.nabble.com/LDAP-and-empty-root-DN-values-td2216124.html">thread</a>)
  <li class=bug>
    Fixed the UI rendering problem when certain controls are nested together.
  <li class=bug>
    Auto-refresh is now disabled when triggering a build with parameters
    (<a href="http://issues.jenkins-ci.org/browse/JENKINS-7342">issue 7342</a>)
  <li class=bug>
    404 when clicking in the weather report column of a build that hasn't yet been run.
    (<a href="http://issues.jenkins-ci.org/browse/JENKINS-9532">issue 9532</a>)
  <li class=bug>
    Manually uploading a bundled plugin should trigger pin-down.
  <li class=bug>
    Clicking "History" from the left bar in a test result history page results in 404
    (<a href="http://issues.jenkins-ci.org/browse/JENKINS-5450">issue 5450</a>)
  <li class=rfe>
    Add active configurations in remote API for matrix projects.
    (<a href="http://issues.jenkins-ci.org/browse/JENKINS-9248">issue 9248</a>)
  <li class=rfe>
    Link to the console output from the status icon of an entry in the HistoryWidget.
  <li class=rfe>
    Exploit commons-codec for Base64 encoding rather than proprietary sun.misc.BASE64Encoder
    (<a href="http://issues.jenkins-ci.org/browse/JENKINS-9521">issue 9521</a>)
  <li class=rfe>
    Order of extension implementations is made bit more deterministic
</ul>
<h3><a name=v1.410>What's new in 1.410</a> (2011/05/01)</h3>
<ul class=image>
  <li class=bug>
    Maven3 with multiple threads does not work in Jenkins.
    Fix support of -Tx maven 3 option.
    (<a href="http://issues.jenkins-ci.org/browse/JENKINS-9183">issue 9183</a>)
  <li class=bug>
    Jenkins Maven build does not recognize Tycho surefire reports
    (<a href="http://issues.jenkins-ci.org/browse/JENKINS-9326">issue 9326</a>)
  <li class=bug>
    Fixed a persistence problem in <tt>View$PropertyList</tt>
    (<a href="http://issues.jenkins-ci.org/browse/JENKINS-9367">issue 9367</a>)
  <li class=bug>
    Added unique instance identifier to UDP broadcast and DNS multicast information.
    (<a href="http://issues.jenkins-ci.org/browse/JENKINS-9230">issue 9230</a>)
  <li class=bug>
    jenkins.xml explains how to use hudson.exe for Windows
    (<a href="https://issues.jenkins-ci.org/browse/JENKINS-9470">issue 9470</a>)
  <li class=rfe>
    Maven agent needs a fix for the 'hardcoded' socket connection to localhost
    (<a href="http://issues.jenkins-ci.org/browse/JENKINS-6795">issue 6795</a>)
  <li class=rfe>
    Support custom workspace for maven/ivy projects
    (<a href="http://issues.jenkins-ci.org/browse/JENKINS-8848">issue 8848</a>)
  <li class=rfe>
    Added a new extension point to execute background tasks more flexibly.
  <li class=rfe>
    Memory space monitor now works for Mac OS X Snow Leopard
    (<a href="http://issues.jenkins-ci.org/browse/JENKINS-9374">issue 9374</a>)
</ul>
<h3><a name=v1.409>What's new in 1.409</a> (2011/04/25)</h3>
<ul class=image>
  <li class=bug>
    Some french strings are incorrect after renaming to Jenkins
    (<a href="http://issues.jenkins-ci.org/browse/JENKINS-9334">issue 9334</a>)
  <li class=bug>
    Debian init script gives false positives for port already in use
    (<a href="http://issues.jenkins-ci.org/browse/JENKINS-9281">issue 9281</a>)
  <li class=bug>
    "include culprits" should treat unstable and failure as the same
    (<a href="http://issues.jenkins-ci.org/browse/JENKINS-4617">issue 4617</a>)
  <li class=bug>
    fixed "Copy existing job" autocompletion.
    (<a href="https://issues.jenkins-ci.org/browse/JENKINS-9384">issue 9384</a>)
  <li class=bug>
    Zip/tar files created by Jenkins now properly retains Unix file modes.
    (<a href="https://issues.jenkins-ci.org/browse/JENKINS-9397">issue 9397</a>)
  <li class=rfe>
    Added two new CLI commands "wait-node-online" and "wait-node-offline" to block until a slave becomes online/offline.
  <li class=rfe>
    Move Jenkins URL setting from E-mail Notification to its own section in the main configuration.
  <li class=rfe>
    Add LOADING overlay when triggering a build with parameters
    (<a href="http://issues.jenkins-ci.org/browse/JENKINS-9343">issue 9343</a>)
  <li class=rfe>
    Support self restart on Mac OS X 10.6 and onward
    (<a href="http://issues.jenkins-ci.org/browse/JENKINS-7537">issue 7537</a>)
  <li class=rfe>
    Added "about Jenkins" screen that shows the 3rd party license acknowledgement.
</ul>
<h3><a name=v1.408>What's new in 1.408</a> (2011/04/18)</h3>
<ul class=image>
  <li class='major bug'>
    Fixed a regression that resulted in too much escaping
    (<a href="http://issues.jenkins-ci.org/browse/JENKINS-9426">issue 9426</a>)
  <li class='bug'>
    Fixed a persistence problem in <tt>View$PropertyList</tt>
    (<a href="http://issues.jenkins-ci.org/browse/JENKINS-9367">issue 9367</a>)
</ul>
<h3><a name=v1.407>What's new in 1.407</a> (2011/04/15)</h3>
<ul class=image>
  <li class='major bug'>
    Implemented comprehensive preventive measure against cross-site scripting. 
    (SECURITY-14)
  <li class=bug>
    Javadoc links on maven job page with only one module
    (<a href="http://issues.jenkins-ci.org/browse/JENKINS-9202">issue 9202</a>)
  <li class=bug>
    Duplicate test results with Maven2 projects
    (<a href="http://issues.jenkins-ci.org/browse/JENKINS-1557">issue 1557</a>)
  <li class=bug>
    Re-fixed JDK1.6 dependency that has crept into the core in 1.400
    (<a href="http://issues.jenkins-ci.org/browse/JENKINS-8914">issue 8914</a>)
  <li class=bug>
    eclipse-plugin packaging doesn't work with maven plugin support.
    (<a href="http://issues.jenkins-ci.org/browse/JENKINS-8348">issue 8438</a>)
  <li class=bug>
    Failed to parse POMs for packaging swc.
    (<a href="http://issues.jenkins-ci.org/browse/JENKINS-8448">issue 8448</a>)
  <li class=bug>
    Fixed "AdjunctManager is not installed" error when Jenkins failed to startup.
    (<a href="http://issues.jenkins-ci.org/browse/JENKINS-9271">issue 9271</a>)
  <li class=rfe>
    Jenkins has a new logo, thanks to Charles Lowell at The Frontside
</ul>
<h3><a name=v1.406>What's new in 1.406</a> (2011/04/11)</h3>
<ul class=image>
  <li class=bug>
    Default viewport of the Timeline widgets were off by one day.
    (<a href="http://issues.jenkins-ci.org/browse/JENKINS-6439">issue 6439</a>)
  <li class=bug>
    Label expression logic wasn't supporting a binary operator sequence like "a || b || c"
    (<a href="http://issues.jenkins-ci.org/browse/JENKINS-8537">issue 8537</a>)
  <li class=bug>
    In matrix security, newly added rows weren't removable
  <li class=bug>
    Improve the stability of the test harness
  <li class=bug>
    Fixed a bug in handling ' and " in matrix build label axis
    (<a href="http://issues.jenkins-ci.org/browse/JENKINS-9009">issue 9009</a>)
  <li class=bug>
    Fixed NPE in the "deploy to Maven repository" as a post-action.
    (<a href="http://issues.jenkins-ci.org/browse/JENKINS-9084">issue 9084</a>)
  <li class=rfe>
    Performance: Specify image sizes for faster page loading
    (<a href="http://issues.jenkins-ci.org/browse/JENKINS-9182">issue 9182</a>)
  <li class=rfe>
    Support nested testsuites in the JUnit test result
    (<a href="http://issues.jenkins-ci.org/browse/JENKINS-6545">issue 6545</a>)
  <li class=rfe>
    Added an extension point to allow adding transient actions to computers.
  <li class=rfe>
    Added an extension point to allow associating custom properties with views.
  <li class=rfe>
    Actions can now override their rendering in the parent model object.
  <li class=rfe>
    Jenkins is exposed to DNS multi-cast as Jenkins now
  <li class=rfe>
    Added a mechanism for plugins to write an invisible job property
  <li class=rfe>
    Added a mechanism for plugins to write an invisible node property
</ul>
<h3><a name=v1.405>What's new in 1.405</a> (2011/04/04)</h3>
<ul class=image>
  <li class=bug>
    Fixed link to javadoc in maven modules and add link to generated test javadoc
  <li class=bug>
    Fixed an AbstractMethodError in ItemGroupMixin.create when using some older plugins.
  <li class=bug>
    The "last duration" column was broken since 1.403.
  <li class=bug>
    Fixed a bug where XML API can produce malformed XML.
    (<a href="http://issues.jenkins-ci.org/browse/JENKINS-8988">issue 8988</a>)
  <li class=bug>
    Archive maven artifacts by their canonical names to avoid possible name conflicts
    (<a href="http://issues.jenkins-ci.org/browse/JENKINS-9122">issue 9122</a>)
  <li class=bug>
    Marking modules as 'not build' in maven incremental builds didn't work anymore in maven 3 jobs
    (<a href="http://issues.jenkins-ci.org/browse/JENKINS-9072">issue 9072</a>)
  <li class=bug>
    In incremental maven builds, modules could be left unbuilt, although they had SCM changes
    (<a href="http://issues.jenkins-ci.org/browse/JENKINS-5764">issue 5764</a>)
  <li class=bug>
    Rebuilding dependency graph was taking much too long for big maven projects
    (<a href="http://issues.jenkins-ci.org/browse/JENKINS-7535">issue 7535</a>)    
  <li class=bug>
    Maven builds didn't work in JBoss 6.
  <li class=rfe>
    Ping setup for detecting bad master/slave communication is done more consistently now
    (<a href="http://issues.jenkins-ci.org/browse/JENKINS-8990">issue 8990</a>)
  <li class=rfe>
    Expand environment variables in fingerprint targets
    (<a href="http://issues.jenkins-ci.org/browse/JENKINS-9138">issue 9138</a>)
  <li class=rfe>
    Added an extension point to allow adding transient actions to computers.
</ul>
<h3><a name=v1.404>What's new in 1.404</a> (2011/03/27)</h3>
<ul class=image>
  <li class=bug>
    Regression in jenkins .401 maven plugin - deploy to repository post-task
    (<a href="http://issues.jenkins-ci.org/browse/JENKINS-9084">issue 9084</a>)
  <li class=bug>
    Fixed a bug in persisting user configuration that causes NPE in some plugins
    (<a href="http://issues.jenkins-ci.org/browse/JENKINS-9062">issue 9062</a>)
  <li class=bug>
    Replacement of some maven properties is not working
    (<a href="http://issues.jenkins-ci.org/browse/JENKINS-8573">issue 8573</a>)
  <li class=bug>
    Fixed JDK1.6 dependency that has crept into the core in 1.400
    (<a href="http://issues.jenkins-ci.org/browse/JENKINS-8914">issue 8914</a>)
  <li class=bug>
    When both "block build when upstream/downstream is building" are checked, the upstream block check wasn't taking effect.
    (<a href="http://issues.jenkins-ci.org/browse/JENKINS-8968">issue 8968</a>)
  <li class=bug>
    A project aggregating tests without any tests itself should now link properly
    to latest aggregated results, rather than broken link to non-existent test
    results.
  <li class=bug>
    Initial position of the "build time" timeline was off by one day
    (<a href="http://issues.jenkins-ci.org/browse/JENKINS-8865">issue 8865</a>)
  <li class=bug>
    Build list tables had "Date" as column label, but actual content of the column was "Time Since".
    (<a href="http://issues.jenkins-ci.org/browse/JENKINS-9102">issue 9102</a>)
  <li class=bug>
    PAM authentication fails to restore group membership information on "remember me" tokens.
    (<a href="http://issues.jenkins-ci.org/browse/JENKINS-9094">issue 9094</a>)
  <li class=bug>
    Upstream culprits did include culprits of an old build.
    (<a href="http://issues.jenkins-ci.org/browse/JENKINS-8567">issue 8567</a>)
  <li class=bug>
    Shell Task on Windows Slave Uses Incorrect /bin/sh.
    <a href="http://issues.jenkins-ci.org/browse/JENKINS-8449">issue 8449</a>)
  <li class=bug>
    NPE during run - fingerprint cleanup thread.
    <a href="http://issues.jenkins-ci.org/browse/JENKINS-6128">issue 6128</a>)
  <li class=bug>
    Failed to instantiate class hudson.slaves.DumbSlave.
    <a href="http://issues.jenkins-ci.org/browse/JENKINS-7174">issue 7174</a>)
  <li class=bug>
    "Last Duration" column was showing all N/A. Regression in 1.403
    <a href="http://issues.jenkins-ci.org/browse/JENKINS-9134">issue 9134</a>)
  <li class=rfe>
    Added the <tt>--mimeTypes</tt> command line option to define additional MIME type mappings.
  <li class=rfe>
    Added a new axis type to the matrix project that lets you use boolean expressions
    (<a href="https://github.com/jenkinsci/jenkins/pull/66">pull request #66</a>)
  <li class=rfe>
    Improved the error diagnostics when a remote method call fails to deserialize.
    (<a href="http://issues.jenkins-ci.org/browse/JENKINS-9050">issue 9050</a>)
  <li class=rfe>
    Added "Manage Jenkins" link to the left side panel.
    (<a href="http://issues.jenkins-ci.org/browse/JENKINS-7743">issue 7743</a>)
  <li class=rfe>
    LDAP group names are now available as-is for the use in authorization. No upper casing / no 'ROLE_' prefix.
  <li class=rfe>
    Added a new extension point to contribute build variables.
</ul>
<h3><a name=v1.403>What's new in 1.403</a> (2011/03/20)</h3>
<ul class=image>
  <li class='major bug'>
    Fixed a race condition in the remote data transfer that results in silent file copy failures.
    (<a href="http://issues.jenkins-ci.org/browse/JENKINS-7871">issue 7871</a>)
  <li class=bug>
   Maven Plugin : Successful build ends with NPE 
    (<a href="http://issues.jenkins-ci.org/browse/JENKINS-8436">issue 8436</a>)
  <li class=bug>
    Fixed a deadlock when upstream and downstream jobs are blocked on each other
    (<a href="http://issues.jenkins-ci.org/browse/JENKINS-8929">issue 8929</a>)
  <li class=bug>
    Email fails when sending to multiple recipients if _any_ of them are in error
    (<a href="http://issues.jenkins-ci.org/browse/JENKINS-9006">issue 9006</a>)
  <li class=bug>
    Ant properties with Windows %VAR% type variables did not expand since 1.370.
    (<a href="http://issues.jenkins-ci.org/browse/JENKINS-7442">issue 7442</a>)
  <li class=bug>
    Fixed a concurrent data access corruption in crumb generation.
  <li class=rfe>
    Allow maven builds to (opionally) make use of the token-macro-plugin.
  <li class=rfe>
    Proactively watch out for incomplete extensions to avoid cryptic NPE.
    (<a href="http://issues.jenkins-ci.org/browse/JENKINS-8866">issue 8866</a>)
  <li class=rfe>
    Added more event callbacks on <tt>ComputerListener</tt>
    (<a href="http://jenkins.361315.n4.nabble.com/Hooking-into-failed-slave-launches-td3339646.html">thread</a>)
  <li class=rfe>
    Improved the auto-completion for creating a job by copying.
  <li class=rfe>
    Improved the performance of the configuration page rendering by lazy-loading fragments.
  <li class=rfe>
    Introduced a behind-the-scene mechanism to lazy-load portions of HTML pages.
  <li class=rfe>
    Introduced a behind-the-scene mechanism to simplify server/client communication through JavaScript proxies.
  <li class=rfe>
    Added an option to aggregated test results to include failed builds as well as passing and unstable builds.
  <li class=rfe>
    Added autocompletion to "Build after other projects" textbox, with support for "autoCompleteField" on textboxes without a true field.
  <li class=rfe>
      Include OS type and version of slave in the system information page.
    (<a href="http://issues.jenkins-ci.org/browse/JENKINS-8996">issue 8996</a>)
</ul>
<h3><a name=v1.402>What's new in 1.402</a> (2011/03/20)</h3>
<ul class=image>
  <li class=bug>
    Botched release. It doesn't exist.
</ul>
<h3><a name=v1.401>What's new in 1.401</a> (2011/03/13)</h3>
<ul class=image>
  <li class=bug>
    Fix for JENKINS-8711 breaks deployments with credentials
    (<a href="http://issues.jenkins-ci.org/browse/JENKINS-8939">issue 8939</a>)
  <li class=bug>
    Environment variable not available for Maven build/POM parsing.
    (<a href="http://issues.jenkins-ci.org/browse/JENKINS-8865">issue 8865</a>)
  <li class=bug>
    Fixed a dead lock in concurrent builds of the same Maven projects.
      (<a href="http://issues.jenkins-ci.org/browse/JENKINS-4220">issue 4220</a>)
  <li class=bug>
    Plugin Manager incorrectly displays "Changes will take effect when you restart Jenkins".
    (<a href="http://issues.jenkins-ci.org/browse/JENKINS-8917">issue 8917</a>)
  <li class=rfe>
    Added Manage Jenkins link in sidepanel of Plugin Manager and Update Center.
    (<a href="http://issues.jenkins-ci.org/browse/JENKINS-8780">issue 8780</a>)
  <li class=rfe>
    Thread dump now reports all the threads from all the slaves, not just the master.
  <li class=rfe>
    Made the extension point implementation discovery logic customizable by a plugin
    (<a href="http://issues.jenkins-ci.org/browse/JENKINS-8897">issue 8897</a>)
  <li class=rfe>
    Defined a mechanism to replace some of the key UI text.
    (<a href="http://issues.jenkins-ci.org/browse/JENKINS-8579">issue 8579</a>)
</ul>
<h3><a name=v1.400>What's new in 1.400</a> (2011/03/06)</h3>
<ul class=image>
  <li class=bug>
    NPE during in parsing POMs for Multi Module Build
    (<a href="http://issues.jenkins-ci.org/browse/JENKINS-8525">issue 8525</a>)
  <li class=bug>
    Post build action deploy to maven repository can fail when using "use private maven repository option"
    (<a href="http://issues.jenkins-ci.org/browse/JENKINS-8711">issue 8711</a>)    
  <li class=bug>
    Groovy CLI command was failing to resolve plugin classes
    (<a href="http://issues.jenkins-ci.org/browse/JENKINS-8892">issue 8892</a>)    
  <li class=rfe>
    Exposing more key variables to the Groovy CLI command.
  <li class=rfe>
    Allow classworlds.conf to be externally configured for M3 builds
    (<a href="http://issues.jenkins-ci.org/browse/JENKINS-8905">issue 8905</a>)    
  <li class=bug>
    Configure the environment for Maven job type builds
    (<a href="http://issues.jenkins-ci.org/browse/JENKINS-8092">issue 8902</a>)
</ul>
<h3><a name=v1.399>What's new in 1.399</a> (2011/02/27)</h3>
<ul class=image>
  <li class='major bug'>
    On IBM JDKs, Jenkins incorrectly ended up closing stdout to read from forked processes.
    (<a href="http://issues.jenkins-ci.org/browse/JENKINS-8420">issue 8420</a>)
  <li class=bug>
    Fixed a race condition in obtaining the tail of the output from remote process.
    (<a href="http://issues.jenkins-ci.org/browse/JENKINS-7809">issue 7809</a>)
  <li class=bug>
    Jenkins was unable to kill/list up native processses on 64bit Mac JVMs.
  <li class=bug>
    Many messages about RecordReaper IllegalArgumentException
    (<a href="http://issues.jenkins-ci.org/browse/JENKINS-8647">issue 8647</a>)
  <li class=bug>
    Multiple polling events triggering a single build show up as multiple identical BuildActions in the sidebar, since there
    is only one polling log file, regardless of how many times polling happened. Should only be the latest polling instance now.
    (<a href="http://issues.jenkins-ci.org/browse/JENKINS-7649">issue 7649</a>)
  <li class=bug>
    Fix javascript errors on config pages when view name or user name contains an apostrophe.
    (<a href="http://issues.jenkins-ci.org/browse/JENKINS-8789">issue 8789</a>)
  <li class=bug>
    Fix expansion of builtin environment variables in Ant properties on Windows.
    (<a href="http://issues.jenkins-ci.org/browse/JENKINS-7442">issue 7442</a>)
  <li class=bug>
    Fixed a log rotation configuration problem on openSUSE.
    (<a href="http://issues.jenkins-ci.org/browse/JENKINS-5784">issue 5784</a>)
  <li class=bug>
    Fixed a bug in the OpenSUSE startup script (again)
    (<a href="http://issues.jenkins-ci.org/browse/JENKINS-5020">issue 5020</a>)
  <li class=rfe>
    Change prefix of BUILD_TAG variable to "jenkins-"
  <li class=rfe>
    Lock down maven plugin versions to shut up m3
    (<a href="http://issues.jenkins-ci.org/browse/JENKINS-7275">issue 7275</a>)
  <li class=rfe>
    <tt>BuildWrapper</tt>s can now act on the build in progress before the checkout occurs.
  <li class=rfe>
    Improved the process forking abstractions so that plugins can more easily read from child processes.
    (<a href="http://issues.jenkins-ci.org/browse/JENKINS-7809">issue 7809</a>)
</ul>
<h3><a name=v1.398>What's new in 1.398</a> (2011/02/20)</h3>
<ul class=image>
  <li class=bug>
    MavenBuild does not respect the "alternate settings" value of its parent MavenModuleSetBuild
    (<a href="http://issues.jenkins-ci.org/browse/JENKINS-8670">issue 8670</a>)
  <li class=bug>
    Jenkins wasn't telling build wrappers that builds were aborted when they were aborted.
    (<a href="http://issues.jenkins-ci.org/browse/JENKINS-8054">issue 8054</a>)
  <li class=bug>
    Maven deployment with uniqueVersion == true creating "new" versions for attached artifacts
    (<a href="http://issues.jenkins-ci.org/browse/JENKINS-8651">issue 8651</a>)    
  <li class=bug>
    Fixed a bug in the OpenSUSE startup script
    (<a href="http://issues.jenkins-ci.org/browse/JENKINS-5020">issue 5020</a>)
  <li class=bug>
    Fixed a XSS vulnerability in the project relationship page.
  <li class=bug>
    "apt-get purge" with Debian should really purge
  <li class=rfe>
    Added a new extension point to expose unprotected root action.
  <li class=rfe>
    While editing description, inline help should show the syntax guide based on the current markup formatter.
  <li class=rfe>
    Started exposing JENKINS_URL, JENKINS_SERVER_COOKIE env vars in addition to legacy HUDSON_* variables
</ul>
<h3><a name=v1.397>What's new in 1.397</a> (2011/02/12)</h3>
<ul class=image>
  <li class='major bug'>
    Fixed a master/slave communication problem since 1.378 that often manifests as "Not in GZIP format"
    (<a href="http://issues.jenkins-ci.org/browse/JENKINS-7745">issue 7745</a>)
  <li class=bug>
    When run as "java -jar jenkins.war", "~/.hudson" was still used as default.
    (<a href="http://issues.jenkins-ci.org/browse/JENKINS-8658">issue 8658</a>)
  <li class=bug>
    Debian package no longer messes around with the file permissions
    (<a href="http://issues.jenkins-ci.org/browse/JENKINS-4047">issue 4047</a>)
  <li class=bug>
    Fixed a JVM dependency in debian package so that it can run with OpenJDK
    (<a href="http://issues.jenkins-ci.org/browse/JENKINS-8159">issue 8159</a>)
  <li class=bug>
    Fixed a log rotation configuration problem on Red Hat
    (<a href="http://issues.jenkins-ci.org/browse/JENKINS-5784">issue 5784</a>)
  <li class=bug>
    Windows XP slave stopped working in 1.396 (related to name change)
    (<a href="http://issues.jenkins-ci.org/browse/JENKINS-8676">issue 8676</a>)
  <li class=bug>
    Unnecessary log messages if a remote pipe is not read until EOF
    (<a href="http://issues.jenkins-ci.org/browse/JENKINS-8592">issue 8592</a>)
  <li class=bug>
    Fixed a bug in the calendar computation.
    (<a href="http://issues.hudson-ci.org/browse/HUDSON-8656">issue 8656 in Hudson</a>)
  <li class=bug>
    Fixed an NPE when loading full build history.
    (<a href="http://issues.jenkins-ci.org/browse/JENKINS-8660">issue 8660</a>)
  <li class=bug>
    EXECUTOR_NUMBER uniqueness can degrate over time
    (<a href="http://issues.jenkins-ci.org/browse/JENKINS-4756">issue 4756</a>)
  <li class=bug>
    <tt>jenkins-cli.jar</tt> should honor <tt>JENKINS_URL</tt>.
  <li class=rfe>
    build RSS feeds now contain description of builds.
    (<a href="http://issues.jenkins-ci.org/browse/JENKINS-3935">issue 3935</a>)
  <li class=rfe>
    Debian package will force-terminate Jenkins if it fails to shut down in 5 seconds.
    (<a href="http://issues.jenkins-ci.org/browse/JENKINS-5415">issue 5415</a>)
</ul>
<h3><a name=v1.396>What's new in 1.396</a> (2011/02/02)</h3>
<ul class=image>
  <li class=bug>
    Fixed a bug in crontab "day of week" handling in locales where a week starts from Monday.
    (<a href="http://issues.jenkins-ci.org/browse/JENKINS-8401">issue 8401</a>)
  <li class=bug>
    If a master fails to ping a slave, it should be hard-disconnected.
  <li class=bug>
    "java -jar hudson.war --daemon" was forcing umask 027. This includes Debian/redhat packages.
    (<a href="http://issues.jenkins-ci.org/browse/JENKINS-5114">issue 5114</a>)
  <li class=rfe>
    If the JNLP-connected slave drops out without the master not noticing, allow the reconnection
    without rejecting it.
    (<a href="http://issues.jenkins-ci.org/browse/JENKINS-5055">issue 5055</a>)
  <li class='major rfe'>
    Fixed a trademark bug that caused a considerable fiasco by renaming to Jenkins
</ul>
<h3><a name=v1.395>What's new in 1.395</a> (2011/01/21)</h3>
<ul class=image>
  <li class=bug>
    Do not chmod/chown symlink targets in /var/lib/hudson (debian package)
    (<a href="http://issues.jenkins-ci.org/browse/JENKINS-8502">issue 8502</a>)
  <li class=bug>
    M2 and M3 builds behave differently when tests fail.
    (<a href="http://issues.jenkins-ci.org/browse/JENKINS-8415">issue 8415</a>)
  <li class=bug>
    Hudson was failing to record the connection termination problem in slave logs.
  <li class=bug>
    Node names can be edited to include slashes and then cannot be removed.
    (<a href="http://issues.jenkins-ci.org/browse/JENKINS-8438">issue 8437</a>)
  <li class=bug>
    Fix temporarily offline slaves not showing active jobs
    (<a href="http://issues.jenkins-ci.org/browse/JENKINS-8546">issue 8546</a>)
  <li class=rfe>
    Startup performance improvement
  <li class=rfe>
    Reduced the memory footprint used by fingerprints.
  <li class=rfe>
    Added a new extension point to support external login mechanisms.
  <li class=rfe>
    Heap dump of running Hudson instance can be obtained by requesting /heapDump from
    the browser.
  <li class=rfe>
    MavenReporter#postExecute parameter Throwable error is always empty in case of mojo failure
    (<a href="http://issues.jenkins-ci.org/browse/JENKINS-8493">issue 8493</a>)
  <li class=rfe>
    Improved the error diagnosis if a build fails because of the slave connectivity problem.
    (<a href="http://issues.jenkins-ci.org/browse/JENKINS-5073">issue 5073</a>)
</ul>
<h3><a name=v1.394>What's new in 1.394</a> (2011/01/15)</h3>
<ul class=image>
  <li class=bug> Parsing poms fails if a module is a path to a pom (and not to a directory)
   (<a href="http://issues.jenkins-ci.org/browse/JENKINS-8445">issue 8445</a>)
  <li class=bug> M3 builds doesn't have a colorized console
   (<a href="http://issues.jenkins-ci.org/browse/JENKINS-8411">issue 8411</a>)
  <li class=bug> Bad path for submodules
   (<a href="http://issues.jenkins-ci.org/browse/JENKINS-8452">issue 8452</a>)      
  <li class=rfe> Add more options to configure maven project building
   (<a href="http://issues.jenkins-ci.org/browse/JENKINS-8406">issue 8406</a>)
  <li class=rfe> Violations plugin tries to access nonexistant directory.
   (<a href="http://issues.jenkins-ci.org/browse/JENKINS-8418">issue 8418</a>)
  <li class=rfe> maven2 build fails due to 'RELEASE' plugin version.
   (<a href="http://issues.jenkins-ci.org/browse/JENKINS-8462">issue 8462</a>)          
  <li class=rfe>
   Block build when downstream projects are building.
   (<a href="http://issues.jenkins-ci.org/browse/JENKINS-7046">issue 7046</a>)  
   <li class=bug> nonRecursive option is not honored anymore when parsing pom
   (<a href="http://issues.jenkins-ci.org/browse/JENKINS-8484">issue 8484</a>)   
   <li class=ref>
   Maven 3 support : display same logging output as a maven build with the cli
   (<a href="http://issues.jenkins-ci.org/browse/JENKINS-8490">issue 8490</a>)           
</ul>
<h3><a name=v1.393>What's new in 1.393</a> (2011/01/09)</h3>
<ul class=image>
  <li class=rfe>
   Added CharacterEncodingFilter to prevent Non-ASCII characters from getting garbled.
  <li class=bug> Maven mirrors not used when project uses Maven 2.2
   (<a href="http://issues.jenkins-ci.org/browse/JENKINS-8387">issue 8387</a>) 
  <li class=bug> NPE while parsing POMs
   (<a href="http://issues.jenkins-ci.org/browse/JENKINS-8391">issue 8391</a>)   
  <li class=bug> M2 POMs aren't parsed if there is a M3 control error like an invalid scope in a plugin dep.
   (<a href="http://issues.jenkins-ci.org/browse/JENKINS-8395">issue 8395</a>)  
  <li class=bug> POMs parsing fails in m2 projects which has a wrong inheritence (m3 constraint).
   (<a href="http://issues.jenkins-ci.org/browse/JENKINS-8390">issue 8390</a>)      
</ul>
<h3><a name=v1.392>What's new in 1.392</a> (2010/12/31)</h3>
<ul class=image>
  <li class='major rfe'>
    Maven 3 support in maven-plugin. 
    (<a href="http://issues.jenkins-ci.org/browse/JENKINS-4988">issue 4988</a>)
  <li class=bug>
    Turn Off "Show Friendly HTTP Error Messages" Feature on the Server Side.
    (<a href="http://issues.jenkins-ci.org/browse/JENKINS-8352">issue 8352</a>)
  <li class=bug>
    Hudson installed as Windows service wasn't restarting properly
    (<a href="http://issues.jenkins-ci.org/browse/JENKINS-5090">issue 5090</a>)
  <li class=bug>
    Escape quotes.
    (<a href="http://issues.jenkins-ci.org/browse/JENKINS-8270">issue 8270</a>)
</ul>
<h3><a name=v1.391>What's new in 1.391</a> (2010/12/26)</h3>
<ul class=image>
  <li class=bug>
    failed to build with "Trigger builds remotely" enabled.
    (<a href="http://issues.jenkins-ci.org/browse/JENKINS-8319">issue 8319</a>)
  <li class=rfe>
    added a new extension point to use markup for job/user description
</ul>
<h3><a name=v1.390>What's new in 1.390</a> (2010/12/18)</h3>
<ul class=image>
  <li class=bug>
    " (from WhateverTest)" gratuitously appended to test result detail pages.
    (<a href="http://issues.jenkins-ci.org/browse/JENKINS-5655">issue 5655</a>)
  <li class=bug>
    Fixed a pipe leak to child processes.
    (<a href="http://issues.jenkins-ci.org/browse/JENKINS-8244">issue 8244</a>)
  <li class=bug>
    Fixed an NPE in ComputerRetentionWork
    (<a href="http://issues.jenkins-ci.org/browse/JENKINS-3696">issue 3696</a>)
  <li class=bug>
    Fixed an issue preventing to copy data on AIX, HP-UX or Linux for S/390.
    (<a href="http://issues.jenkins-ci.org/browse/JENKINS-8155">issue 8155</a>)
  <li class=rfe>
    Debian package init script now honors <tt>~/.profile</tt>.
  <li class=rfe>
    Build names (e.g., "#123") can be now modified by users/plugins to arbitrary text.
    (<a href="http://issues.jenkins-ci.org/browse/JENKINS-53">issue 53</a>,
     <a href="http://issues.jenkins-ci.org/browse/JENKINS-4884">issue 4884</a>)
  <li class=rfe>
    Allow the administrator to yank out dead executors.
</ul>
<h3><a name=v1.389>What's new in 1.389</a> (2010/12/11)</h3>
<ul class=image>
  <li class=rfe>
    Hide executors for offline nodes to conserve space in Build Executors Status list.
    (<a href="http://issues.jenkins-ci.org/browse/JENKINS-8252">issue 8252</a>)
  <li class=bug>
    throw AccessDeniedException if "Authentication Token" is invalid.
    (<a href="http://hudson.361315.n4.nabble.com/-td3069369.html">hudson-ja</a>)
</ul>
<h3><a name=v1.388>What's new in 1.388</a> (2010/12/04)</h3>
<ul class=image>
  <li class=bug>
    Failure to UDP broadcast shouldn't kill the Hudson bootup process.
  <li class=bug>
    Fixed an <tt>AbstractMethodError</tt> in listing up executors.
    (<a href="http://issues.jenkins-ci.org/browse/JENKINS-8106">issue 8106</a>)
  <li class=bug>
    Slaves launched by JNLP fail to reprot their version numbers.
    (<a href="http://issues.jenkins-ci.org/browse/JENKINS-8060">issue 8060</a>)
  <li class=bug>
    Restarting Hudson via debian init script didn't wait for the process to really terminate.
    (<a href="http://issues.jenkins-ci.org/browse/JENKINS-7937">issue 7937</a>)
  <li class=rfe>
    Test history with long build records had a scalability problem.
    (<a href="http://issues.jenkins-ci.org/browse/JENKINS-4621">issue 4621</a>)
  <li class=rfe>
    Added the build number to the test result graph tooltip.
  <li class=rfe>
    Added a new extension point to contribute transient View actions.
  <li class=rfe>
    Added "disable project" button.
  <li class=rfe>
    Added "set-build-description" CLI command.
</ul>
<h3><a name=v1.387>What's new in 1.387</a> (2010/11/27)</h3>
<ul class=image>
  <li class=bug>
    Avoid <tt>AbstractMethodError</tt> in the executors rendering.
  <li class=bug>
    Don't litter HUDSON_HOME with atomic*.xml files.
  <li class=bug>
    Hudson is made more robust in the face of malformed console annotations.
  <li class=rfe>
    Add parameter definition type and job name to job API
    (<a href="http://issues.jenkins-ci.org/browse/JENKINS-8133">issue 8133</a>)
  <li class=rfe>
    "Install as a service" now supports Vista and Windows 7.
  <li class=rfe>
    "Restart Hudson" button should appear when a plugin is manually installed.
  <li class=rfe>
    In this release only the background is changed until Dec 5th to i387 chip,
    to celebrate our 1.387 release (the feature is time bombed and will revert
    to the butler after that date.)
</ul>
<h3><a name=v1.386>What's new in 1.386</a> (2010/11/19)</h3>
<ul class=image>
  <li class=bug>
    Support CSRF protection when submitting results of an external job.
    (<a href="http://issues.jenkins-ci.org/browse/JENKINS-7961">issue 7961</a>)
  <li class=bug>
    Allow build to start when polling interval is shorter than quiet period and
    we need a workspace for polling.
    (<a href="http://issues.jenkins-ci.org/browse/JENKINS-8007">issue 8007</a>)
  <li class=bug>
    Fix escaping of some special characters when passing properties to Ant on Windows.
    (<a href="http://issues.jenkins-ci.org/browse/JENKINS-7657">issue 7657</a>)
  <li class=bug>
    Check poll_scm_threads.
  <li class=bug>
    "Retain long standard output/error" option could not be checked when
    configuring a job.
    (<a href="http://issues.jenkins-ci.org/browse/JENKINS-7562">issue 7562</a>)
  <li class=bug>
    Build number in Build History status was off-by-one.
    (<a href="http://issues.jenkins-ci.org/browse/JENKINS-7973">issue 7973</a>)
  <li class=bug>
    Check whether the name of ToolInstlation is not null.
    (<a href="http://issues.jenkins-ci.org/browse/JENKINS-8088">issue 8088</a>)
  <li class=bug>
    Prevent AbstractMethodError because of new method in Queue.Executor interface.
    (<a href="http://issues.jenkins-ci.org/browse/JENKINS-8033">issue 8033</a>)
  <li class=bug>
    View "Delete" permission was not checked properly for showing link.
    (<a href="http://issues.jenkins-ci.org/browse/JENKINS-7605">issue 7605</a>)
  <li class=bug>
    Fix javascript error in IE for some UI elements, such as one used by copyartifact plugin.
    (<a href="http://issues.jenkins-ci.org/browse/JENKINS-6756">issue 6756</a>)
  <li class=bug>
    Fix serialization of array containing null elements.
    (<a href="http://issues.jenkins-ci.org/browse/JENKINS-8006">issue 8006</a>)
  <li class=rfe>
    Update bundled subversion plugin to version 1.20 and ssh-slaves to version 0.14.
</ul>
<h4><s><a name=v1.385>What's new in 1.385</a> (2010/11/15)</s></h4>
<ul class=image>
  <li class=rfe> Oops, same as 1.384
</ul>
<h3><a name=v1.384>What's new in 1.384</a> (2010/11/05)</h3>
<ul class=image>
  <li class=bug>
    JDK download for auto installation was not honoring the proxy setting.
    (<a href="http://issues.jenkins-ci.org/browse/JENKINS-7327">issue 7327</a>)
  <li class=bug>
    Fixed the "Not in GZIP format" error when archiving site / copying files / etc.
    (<a href="http://issues.jenkins-ci.org/browse/JENKINS-7745">issue 7745</a>)
  <li class=bug>
    Fixed garbled node description.
    (<a href="http://hudson.361315.n4.nabble.com/-td3023036.html#a3023036">Hudson-ja</a>)
  <li class=bug>
    Fixed 404 Not Found error when downgrade buttons are clicked.
    (<a href="http://issues.jenkins-ci.org/browse/JENKINS-7988">issue 7988</a>)
  <li class=rfe>
    Label expression textbox for "Restrict where this project can be run" now
    provides autocompletion suggestions.
</ul>
<h3><a name=v1.383>What's new in 1.383</a> (2010/10/29)</h3>
<ul class=image>
  <li class="major bug">
    Fix security issue where a user with job configure permission could obtain
    admin permission for their session.
    (<a href="http://issues.jenkins-ci.org/browse/JENKINS-7256">issue 7256</a>)
  <li class=bug>
    Build wrappers can now decorate the launcher or logger for matrix builds.
    (<a href="http://issues.jenkins-ci.org/browse/JENKINS-7868">issue 7868</a>)
  <li class=bug>
    Fixed a bug where non-existent optional dependencies can result in a cascading load failure.
  <li class=rfe>
    Added extension point to allow plugins to add global filters to console
    log streams.
  <li class=rfe>
    Calculate "Estimated remaining time" for incremental Maven builds based on
    the modules which are actually being build.
    (<a href="http://issues.jenkins-ci.org/browse/JENKINS-6544">issue 6544</a>)
</ul>
<h3><a name=v1.382>What's new in 1.382</a> (2010/10/24)</h3>
<ul class=image>
  <li class=bug>
    Recognize initialization tasks from plugins.
    (<a href="http://issues.jenkins-ci.org/browse/JENKINS-5427">issue 5427</a>)
  <li class=bug>
    Hudson was failing to report error messages in several situations during a build.
  <li class=bug>
    UI for tying jobs to labels wasn't shown in some situations.
</ul>
<h3><a name=v1.381>What's new in 1.381</a> (2010/10/16)</h3>
<ul class=image>
  <li class=bug>
    Fixed a race condition.
  <li class=bug>
    Fixed issue with LabelAxis longer than 30 characters causing failures when saving matrix job configuration.
    (<a href="http://issues.jenkins-ci.org/browse/JENKINS-7500">issue 7500</a>)
  <li class=rfe>
    Improved packet fragmentation in Winstone when writing out HTTP responses.
  <li class=rfe><a href="http://wiki.jenkins-ci.org/display/JENKINS//Extension+Point+for+Project+Views+Navigation">Extension Point to provide alternate UI for Project Views implemented</a>
    (<a href="http://issues.jenkins-ci.org/browse/JENKINS-1467">issue 1467</a>)
</ul>
<h3><a name=v1.380>What's new in 1.380</a> (2010/10/09)</h3>
<ul class=image>
  <li class=bug>
    Safe restart was not working since 1.376
  <li class=bug>
    Don't let help icons get keyboard focus. This improves the keyboard navigability of the configuration page.
  <li class=bug>
    Debug message crept into the production code in 1.379.
    (<a href="http://issues.jenkins-ci.org/browse/JENKINS-7662">issue 7662</a>)
  <li class=bug>
    Fixed an AbstractMethodError in the UI with plugins (such as batch task.)
    (<a href="http://issues.jenkins-ci.org/browse/JENKINS-7546">issue 7546</a>)
  <li class=rfe>
    Add "proxy compatible" option to default crumb issuing algoritm
    (<a href="http://issues.jenkins-ci.org/browse/JENKINS-7518">issue 7518</a>)
</ul>
<h3><a name=v1.379>What's new in 1.379</a> (2010/10/02)</h3>
<ul class=image>
  <li class='major bug'>
    Fixed a pipe clogging problem that can result in a hanging build.
    (<a href="http://issues.jenkins-ci.org/browse/JENKINS-5977">issue 5977</a>,
     <a href="http://issues.jenkins-ci.org/browse/JENKINS-7572">issue 7572</a>)
  <li class=bug>
    Fixed a possible NPE in computing dependency changes.
  <li class=bug>
    Fixed the malformed HTTP request error recovery behavior in Winstone.
    (<a href="http://issues.jenkins-ci.org/browse/JENKINS-7201">issue 7201</a>)
  <li class=bug>
    When checking module descendant relationships, SCM changelog paths were using system file separators while module paths were always using /s.
    (<a href="http://issues.jenkins-ci.org/browse/JENKINS-7611">issue 7611</a>)
  <li class=bug>
    Hudson was creating multiple instances of <tt>PageDecorator</tt>s, resulting in data consistency problem.
    (<a href="http://hudson.361315.n4.nabble.com/PageDecorator-and-global-jelly-tp2552804p2552804.html">report</a>)
  <li class=bug>
    Fixed a possible AbstractMethodError 
    (<a href="http://issues.jenkins-ci.org/browse/JENKINS-7546">issue 7546</a>)
  <li class=rfe>
    Supported failsafe reports for the Maven2 job type.
    (<a href="http://issues.jenkins-ci.org/browse/JENKINS-4229">issue 4229</a>)
</ul>
<h3><a name=v1.378>What's new in 1.378</a> (2010/09/25)</h3>
<ul class=image>
  <li class='major bug'>
    Improving the master/slave communication to avoid pipe clogging problem.
    (<a href="http://issues.jenkins-ci.org/browse/JENKINS-5977">issue 5977</a>)
  <li class='major bug'>
    Rolling back to Ant 1.8.0 due to bug in Ant 1.8.1 file copy with large files.
    (<a href="http://issues.jenkins-ci.org/browse/JENKINS-7013">issue 7013</a>)
  <li class=bug>
    Multiple fingerprints and "redeploy artifacts" links are added to M2 builds when multiple forked lifecycles are invovled.
  <li class=bug>
    Computation of the module build time in the m2 job was incorrect when multiple forked lifecycles are involved.
  <li class=bug>
    Standardized logic for determining alternate settings file location in Maven projects for POM parsing and actual Maven execution.
    (<a href="http://issues.jenkins-ci.org/browse/JENKINS-4963">issue 4963</a>)
  <li class=bug>
    Side effect from earlier fix of <a href="http://issues.jenkins-ci.org/browse/JENKINS-7300">issue 7300</a> - some help files were linking to a now-moved file in SVN directly. Those are all changed to relative paths now.
  <li class=bug>
    BuildWrapper teardowns could not get result of build for Maven2 projects.
    (<a href="http://issues.jenkins-ci.org/browse/JENKINS-6033">issue 6033</a>)
  <li class=bug>
    Properly handle incremental builds of Maven projects using relative paths to modules.
    (<a href="http://issues.jenkins-ci.org/browse/JENKINS-5357">issue 5357</a>)
  <li class=bug>
    Setting of MAXOPENFILES was not reflected in the debian init script.
    (<a href="http://issues.jenkins-ci.org/browse/JENKINS-5721">issue 5721</a>)
  <li class=bug>
    Do not expose static resources under <tt>WEB-INF</tt> to clients
    (<a href="http://issues.jenkins-ci.org/browse/JENKINS-7457">issue 7457</a>)
  <li class=rfe>
    Console annotations are added to highlight warnings/errors in Maven
  <li class=rfe>
    If a polling initiated a build, capture its log to the build.
  <li class=rfe>
    Added a new extension point to prolong the quiet down period programmatically.
  <li class=rfe>
    Added a new extension point to make the ping behaviour customizable.
    (<a href="http://issues.jenkins-ci.org/browse/JENKINS-5249">issue 5249</a>)
  <li class=rfe>
    Added a new classloader ("a la" child first for plugin)
    (<a href="http://issues.jenkins-ci.org/browse/JENKINS-5360">issue 5360</a>)    
</ul>
<h3><a name=v1.377>What's new in 1.377</a> (2010/09/19)</h3>
<ul class=image>
  <li class=bug>
    Moved nulling out of buildEnvironments to cleanUp, so that node variables are available in Publishers.
    (<a href="http://issues.jenkins-ci.org/browse/JENKINS-5925">issue 5925</a>)
  <li class=bug>
    Fixed a persistence problem in the label properties.
    (<a href="http://issues.jenkins-ci.org/browse/JENKINS-7378">issue 7378</a>)
  <li class=bug>
    Fixed a problem in saving configuration for matrix projects with multiple label axes.
    (<a href="http://issues.jenkins-ci.org/browse/JENKINS-7281">issue 7281</a>)
  <li class=bug>
    Fixed French localization problem.
    (<a href="http://issues.jenkins-ci.org/browse/JENKINS-6003">issue 6003</a>,
     <a href="http://issues.jenkins-ci.org/browse/JENKINS-7404">issue 7404</a>)
  <li class=rfe>
    Matrix project now supports custom workspace.
    (<a href="http://issues.jenkins-ci.org/browse/JENKINS-5077">issue 5077</a>)
  <li class='major rfe'>
    Queue/execution model is extended to allow jobs that consume multiple executors on different nodes.
</ul>
<h3><a name=v1.376>What's new in 1.376</a> (2010/09/11)</h3>
<ul class=image>
  <li class=bug>
    Error in some remote API requests since 1.373.
    (<a href="http://issues.jenkins-ci.org/browse/JENKINS-7299">issue 7299</a>)
  <li class=bug>
    Fixed RSS of each user's "last builds only" are not found.
    (<a href="http://issues.jenkins-ci.org/browse/JENKINS-7384">issue 7384</a>)
  <li class=bug>
    Handle initialization problem more gracefully
    (<a href="http://issues.jenkins-ci.org/browse/JENKINS-7380">issue 7380</a>)
  <li class=bug>
    A matrix build configuration page with multiple nodes/labels was broken since 1.373.
    (<a href="http://issues.jenkins-ci.org/browse/JENKINS-7281">issue 7281</a>)
  <li class="rfe">
    Added downgrade support for the core and plugins.
</ul>
<h3><a name=v1.375>What's new in 1.375</a> (2010/09/07)</h3>
<ul class=image>
  <li class=bug>
    CLI login did not work for about half of the CLI commands (those defined via @CLIMethod annotation).
    (<a href="http://issues.jenkins-ci.org/browse/JENKINS-6628">issue 6628</a>)
  <li class=bug>
    Add escaping for comma character for Ant properties on Windows.
    (<a href="http://issues.jenkins-ci.org/browse/JENKINS-2149">issue 2149</a>)
  <li class=bug>
    Small update to empty Ant properties on Windows fix from 1.374, now also working for two consecutive empty properties.
    (<a href="http://issues.jenkins-ci.org/browse/JENKINS-7204">issue 7204</a>)
  <li class=bug>
    Fixed a possible race condition during Hudson start up.
  <li class=rfe>
    Improved the memory consumption when used with LDAP.
  <li class=rfe>
    Improved console annotations for Ant.
  <li class=rfe>
    (Internal) ConsoleNotes can now inject its associated CSS.
</ul>
<h3><a name=v1.374>What's new in 1.374</a> (2010/08/27)</h3>
<ul class=image>
  <li class=bug>
    Unable to add empty Ant properties on Windows since 1.370.
    (<a href="http://issues.jenkins-ci.org/browse/JENKINS-7204">issue 7204</a>)
  <li class=rfe>
    Maven2 projects now pick up Flexmojo test results automatically.
    (<a href="http://issues.jenkins-ci.org/browse/JENKINS-6893">issue 6893</a>)
  <li class=rfe>
    Auto-completion can be now easily added to text boxes by plugins. 
  <li class=rfe>
    Non build modules in incremental Maven builds are now set to NOT_BUILD at the beginning of the build, already. 
  <li class=rfe>
    Plugins can now transform the console output.
    (<a href="http://issues.jenkins-ci.org/browse/JENKINS-7112">issue 7112</a>)
  <li class=rfe>
    Administrator can unpin plugins that are pinned.
  <li class=rfe>
    Memory footprint reduction with fingerprints.
  <li class=rfe>
    Added "This build is disabled" on Matrix project when it disabled.
    (<a href="http://issues.jenkins-ci.org/browse/JENKINS-7266">issue 7266</a>)
</ul>
<h3><a name=v1.373>What's new in 1.373</a> (2010/08/23)</h3>
<ul class=image>
  <li class=bug>
    Fixed a config page regression in the matrix project.
    (<a href="http://issues.jenkins-ci.org/browse/JENKINS-7213">issue 7213</a>)
  <li class=bug>
    Ant target annotation should allow colon in the target name.
    (<a href="http://issues.jenkins-ci.org/browse/JENKINS-7026">issue 7026</a>)
  <li class=bug>
    Fixed a 1.372 regression in handling whitespace and other characters in label names.
    (<a href="http://issues.jenkins-ci.org/browse/JENKINS-7216">issue 7216</a>)
  <li class=bug>
    Allow use of username/password parameters for CLI when using LDAP authentication.
    (<a href="http://issues.jenkins-ci.org/browse/JENKINS-6628">issue 6628</a>)
  <li class=rfe>
    Axes in multi-configuration projects are now extensible.
  <li class=rfe>
    Multi-configuration projects now allow multiple label/node axes.
  <li class=rfe>
    Improved the layout algorithm of the matrix project visualization.
    (<a href="http://hudson.361315.n4.nabble.com/PATCH-Prefer-Y-axis-based-on-size-td2324178.html#a2324178">patch</a>)
  <li class=rfe>
    JUnit report archiving now captures stdout of tests run in Surefire.
    (<a href="http://issues.jenkins-ci.org/browse/JENKINS-4158">issue 4158</a>)
  <li class=rfe>
    Updated bundled ssh-slaves plugin to version 0.13.
</ul>
<h3><a name=v1.372>What's new in 1.372</a> (2010/08/13)</h3>
<ul class=image>
  <li class=rfe>
    Persist matrix-based security settings in a consistent order
    (<a href="http://issues.jenkins-ci.org/browse/JENKINS-7138">issue 7138</a>)
  <li class='major rfe'>
    Jobs can now use boolean expression over labels to control where they run.
</ul>
<h3><a name=v1.371>What's new in 1.371</a> (2010/08/09)</h3>
<ul class=image>
  <li class="major bug">
    A security hole in CLI command implementations enable unauthorized users
    from executing commands.
    (SECURITY-5)
</ul>
<h3><a name=v1.370>What's new in 1.370</a> (2010/08/07)</h3>
<ul class=image>
  <li class=bug>
    Added escaping of special characters when passing properties to Ant on Windows.
    (<a href="http://issues.jenkins-ci.org/browse/JENKINS-7108">issue 7108</a>)
  <li class=bug>
    Workaround issue in IBM JVM causing intermittent ClassNotFoundExceptions.
    (<a href="http://issues.jenkins-ci.org/browse/JENKINS-5141">issue 5141</a>)
  <li class=bug>
    Fixed a memory leak in Winstone
    (<a href="http://issues.jenkins-ci.org/browse/JENKINS-5119">issue 5119</a>)
  <li class=rfe>
    Updated bundled cvs plugin to version 1.2.
  <li class=rfe>
    Incorporated community contributed translations in Korean and Dutch.
</ul>
<h3><a name=v1.369>What's new in 1.369</a> (2010/07/30)</h3>
<ul class=image>
  <li class="major bug">
    <code>X-Hudson</code> header not being sent in 1.368.
    (<a href="http://issues.jenkins-ci.org/browse/JENKINS-7100">issue 7100</a>)
  <li class=bug>
    NPE on build after incremental Maven builds are aborted.
    (<a href="http://issues.jenkins-ci.org/browse/JENKINS-6429">issue 6429</a>)
  <li class=bug>
    On-demand slaves would launch even when "only for tied jobs" is set.
    (<a href="http://issues.jenkins-ci.org/browse/JENKINS-7054">issue 7054</a>)
  <li class=bug>
    Fix links to ant targets in console output view that were added in 1.367.
    (<a href="http://issues.jenkins-ci.org/browse/JENKINS-7041">issue 7041</a>)
  <li class=bug>
    Avoid error with invalid or null primary view, such as in upgrade from older Hudson.
    (<a href="http://issues.jenkins-ci.org/browse/JENKINS-6938">issue 6938</a>)
  <li class=bug>
    Support LogRotator deletion of old artifacts in multiconfiguration projects.
    (<a href="http://issues.jenkins-ci.org/browse/JENKINS-6925">issue 6925</a>)
  <li class=bug>
    Build queue was not saved in safeRestart or safeExit.
    (<a href="http://issues.jenkins-ci.org/browse/JENKINS-6804">issue 6804</a>)
  <li class=rfe>
    CLI can now work with a reverse proxy that requires BASIC auth.
    (<a href="http://issues.jenkins-ci.org/browse/JENKINS-3796">issue 3796</a>)
</ul>
<h3><a name=v1.368>What's new in 1.368</a> (2010/07/26)</h3>
<ul class=image>
  <li class=bug>
    Make <tt>/buildWithParameters</tt> support remote cause and user supplied cause text
    for build via authentication token, just as <tt>/build</tt> does.
    (<a href="http://issues.jenkins-ci.org/browse/JENKINS-7004">issue 7004</a>)
  <li class=bug>
    Auto install of JDK when master/slave are different platforms would fail.
    (<a href="http://issues.jenkins-ci.org/browse/JENKINS-6880">issue 6880</a>)
  <li class=bug>
    Modified to work with Tomcat 7.
    (<a href="http://issues.jenkins-ci.org/browse/JENKINS-6738">issue 6738</a>)
</ul>
<h3><a name=v1.367>What's new in 1.367</a> (2010/07/16)</h3>
<ul class=image>
  <li class=bug>
    Safe restart made Hudson unresponsive until all running jobs complete, since 1.361.
    (<a href="http://issues.jenkins-ci.org/browse/JENKINS-6649">issue 6649</a>)
  <li class=bug>
    Plugins with dependencies show wrong description on installed plugins page.
    (<a href="http://issues.jenkins-ci.org/browse/JENKINS-6966">issue 6966</a>)
  <li class=bug>
    Fix redirect after login when return URL has characters that need encoding.
    (<a href="http://issues.jenkins-ci.org/browse/JENKINS-6960">issue 6960</a>)
  <li class=bug>
    &lt;input type='hidden'&gt; field shouldn't be getting the plain text password value.
  <li class=rfe>
    Added a mechanism to register CLI option handler as an extension point.
  <li class=rfe>
    Added a CLI command 'set-build-result' that can be used from inside a build to set the build status.
  <li class=rfe>
    Show outline structure for Ant execution in the console output view.
  <li class=rfe>
    Remote API now supports the 'tree' filter query parameter which is more efficient and easier to use.
    (<a href="http://issues.jenkins-ci.org/browse/JENKINS-5940">issue 5940</a>)
</ul>
<h3><a name=v1.366>What's new in 1.366</a> (2010/07/09)</h3>
<ul class=image>
  <li class='major bug'>
    Fixed a possible security issue where a malicious user with the project
    configuration access can trick Hudson into leaking the proxy password,
    if Hudson is configured with a proxy with username/password.
    (SECURITY-3)
  <li class=bug>
    Delete contained module builds when a maven project build is deleted, to avoid
    orphaned builds which can then affect the displayed result of a prior build.
    (<a href="http://issues.jenkins-ci.org/browse/JENKINS-6779">issue 6779</a>)
  <li class=bug>
    Hide some sidepanel links that should not be shown in user-private views.
    (<a href="http://issues.jenkins-ci.org/browse/JENKINS-6832">issue 6832</a>)
  <li class=bug>
    Fix for file parameters that are copied to a subdirectory of the workspace.
    (<a href="http://issues.jenkins-ci.org/browse/JENKINS-6889">issue 6889</a>)
  <li class=bug>
    File parameters uploaded via the CLI are now displayed correctly on the build Parameters page.
    (<a href="http://issues.jenkins-ci.org/browse/JENKINS-6896">issue 6896</a>)
  <li class=bug>
    Allowed file parameters to be downloaded even when the name contains URL-unfriendly characters.
    (<a href="http://issues.jenkins-ci.org/browse/JENKINS-6897">issue 6897</a>)
  <li class=bug>
    Fixed a garbage in the raw console plain text output.
    (<a href="http://issues.jenkins-ci.org/browse/JENKINS-6034">issue 6034</a>)
  <li class=bug>
    "Hudson is loading" page didn't take the user back to the same page.
  <li class=rfe>
    Hudson can now remotely install JDK on Windows slaves when connecting via the
    "Let Hudson control this Windows slave as a Windows service" mode.
  <li class=rfe>
    The "Let Hudson control this Windows slave as a Windows service" mode now allows the same Windows slave
    to be used by multiple Hudson masters.
</ul>
<h3><a name=v1.365>What's new in 1.365</a> (2010/07/05)</h3>
<ul class=image>
  <li class='major bug'>
    Fixed a critical security problem. See <a href="http://infradna.com/content/security-advisory-2010-07-05">the advisory</a> for more details.
</ul>
<h3><a name=v1.364>What's new in 1.364</a> (2010/06/25)</h3>
<ul class=image>
  <li class=bug>
    Fixed a race condition where a queued build may get executed multiple times.
    (<a href="http://issues.jenkins-ci.org/browse/JENKINS-6819">issue 6819</a>)
  <li class=bug>
    Some UI labels related to JUnit results were shown in the wrong locale.
    (<a href="http://issues.jenkins-ci.org/browse/JENKINS-6824">issue 6824</a>)
  <li class=rfe>
    <tt>BuildWrapper</tt>s can now contribute build variables.
    (<a href="http://issues.jenkins-ci.org/browse/JENKINS-6497">issue 6497</a>)
</ul>
<h3><a name=v1.363>What's new in 1.363</a> (2010/06/18)</h3>
<ul class=image>
  <li class=bug>
    Fix queue handling to close locking gap between removing job from queue and starting build,
    to prevent unintended concurrent builds (refactor of change first made in 1.360).
    (<a href="http://hudson.361315.n4.nabble.com/Patch-to-fix-concurrent-build-problem-td2229136.html">report</a>)
  <li class=bug>
    Allow multiple dependencies between same two projects, as they may trigger under
    different conditions and with different parameters.
    (<a href="http://issues.jenkins-ci.org/browse/JENKINS-5708">issue 5708</a>)
  <li class=bug>
    Timeline on build trend page should use server timezone instead of always GMT.
    (<a href="http://issues.jenkins-ci.org/browse/JENKINS-6692">issue 6692</a>)
  <li class=bug>
    Don't mask the cause of the checkout related exception.
  <li class=bug>
    "who am I?" page should be visible to everyone.
  <li class=rfe>
    Avoid pointless and harmful redirection when downloading slave.jar. 
    (<a href="http://issues.jenkins-ci.org/browse/JENKINS-5752">issue 5752</a>)
  <li class=rfe>
    Cache downloaded JDKs.
  <li class=bug>
    Reinstall a JDK when a different version is selected.
    (<a href="http://issues.jenkins-ci.org/browse/JENKINS-5551">issue 5551</a>)
  <li class=rfe>
    Integrated community-contributed translations (Germany, Greek, Spanish, Finnish, Hungarian, Italian, Japanese, French,
    Russian, Slovenian, Dutch, Traditional Chinese, Swedish, Ukrainian, and Portuguese.) 
  <li class=rfe>
    Upgraded bundled Ant to version 1.8.1.
    (<a href="http://issues.jenkins-ci.org/browse/JENKINS-6562">issue 6562</a>)
</ul>
<h3><a name=v1.362>What's new in 1.362</a> (2010/06/11)</h3>
<ul class=image>
  <li class=bug>
    Restored optional container-based authentication for CLI.
    (<a href="http://issues.jenkins-ci.org/browse/JENKINS-6587">issue 6587</a>)
  <li class=bug>
    Fix javascript error when a plugin uses an empty <tt>dropdownList</tt>, resulting in LOADING overlay being left up.
    (<a href="http://issues.jenkins-ci.org/browse/JENKINS-6542">issue 6542</a>)
  <li class=rfe>
    Add setting so job views may show only enabled or disabled jobs.
    (<a href="http://issues.jenkins-ci.org/browse/JENKINS-6673">issue 6673</a>)
  <li class=rfe>
    File parameters can now be downloaded from the build Parameters page.
    (<a href="http://issues.jenkins-ci.org/browse/JENKINS-6719">issue 6719</a>)
  <li class=rfe>
    Added an ability to point to different update sites.
  <li class=rfe>
    Added a new extension point to plug in custom utility to kill processes.
  <li class=rfe>
    Added a proactive error diagnostics to look for a broken reverse proxy setup.
    (<a href="http://wiki.jenkins-ci.org/display/JENKINS//Running+Hudson+behind+Apache#RunningHudsonbehindApache-modproxywithHTTPS">report</a>)
</ul>
<h3><a name=v1.361>What's new in 1.361</a> (2010/06/04)</h3>
<ul class=image>
  <li class=bug>
    Fixed a bug where IE shows empty client cert dialog when connecting to HTTPS site run by Winstone.
    (<a href="http://hudson.361315.n4.nabble.com/winstone-container-and-ssl-td383501.html">report</a>)
  <li class=bug>
    "java -jar hudson.war" with AJP was broken.
    (<a href="http://issues.jenkins-ci.org/browse/JENKINS-5753">issue 5753</a>)
  <li class=bug>
    Safe restart stopped working on protected Hudson since 1.359.
    (<a href="http://issues.jenkins-ci.org/browse/JENKINS-6667">issue 6667</a>)
  <li class=bug>
    Parameterized jobs did not use configured quiet period.
    (<a href="http://issues.jenkins-ci.org/browse/JENKINS-6660">issue 6660</a>)
  <li class=bug>
    Fix form data conflict when fingerprinting is used with Promoted Builds plugin.
    (<a href="http://issues.jenkins-ci.org/browse/JENKINS-6642">issue 6642</a>)
  <li class=bug>
    Avoid possible exception at startup when some plugins have optional dependencies.
    (<a href="http://issues.jenkins-ci.org/browse/JENKINS-6435">issue 6435</a>)
  <li class=bug>
    Add <tt>autocomplete="off"</tt> for LDAP managerDN and managerPassword fields.
    (<a href="http://issues.jenkins-ci.org/browse/JENKINS-3586">issue 3586</a>)
  <li class=bug>
    Set a TCP timeout when slaves connect to the master.
    (<a href="http://issues.jenkins-ci.org/browse/JENKINS-6262">issue 6262</a>)
  <li class=bug>
    File parameter builds started with the CLI command no longer throw an NPE.
    (<a href="http://issues.jenkins-ci.org/browse/JENKINS-4296">issue 4296</a>)
  <li class=bug>
    Workaround for bug in Glassfish Enterprise.
    (<a href="http://issues.jenkins-ci.org/browse/JENKINS-6459">issue 6459</a>)
  <li class=bug>
    Ensure nested <tt>f:repeatable</tt> content does not inherit outer list when inner list is null.
    (<a href="http://issues.jenkins-ci.org/browse/JENKINS-6679">issue 6679</a>)
  <li class=rfe>
    Add two new permalinks to job pages: "Last unstable build" and "Last unsuccessful build".
  <li class=rfe>
    Allow the build number to be set so long as it's still bigger than the last build.
    (<a href="http://issues.jenkins-ci.org/browse/JENKINS-4930">issue 4930</a>)
  <li class=rfe>
    Copied jobs are now disabled until configuration is saved, so they don't start building before ready.
    (<a href="http://issues.jenkins-ci.org/browse/JENKINS-2494">issue 2494</a>)
  <li class=rfe>
    Reduced logging from jmDNS.
</ul>
<h3><a name=v1.360>What's new in 1.360</a> (2010/05/28)</h3>
<ul class=image>
  <li class=bug>
    A Java6 dependency had crept in in 1.359.
    (<a href="http://issues.jenkins-ci.org/browse/JENKINS-6653">issue 6653</a>)
  <li class=bug>
    Workaround for bug in Glassfish Enterprise.
    (<a href="http://issues.jenkins-ci.org/browse/JENKINS-6459">issue 6459</a>)
  <li class=rfe>
    Added an extension point to control the assignment of tasks to nodes.
    (<a href="http://issues.jenkins-ci.org/browse/JENKINS-6598">issue 6598</a>)
</ul>
<h3><a name=v1.359>What's new in 1.359</a> (2010/05/21)</h3>
<ul class=image>
  <li class=bug>
    Accept latest JRockit JVM release as a compatible JVM.
    (<a href="http://issues.jenkins-ci.org/browse/JENKINS-6556">issue 6556</a>)
  <li class=rfe>
    Hudson now broadcasts itself in DNS multicast at "_hudson._tcp.local" to facilitate auto-discovery from other tools
  <li class=rfe>
    Added the "-block" option to the "quiet-down" CLI command so that the command will block until the system really quiets down.
</ul>
<h3><a name=v1.358>What's new in 1.358</a> (2010/05/14)</h3>
<ul class=image>
  <li class=bug>
    Too much memory used by stdout/stderr from test results.
    (<a href="http://issues.jenkins-ci.org/browse/JENKINS-6516">issue 6516</a>)
  <li class=bug>
    Fixed a memory leak in Winstone sessions.
    (<a href="http://issues.jenkins-ci.org/browse/JENKINS-5119">issue 5119</a>)
  <li class=bug>
    Fix to handle usernames with colon character on Windows.
    (<a href="http://issues.jenkins-ci.org/browse/JENKINS-6476">issue 6476</a>)
  <li class=bug>
    Fixed the port number handling problem in debian init script.
    (<a href="http://issues.jenkins-ci.org/browse/JENKINS-6474">issue 6474</a>)
  <li class=bug>
    Fix FilePath.getParent() handling of edge cases.
    (<a href="http://issues.jenkins-ci.org/browse/JENKINS-6494">issue 6494</a>)
  <li class=bug>
    Fix css conflict introduced in 1.357 that caused missing data display in analysis plugins.
    (<a href="http://issues.jenkins-ci.org/browse/JENKINS-6496">issue 6496</a>)
  <li class=rfe>
    Support "optional=true" parameter for @Extension.
  <li class=rfe>
    Supported OpenSSL-style certificate/key file format with "java -jar hudson.war"
  <li class=rfe>
    If --httpsPort option is given without the certificate, run with a one-time self-signed certificate.
  <li class=rfe>
    Hudson shouldn't show a login error page unless the user really failed to login (think about when the user presses a back button.)
</ul>
<h3><a name=v1.357>What's new in 1.357</a> (2010/05/07)</h3>
<ul class=image>
  <li class=bug>
    Maven builds abort unexpectedly due to a SocketTimeoutException on machine with poor resources.
    (<a href="http://issues.jenkins-ci.org/browse/JENKINS-3273">issue 3273</a>)
  <li class=bug>
    Fix incorrect handling of ".." in paths with mix of / and \ separators since 1.349.
    (<a href="http://issues.jenkins-ci.org/browse/JENKINS-5951">issue 5951</a>)
  <li class=bug>
    Javadoc publishing should not fail build if javadoc is already current.
    (<a href="http://issues.jenkins-ci.org/browse/JENKINS-6332">issue 6332</a>)
  <li class=bug>
    Fix download of files/artifacts larger than 2GB.
    (<a href="http://issues.jenkins-ci.org/browse/JENKINS-6351">issue 6351</a>)
  <li class=bug>
    Build page may not list all of the artifacts since 1.348.
    (<a href="http://issues.jenkins-ci.org/browse/JENKINS-6371">issue 6371</a>)
  <li class=bug>
    Add workaround for Opera 10.52/53 bug causing error in saving job configuration.
    (<a href="http://issues.jenkins-ci.org/browse/JENKINS-6424">issue 6424</a>)
  <li class=bug>
    Fix createSymlink problem on *nix systems that do not use GNUCLibrary since 1.356.
    (<a href="http://issues.jenkins-ci.org/browse/JENKINS-6437">issue 6437</a>)
  <li class=bug>
    Hide add/edit description link on test result pages when user does not have
    permission to submit a description.
  <li class=rfe>
    Changed permission required to set description on test result pages
    from Build Job to Update Run.
  <li class=rfe>
    Add "LOADING" overlay on global and job config pages until form is ready for use.
  <li class=rfe>
    Email recipient lists now support build parameters.
    (<a href="http://issues.jenkins-ci.org/browse/JENKINS-6394">issue 6394</a>)
  <li class=rfe>
    Make it easier to see the latest update jobs on the Update Center page.
    (<a href="http://issues.jenkins-ci.org/browse/JENKINS-4255">issue 4255</a>)
  <li class=rfe>
    Allow plugins to use forms with an onsubmit handler, and fix "no-json" handling.
    (<a href="http://issues.jenkins-ci.org/browse/JENKINS-5927">issue 5927</a>)
  <li class=rfe>
    Updated bundled subversion plugin to version 1.17.
</ul>
<h3><a name=v1.356>What's new in 1.356</a> (2010/05/03)</h3>
<ul class=image>
  <li class=bug>
    Fix <tt>StringIndexOutOfBoundsException</tt> in console log from <tt>UrlAnnotator</tt>.
    (<a href="http://issues.jenkins-ci.org/browse/JENKINS-6252">issue 6252</a>)
  <li class=bug>
    Fixed potential deadlock between saving project config and getting project page.
    (<a href="http://issues.jenkins-ci.org/browse/JENKINS-6269">issue 6269</a>)
  <li class=bug>
    Fixed timeline display on build time trend page.
    (<a href="http://issues.jenkins-ci.org/browse/JENKINS-6439">issue 6439</a>)
  <li class=bug>
    Fixed garbled response of XML API if xpath is specified.
    (<a href="http://n4.nabble.com/Hudson-API-XML-td1723766.html#a1723766">ja@hudson.dev.javanet</a>)
  <li class=bug>
    Fix broken links for stopping jobs in executor list on pages for slave nodes or filtered views.
  <li class=bug>
    Fixed <tt>NoSuchMethodError</tt> with Maven and Ivy plugins.
    (<a href="http://issues.jenkins-ci.org/browse/JENKINS-6311">issue 6311</a>)
  <li class=rfe>
    Extension points can be now sorted.
</ul>
<h3><a name=v1.355>What's new in 1.355</a> (2010/04/16)</h3>
<ul class=image>
  <li class=bug>
    Colored ball image at top of build pages was broken for Hudson in some web
    containers (fixed by removing workaround for a Firefox bug fixed since 3.0.5/Dec2008).
    (<a href="http://issues.jenkins-ci.org/browse/JENKINS-2341">issue 2341</a>)
  <li class=bug>
    Console page while build is running did not wrap lines when viewed in IE.
    (<a href="http://issues.jenkins-ci.org/browse/JENKINS-5869">issue 5869</a>)
  <li class=bug>
    Fixed build history to indicate test failure for MavenBuild and MavenModuleSetBuild.
  <li class=bug>
    Make <tt>dropdownList</tt> work in repeatable content, such as a build step.
  <li class=bug>
    Fixed a bug where a job created via XML didn't properly receive upstream/downstream computation.
    (<a href="http://n4.nabble.com/Hudson-API-td1747758.html#a1747758">report</a>)
  <li class=bug>
    Argument masking wasn't working correctly for commands run on slaves
    (<a href="http://n4.nabble.com/Password-masking-when-running-commands-on-a-slave-tp1753033p1753033.html">report</a>)
  <li class=rfe>
    Added the slave retention strategy based on a schedule.
  <li class=rfe>
    Added to configure charset option of Mailer.
</ul>
<h3><a name=v1.354>What's new in 1.354</a> (2010/04/12)</h3>
<ul class=image>
  <li class=bug>
    POM parsing was still using the module root as the base for relative paths for alternate settings files.
    (<a href="http://issues.jenkins-ci.org/browse/JENKINS-6080">issue 6080</a>)
  <li class=bug>
    Fix dynamic updates of build history table when CSRF protection is turned on.
    (<a href="http://issues.jenkins-ci.org/browse/JENKINS-6072">issue 6072</a>)
  <li class=bug>
    Improved the error reporting mechanism in LDAP setting.
  <li class=bug>
    Raw console output contains garbage.
    (<a href="http://issues.jenkins-ci.org/browse/JENKINS-6034">issue 6034</a>)
  <li class=bug>
    Fixed a file handle leak in the slave connection.
    (<a href="http://issues.jenkins-ci.org/browse/JENKINS-6137">issue 6137</a>)
  <li class=bug>
    Quiet period wasn't taking effect properly when doing parameterized builds.
</ul>
<h3><a name=v1.353>What's new in 1.353</a> (2010/03/29)</h3>
<ul class=image>
  <li class=bug>
    Tagging a repository can result in NPE. 
  <li class=bug>
    Fix possible form submission error when using multiple combobox elements.
    (<a href="http://issues.jenkins-ci.org/browse/JENKINS-6025">issue 6025</a>)
  <li class=bug>
    Better escaping of test case names in test results pages.
    (<a href="http://issues.jenkins-ci.org/browse/JENKINS-5982">issue 5982</a>)
  <li class=bug>
    Make radio buttons work in repeatable content, such as a build step.
    (<a href="http://issues.jenkins-ci.org/browse/JENKINS-5028">issue 5028</a>)
  <li class=bug>
    Fixed the handling of verifying that the POM path entered for Maven projects exists.
    (<a href="http://issues.jenkins-ci.org/browse/JENKINS-4693">issue 4693</a>)
  <li class=rfe>
    Added link to builds in buildTimeTrend
    (<a href="http://issues.jenkins-ci.org/browse/JENKINS-3993">issue 3993</a>)
</ul>
<h3><a name=v1.352>What's new in 1.352</a> (2010/03/19)</h3>
<ul class=image>
  <li class=bug>
    Fixed a file handle leak when a copy fails.
    (<a href="http://issues.jenkins-ci.org/browse/JENKINS-5899">issue 5899</a>)
  <li class=bug>
    Replace '&gt;' with '_' in username, as already done for '&lt;'.
    (<a href="http://issues.jenkins-ci.org/browse/JENKINS-5833">issue 5833</a>)
  <li class=bug>
    Fix <tt>editableComboBox</tt> to select item when mouse click takes more than 100ms.
    (<a href="http://issues.jenkins-ci.org/browse/JENKINS-2722">issue 2722</a>)
  <li class=bug>
    Fixed NPE when configuring a view without "Regular expression".
  <li class=bug>
    Page shouldn't scroll up when the user opens/closes a stack trace in the test failure report.
  <li class=bug>
    Fixed a bug where Hudson can put a wrong help file link.
    (<a href="http://n4.nabble.com/Resolution-of-help-files-in-jelly-entries-tp1592533p1592533.html">report</a>)
  <li class=bug>
    Fixed Maven site goal archiving from slaves.
    (<a href="http://issues.jenkins-ci.org/browse/JENKINS-5943">issue 5943</a>)
  <li class=bug>
    Fixed a regression with NetBeans Hudson plugin progressive console output.
    (<a href="http://issues.jenkins-ci.org/browse/JENKINS-5941">issue 5941</a>)
  <li class=bug>
    Fixed a situation where a failure in plugin start up can prevent massive number of job loss. 
  <li class=rfe>
    Supported JBoss EAP 5.0.0 GA.
    (<a href="http://issues.jenkins-ci.org/browse/JENKINS-5922">issue 5922</a>)
  <li class=rfe>
    CLI commands on protected Hudson now asks a password interactively, if run on Java6.
  <li class=rfe>
    Added CLI 'login' and 'logout' commands so that you don't have to specify a credential
    for individual CLI invocation. 
  <li class=rfe>
    URLs in the console output are now hyperlinks. 
  <li class=rfe>
    Improved the URL annotation logic.
  <li class=rfe>
    Add drag&amp;drop support for <tt>f:repeatable</tt> lists and use this for
    the JDK/Ant/Maven installations in global config so these can be reordered.
  <li class=rfe>
    Integrated a new round of community-contributed localizations (ca, es, fi, fr, hi_IN, it, nl, ru, and sv_SE locales.)
</ul>
<h3><a name=v1.351>What's new in 1.351</a> (2010/03/15)</h3>
<ul class=image>
  <li class='major bug'>
    Regression in 1.350 that can delete old build artifacts.
    (<a href="http://n4.nabble.com/Warning-about-Hudson-1-350-Could-delete-your-artifacts-td1593483.html">report</a>)
</ul>
<h3><a name=v1.350>What's new in 1.350</a> (2010/03/12)</h3>
<ul class=image>
  <li class=bug>
    Fix handling of relative paths in alternate settings.xml path for Maven projects.
    (<a href="http://issues.jenkins-ci.org/browse/JENKINS-4693">issue 4693</a>)
  <li class=bug>
    Alternate settings, private repository, profiles, etc were not used in embedded Maven for
    deploy publisher.
    (<a href="http://issues.jenkins-ci.org/browse/JENKINS-4939">issue 4939</a>)
  <li class=bug>
    Make <tt>editableComboBox</tt> work in repeatable content, such as a build step.
  <li class=bug>
    If content is captured using <tt>&lt;j:set var=".."&gt;..content..&lt;/j:set&gt;</tt>,
    fixed this to use proper HTML rendering when appropriate.
  <li class=bug>
    '&lt;' and '&amp;' in the console output was not escaped since 1.349
    (<a href="http://issues.jenkins-ci.org/browse/JENKINS-5852">issue 5852</a>)
  <li class='major bug'>
    Fixed an <tt>AbstractMethodError</tt> in SCM polling under some circumstances.
    (<a href="http://issues.jenkins-ci.org/browse/JENKINS-5756">issue 5756</a>)
  <li class='major bug'>
    Fixed a <tt>ClassCastException</tt> in the Subversion plugin - now using Subversion plugin 1.13.
    (<a href="http://issues.jenkins-ci.org/browse/JENKINS-5827">issue 5827</a>)
  <li class=bug>
    The Maven Integration plugin link in the Update Center was going to a dead location.
    (<a href="http://issues.jenkins-ci.org/browse/JENKINS-4811">issue 4811</a>)
  <li class=bug>
    On RPM/DEB/etc installation, don't offer the self upgrade. It should be done by the native package manager.
    (<a href="http://n4.nabble.com/RPM-for-Hudson-1-345-does-not-Upgrade-Automatically-tp1579580p1579580.html">report</a>)
  <li class=bug>
    Fixed a possible lock up of slaves.
  <li class=rfe>
    Added advanced option to LogRotator to allow for removing artifacts from old builds
    without removing the logs, history, etc.
    (<a href="http://issues.jenkins-ci.org/browse/JENKINS-834">issue 834</a>)
  <li class=rfe>
    Authentication support in Hudson CLI.
    (<a href="http://issues.jenkins-ci.org/browse/JENKINS-3796">issue 3796</a>)
  <li class=rfe>
    Added console annotation support to SCM polling logs.
</ul>
<h3><a name=v1.349>What's new in 1.349</a> (2010/03/05)</h3>
<ul class=image>
  <li class=bug>
    Fix deserialization problem with fields containing double underscore.
    (<a href="http://issues.jenkins-ci.org/browse/JENKINS-5768">issue 5768</a>)
  <li class=bug>
    Fix deserialization problem for Exception objects where the XML has bad/old data.
    (<a href="http://issues.jenkins-ci.org/browse/JENKINS-5769">issue 5769</a>)
  <li class=bug>
    Fix serialization problem with empty CopyOnWriteMap.Tree.
    (<a href="http://issues.jenkins-ci.org/browse/JENKINS-5776">issue 5776</a>)
  <li class=bug>
    Fixed a bug that can cause 404 in the form validation check.
  <li class=rfe>
    Remote build result submission shouldn't hang forever even if Hudson goes down.
  <li class=rfe>
    Added a monitor for old or unreadable data in XML files and a manage screen to assist
    in updating files to the current data format and/or removing unreadable data from plugins
    that are no longer active.  "Manage Hudson" page will show a link if any old/unreadable
    data was detected.
  <li class=rfe>
    Added a mechanism to bundle <tt>init.groovy</tt> inside the war for OEM.
    (<a href="http://n4.nabble.com/preconfigured-hudson-war-tp1575216p1575216.html">report</a>)
  <li class=rfe>
    Added an extension point to annotate console output.
    (<a href="http://issues.jenkins-ci.org/browse/JENKINS-2137">issue 2137</a>)
</ul>
<h3><a name=v1.348>What's new in 1.348</a> (2010/02/26)</h3>
<ul class=image>
  <li class=rfe>
    Fixed a performance problem of the job/build top page when there are too many artifacts.
  <li class=rfe>
    Improved /etc/shadow permission checks.
</ul>
<h3><a name=v1.347>What's new in 1.347</a> (2010/02/19)</h3>
<ul class=image>
  <li class=bug>
    Fix javascript problem showing test failure detail for test name with a quote character.
    (<a href="http://issues.jenkins-ci.org/browse/JENKINS-1544">issue 1544</a>)
  <li class=bug>
    Hudson can incorrectly configure labels for the master when bleeding edge EC2 plugin is used.
  <li class=bug>
    Fixed the regression wrt the whitespace trimming caused by 1.346.
    (<a href="http://issues.jenkins-ci.org/browse/JENKINS-5633">issue 5633</a>)
  <li class=bug>
    Under some circumstances, Hudson can incorrectly delete the temporary directory itself.
    (<a href="http://issues.jenkins-ci.org/browse/JENKINS-5642">issue 5642</a>)
  <li class=bug>
    Newlines in MAVEN_OPTS environment variable can cause problems in other contexts.
    (<a href="http://issues.jenkins-ci.org/browse/JENKINS-5651">issue 5651</a>)
  <li class=rfe>
    Improved the form validation mechanism to support multiple controls.
    (<a href="http://issues.jenkins-ci.org/browse/JENKINS-5610">issue 5610</a>)
  <li class=rfe>
    Added message to slave log when it has successfully come online.
    (<a href="http://issues.jenkins-ci.org/browse/JENKINS-5630">issue 5630</a>)
</ul>
<h3><a name=v1.346>What's new in 1.346</a> (2010/02/12)</h3>
<ul class=image>
  <li class=bug>
    Maven modules should not be buildable when the parent project is disabled.
    (<a href="http://issues.jenkins-ci.org/browse/JENKINS-1375">issue 1375</a>)
  <li class=bug>
    Fixed the broken quiet period implementation when polling interval is shorter than
    the quiet period.  (Changes in SCM impls are needed for this to take effect.) 
    (<a href="http://issues.jenkins-ci.org/browse/JENKINS-2180">issue 2180</a>)
  <li class=bug>
    Escape username in URLs in case it contains special characters such as "#".
    (<a href="http://issues.jenkins-ci.org/browse/JENKINS-2610">issue 2610</a>)
  <li class=bug>
    Fix sidepanel link for People to be visible and show view-specific info when appropriate.
    (<a href="http://issues.jenkins-ci.org/browse/JENKINS-5443">issue 5443</a>)
  <li class=bug>
    Improved HTML rendering, not using closing tags that do not exist in HTML.
    (<a href="http://issues.jenkins-ci.org/browse/JENKINS-5458">issue 5458</a>)
  <li class=bug>
    Show better error message for missing view type selection when creating a view.
    (<a href="http://issues.jenkins-ci.org/browse/JENKINS-5469">issue 5469</a>)
  <li class=bug>
    Hudson wasn't properly streaming a large external build submission,
    which can result in OOME and unresponsiveness.
  <li class=rfe>
    Use fixed-width font in text area for shell/batch build steps.
    (<a href="http://issues.jenkins-ci.org/browse/JENKINS-5471">issue 5471</a>)
  <li class=rfe>
    Use user selected icon size on People page.
    (<a href="http://issues.jenkins-ci.org/browse/JENKINS-5447">issue 5447</a>)
  <li class=rfe>
    Speed/footprint improvement in the HTML rendering.
</ul>
<h3><a name=v1.345>What's new in 1.345</a> (2010/02/08)</h3>
<ul class=image>
  <li class='major bug'>
    Update center retrieval, "build now" link, and real-time console update was broken in 1.344.
    (<a href="http://issues.jenkins-ci.org/browse/JENKINS-5536">issue 5536</a>)
  <li class=bug>
    Fixed the backward incompatibility introduced in JENKINS-5391 fix in 1.344.
    (<a href="http://issues.jenkins-ci.org/browse/JENKINS-5391">issue 5391</a>)
</ul>
<h3><a name=v1.344>What's new in 1.344</a> (2010/02/05)</h3>
<ul class=image>
  <li class=bug>
    Removed the forced upper casing in parameterized builds.
    (<a href="http://issues.jenkins-ci.org/browse/JENKINS-5391">issue 5391</a>)
  <li class=bug>
    Password parameter on the disk should be encrypted.
    (<a href="http://issues.jenkins-ci.org/browse/JENKINS-5420">issue 5420</a>)
  <li class=bug>
    Duplicate entries on Upstream/Downstream project with "Build modules in parallel".
    (<a href="http://issues.jenkins-ci.org/browse/JENKINS-5293">issue 5293</a>)
  <li class=bug>
    "Projects tied on" should be "Projects tied to".
    (<a href="http://issues.jenkins-ci.org/browse/JENKINS-5451">issue 5451</a>)
  <li class=bug>
    Fixed the bug that prevents update center metadata retrieval in Jetty.
    (<a href="http://issues.jenkins-ci.org/browse/JENKINS-5210">issue 5210</a>)
  <li class=rfe>
    Show which plugins have already been upgraded in Plugin Manager.
    (<a href="http://issues.jenkins-ci.org/browse/JENKINS-2313">issue 2313</a>)
  <li class=rfe>
    Show Hudson upgrade status on manage page instead of offering same upgrade again.
    (<a href="http://issues.jenkins-ci.org/browse/JENKINS-3055">issue 3055</a>)
  <li class=rfe>
    Make badges in build history line up.
    (<a href="http://n4.nabble.com/Align-lock-sign-of-keep-build-forever-td1016427.html">report</a>)
</ul>
<h3><a name=v1.343>What's new in 1.343</a> (2010/01/29)</h3>
<ul class=image>
  <li class=bug>
    Don't report a computer as idle if it running the parent job for a matrix project.
    (<a href="http://issues.jenkins-ci.org/browse/JENKINS-5049">issue 5049</a>)
  <li class=bug>
    Improve error message for a name conflict when renaming a job.
    (<a href="http://issues.jenkins-ci.org/browse/JENKINS-1916">issue 1916</a>)
  <li class=bug>
    Job description set via the remote API was not saved.
    (<a href="http://issues.jenkins-ci.org/browse/JENKINS-5351">issue 5351</a>)
  <li class=bug>
    Work around a JVM bug on Windows that causes the "Access denied" error
    while creating a temp file.
    (<a href="http://issues.jenkins-ci.org/browse/JENKINS-5313">issue 5313</a>)
  <li class=bug>
    Fixed a NPE in the update center with the container authentication mode.
    (<a href="http://issues.jenkins-ci.org/browse/JENKINS-5382">issue 5382</a>)
  <li class=bug>
    Global MAVEN_OPTS for Maven projects wasn't getting loaded properly for configuration.
    (<a href="http://issues.jenkins-ci.org/browse/JENKINS-5405">issue 5405</a>)
  <li class=bug>
    Fix for parameterized project with choice parameter value that has &lt; or &gt; character.
    (<a href="http://n4.nabble.com/Fwd-IllegalArgumentException-when-use-parametrised-build-with-choice-parametr-td1311451.html#a1311451">report</a>)
  <li class=bug>
    Build queue was showing some of the items in the wrong order &mdash; it should show new ones first and
    old ones later.
  <li class=rfe>
    Move form to adjust logging levels to its own page and include table of configured levels.
    (<a href="http://issues.jenkins-ci.org/browse/JENKINS-2210">issue 2210</a>)
  <li class=rfe>
    Allow the administrator to control the host names via a system property "host.name" per slave,
    in case auto-detection fails.
    (<a href="http://issues.jenkins-ci.org/browse/JENKINS-5373">issue 5373</a>)
  <li class=rfe>
    Introduced a new extension point for test result parsers.
    (<a href="http://n4.nabble.com/Review-requested-Test-Result-Refactoring-tp978100p978100.html">discussion</a>)
  <li class=rfe>
    Data loading is made more robust in the face of linkage failures.
    (<a href="http://issues.jenkins-ci.org/browse/JENKINS-5383">issue 5383</a>)
  <li class=rfe>
    Auto-detect if Hudson is run in Solaris <a href="http://www.sun.com/bigadmin/content/selfheal/smf-quickstart.jsp">SMF</a>
    and provide restart capability.
    (<a href="http://n4.nabble.com/Self-restart-not-available-when-running-as-Solaris-SMF-tp1289605p1289605.html">report</a>)
  <li class=rfe>
    Formalized an extension point to control priority among builds in the queue.
    (<a href="http://issues.jenkins-ci.org/browse/JENKINS-833">issue 833</a>)
</ul>
<h3><a name=v1.342>What's new in 1.342</a> (2010/01/22)</h3>
<ul class=image>
  <li class=bug>
    Commands run on slaves (such as SCM operations) were not printed to the log
    the way they would be when run on master.
    (<a href="http://issues.jenkins-ci.org/browse/JENKINS-5296">issue 5296</a>)
  <li class=bug>
    Downstream jobs could fail to trigger when using per-project read permissions.
    (<a href="http://issues.jenkins-ci.org/browse/JENKINS-5265">issue 5265</a>)
  <li class=bug>
    Update lastStable/lastSuccessful symlinks on filesystem later in build process to avoid
    incorrectly updating links when build fails in post-build actions, and links briefly
    pointing to a build that is not yet complete.
    (<a href="http://issues.jenkins-ci.org/browse/JENKINS-2543">issue 2543</a>)
  <li class=bug>
    Debian package no longer changes the permissions and owner of the jobs and .ssh directory.
    This is to improve upgrade speed and so that ssh works properly after upgrading.
    (<a href="http://issues.jenkins-ci.org/browse/JENKINS-4047">issue 4047</a> and
     <a href="http://issues.jenkins-ci.org/browse/JENKINS-5112">issue 5112</a>)
  <li class=bug>
    Automatic tool installation wasn't honoring proxy setting.
    (<a href="http://issues.jenkins-ci.org/browse/JENKINS-5271">issue 5271</a>)
  <li class=bug>
    Fixed a bug that induces a NPE during list view column construction.
    (<a href="http://issues.jenkins-ci.org/browse/JENKINS-5061">issue 5061</a>)
  <li class=bug>
    Fixed a bug that can cause Hudson to fail to encode non-ASCII characters in URL.
    (<a href="http://issues.jenkins-ci.org/browse/JENKINS-5155">issue 5155</a>)
  <li class=bug>
    Added "process-test-classes" phase to Maven intercepter.
    (<a href="http://issues.jenkins-ci.org/browse/JENKINS-2226">issue 2226</a>)
  <li class=bug>
    Fixed a regression in the remote API in 1.341.
    (<a href="http://n4.nabble.com/GZIP-encoded-response-only-for-css-js-resources-tp1010358p1010358.html">report</a>)
  <li class=rfe>
    Improved error diagnostics when failing to auto install Maven/Ant.
    (<a href="http://issues.jenkins-ci.org/browse/JENKINS-5272">issue 5272</a>)
  <li class=rfe>
    Infer the default e-mail address more smartly with user IDs like "DOMAIN\user" (often seen in Windows)
    (<a href="http://issues.jenkins-ci.org/browse/JENKINS-5164">issue 5164</a>)
  <li class=rfe>
    The hudson.model.Run.ArtifactList.treeCutoff property should not limit the number 
    of artifacts shown by the API.
    (<a href="http://issues.jenkins-ci.org/browse/JENKINS-5247">issue 5247</a>)
  <li class=rfe>
    Spanish translation made a great progress.
</ul>
<h3><a name=v1.341>What's new in 1.341</a> (2010/01/15)</h3>
<ul class=image>
  <li class=bug>
    Completed fix started in 1.325 for updating bundled plugins, now working when security is enabled.
    (<a href="http://issues.jenkins-ci.org/browse/JENKINS-3662">issue 3662</a>)
  <li class=bug>
    TemporarySpaceMonitor and DiskSpaceMonitor fail to instantiate on fresh systems.
    (<a href="http://issues.jenkins-ci.org/browse/JENKINS-5162">issue 5162</a>)
  <li class=bug>
    /tmp space monitoring didn't work if /tmp is filled up completely. 
  <li class=rfe>
    Plugins can now control how builds are triggered when they declare downstream jobs.
    (<a href="http://issues.jenkins-ci.org/browse/JENKINS-5236">issue 5236</a>)
  <li class=rfe>
    Hudson now detects a cyclic dependencies among plugins and report the error gracefully.
  <li class=rfe>
    Extension points can now contribute multiple actions.
  <li class=rfe>
    Responses to remote API calls now honor the "Accept-Encoding" header.
    (<a href="http://n4.nabble.com/GZIP-encoded-response-only-for-css-js-resources-tp1010358p1010358.html">report</a>)
  <li class=rfe>
    Link to project changes summary instead of this build's changes for "still unstable" email.
    (<a href="http://issues.jenkins-ci.org/browse/JENKINS-3283">issue 3283</a>)
  <li class=rfe>
    SCM retry count and "Block build when upstream project is building" is now available on matrix projects.
    (<a href="http://n4.nabble.com/Advanced-configuration-in-matrix-projects-td1011215.html#a1011215">report</a>)
</ul>
<h3><a name=v1.340>What's new in 1.340</a> (2010/01/11)</h3>
<ul class=image>
  <li class=bug>
    Non ASCII chars get mangled when a new user is created.
    (<a href="http://issues.jenkins-ci.org/browse/JENKINS-2026">issue 2026</a>)
  <li class=bug>
    Fixed garbled mail text when default encoding is not UTF-8.
    (<a href="http://issues.jenkins-ci.org/browse/JENKINS-1811">issue 1811</a>)
  <li class=bug>
    Fixed a bug in the log rotation setting of RPM packages.
    (<a href="http://n4.nabble.com/Hudson-logrotate-for-RPM-incorrect-tp999444p999444.html">report</a>)
  <li class=rfe>
    Added a new CLI command to obtain list of changes by specifying builds.
  <li class=rfe>
    Improved memory/swap monitoring on Solaris systems that doesn't have the 'top' command.
    (<a href="http://n4.nabble.com/Version-1-329-Java-Error-2-tp387349p387349.html">report</a>)
  <li class=rfe>
    User IDs in Hudson are now case preserving but case insensitive.
    (<a href="http://issues.jenkins-ci.org/browse/JENKINS-4354">issue 4354</a>)
  <li class=rfe>
    CVS support is separated into a plugin, although it's still bundled by default for compatibility.
    (<a href="http://issues.jenkins-ci.org/browse/JENKINS-3101">issue 3101</a>)
</ul>
<h3><a name=v1.339>What's new in 1.339</a> (2009/12/24)</h3>
<ul class=image>
  <li class=bug>
    <tt>slave.jar</tt> incorrectly shipped with a version number indicating a private build.
    (<a href="http://issues.jenkins-ci.org/browse/JENKINS-5138">issue 5138</a>)
  <li class=bug>
    Global MAVEN_OPTS weren't saving due to TopLevelItemDescriptors not being configured in global configuration.
    (<a href="http://issues.jenkins-ci.org/browse/JENKINS-5142">issue 5142</a>)
  <li class=bug>
    Make maven project more resilient to exceptions from plugins.
    (<a href="http://issues.jenkins-ci.org/browse/JENKINS-3279">issue 3279</a>)
  <li class=rfe>
    Add the ability to configure low-disk space thresholds.
    (<a href="http://issues.jenkins-ci.org/browse/JENKINS-2552">issue 2552</a>)
  <li class=rfe>
    Allow BuildWrapper tearDown code to detect when the build has failed.
    (<a href="http://issues.jenkins-ci.org/browse/JENKINS-2485">issue 2485</a>)
  <li class=rfe>
    Add help regarding "Auto" repository browser selection and add support
    for this in Subversion plugin.
    (<a href="http://issues.jenkins-ci.org/browse/JENKINS-2082">issue 2082</a>)
  <li class=rfe>
    Introduced a mechanism so that writing XSS-free code is easier.
    (<a href="http://wiki.jenkins-ci.org/display/JENKINS//Jelly+and+XSS+prevention">discussion</a>)
</ul>
<h3><a name=v1.338>What's new in 1.338</a> (2009/12/18)</h3>
<ul class=image>
  <li class=rfe>
    Maven projects will now use per-project MAVEN_OPTS if defined first, then global MAVEN_OPTS if defined, and finally
    as fallback, MAVEN_OPTS environment variable on executor.
    (<a href="http://issues.jenkins-ci.org/browse/JENKINS-2932">issue 2932</a>)
  <li class=rfe>
    Expose upstream cause details via remote API.
    (<a href="http://issues.jenkins-ci.org/browse/JENKINS-5074">issue 5074</a>)
</ul>
<h3><a name=v1.337>What's new in 1.337</a> (2009/12/11)</h3>
<ul class=image>
  <li class=bug>
    Matrix parent build shouldn't consume an executor.
    (<a href="http://issues.jenkins-ci.org/browse/JENKINS-936">issue 936</a>)
  <li class=bug>
    Exceptions in one publisher shouldn't block all other publishers from running.
    (<a href="http://issues.jenkins-ci.org/browse/JENKINS-5023">issue 5023</a>)
  <li class=bug>
    Fixed <tt>OutOfMemoryError</tt> in JNLP slaves that are running for too long.
    (<a href="http://issues.jenkins-ci.org/browse/JENKINS-3406">issue 3406</a>)
  <li class=bug>
    Auto installer for Maven couldn't be configured after the fact.
  <li class=bug>
    Fixed a bug that the form field validation couldn't handle &lt;select> box.
    (<a href="http://n4.nabble.com/f-validateButton-of-a-select-field-s-value-tp948691p948691.html">report</a>)
  <li class=bug>
    Fixed a possible "XYZ is missing its descriptor" storm.
    (<a href="http://issues.jenkins-ci.org/browse/JENKINS-5067">issue 5067</a>)
  <li class=rfe>
    Group available plugins in Plugin Manager by category.
    (<a href="http://issues.jenkins-ci.org/browse/JENKINS-1836">issue 1836</a>)
  <li class=rfe>
    Add sorting and link to directory browser for artifact list and tree display.
    (<a href="http://issues.jenkins-ci.org/browse/JENKINS-4976">issue 4976</a>)
  <li class=rfe>
    Make links in build history for a view stay under that view.
    (<a href="http://issues.jenkins-ci.org/browse/JENKINS-5021">issue 5021</a>)
  <li class=rfe>
    Automatically install dependent plugins.
    (<a href="http://issues.jenkins-ci.org/browse/JENKINS-4983">issue 4983</a>)
  <li class='major rfe'>
    Implemented a proper serialization of multi-classloader object graph.
    (<a href="http://issues.jenkins-ci.org/browse/JENKINS-5048">issue 5048</a>)
</ul>
<h3><a name=v1.336>What's new in 1.336</a> (2009/11/28)</h3>
<ul class=image>
  <li class=bug>
    Update or remove lastSuccessful/lastStable symlinks on filesystem as appropriate
    when a build is deleted.
    (<a href="http://issues.jenkins-ci.org/browse/JENKINS-1986">issue 1986</a>)
  <li class=bug>
    In-demand strategy could not relaunch slave nodes since 1.302.
    (<a href="http://issues.jenkins-ci.org/browse/JENKINS-3890">issue 3890</a>)
  <li class=bug>
    Actual cause for slave going offline was always masked by channel-terminated cause.
  <li class=bug>
    Improved display of why a slave is offline (don't incorrectly say "failed to launch").
  <li class=bug>
    Improved the error diagnostics on the failure to establish connection with JNLP slaves early on.
  <li class=bug>
    Fix so configure-slave permission actually allows configuration of slaves.
  <li class=bug>
    User pages showed add/edit description link to users without permission to edit,
    and guests were allowed to edit the user profile for anonymous user.
  <li class=bug>
    Debian package now demands full JRE, not just a headless JRE.
    (<a href="http://issues.jenkins-ci.org/browse/JENKINS-4879">issue 4879</a>)
  <li class=bug>
    Avoid exception if a plugin provides null for a dynamic node label.
    (<a href="http://issues.jenkins-ci.org/browse/JENKINS-4924">issue 4924</a>)
  <li class=bug>
    If restart is not supported, explain why.
    (<a href="http://issues.jenkins-ci.org/browse/JENKINS-4876">issue 4876</a>)
  <li class=bug>
    Matrix configuration builds should continue even when Hudson is about to shut down.
    (<a href="http://issues.jenkins-ci.org/browse/JENKINS-4873">issue 4873</a>)
  <li class=bug>
    Send build status email to valid addresses rather than aborting for one invalid address.
    (<a href="http://issues.jenkins-ci.org/browse/JENKINS-4927">issue 4927</a>)
  <li class=bug>
    Smart JDK/Maven/Ant auto installers aren't available for existing tool configurations.
  <li class=bug>
    Hudson can now run gracefully (albeit bit slowly) where JNA is not available.
    (<a href="http://issues.jenkins-ci.org/browse/JENKINS-4820">issue 4820</a>)
  <li class=rfe>
    Add ability to delete users from Hudson.
    (<a href="http://issues.jenkins-ci.org/browse/JENKINS-1867">issue 1867</a>)
  <li class=rfe>
    Gracefully detect the double loading of JNA instead of failing later with <tt>NoClassDefFoundError</tt>
    (<a href="http://wiki.jenkins-ci.org/display/JENKINS//JNA+is+already+loaded">detail</a>)
  <li class=rfe>
    Introduced a structure around the initialization process for better reporting and etc.
  <li class=rfe>
    Debian packages creates Hudson user with <tt>/bin/bash</tt> to accomodate some tools that want a valid shell.
    (<a href="http://issues.jenkins-ci.org/browse/JENKINS-4830">issue 4830</a>)
</ul>
<h3><a name=v1.335>What's new in 1.335</a> (2009/11/20)</h3>
<ul class=image>
  <li class=bug>
    Space in axis value for matrix type project was lost on reconfiguration.
    (<a href="http://issues.jenkins-ci.org/browse/JENKINS-2360">issue 2360</a>)
  <li class=bug>
    Remember me did not work with unix authentication.
    (<a href="http://issues.jenkins-ci.org/browse/JENKINS-3057">issue 3057</a>)
  <li class=bug>
    Node variables not passed through to Maven jobs.
    (<a href="http://issues.jenkins-ci.org/browse/JENKINS-4030">issue 4030</a>)
  <li class=bug>
    Fix handling of non-ASCII characters in external job submission.
    (<a href="http://issues.jenkins-ci.org/browse/JENKINS-4877">issue 4877</a>)
  <li class=bug>
    Job assigned to label that no longer has any nodes generates exception since 1.330.
    (<a href="http://issues.jenkins-ci.org/browse/JENKINS-4878">issue 4878</a>)
  <li class=bug>
    Custom workspace on Windows with just a drive letter or using forward slashes in path
    failed to build in 1.334.
    (<a href="http://issues.jenkins-ci.org/browse/JENKINS-4894">issue 4894</a>)
  <li class=bug>
    Core version number in plugin manager warning message was missing in 1.334.
  <li class=bug>
    Matrix build wasn't showing their full name in the executor list on the left.
  <li class=rfe>
    Hudson's UDP broadcast/discovery now supports IP multicast.
</ul>
<h3><a name=v1.334>What's new in 1.334</a> (2009/11/16)</h3>
<ul class=image>
  <li class='major bug'>
    Fixed a possible exception in submitting forms and obtaining update center metadata with Winstone in 1.333.
    (<a href="http://issues.jenkins-ci.org/browse/JENKINS-4804">issue 4804</a>)
  <li class='major bug'>
    Remoting layer was unable to kill remote processes. Prevented Mercurial plugin from implementing poll timeout on slaves.
    (<a href="http://issues.jenkins-ci.org/browse/JENKINS-4611">issue 4611</a>)
  <li class=bug>
    Display of console output as plain text did not work in browsers since 1.323.
    (<a href="http://issues.jenkins-ci.org/browse/JENKINS-4557">issue 4557</a>)
  <li class=bug>
    Show "Latest Test Results" link even when a new build is running.
    (<a href="http://issues.jenkins-ci.org/browse/JENKINS-4580">issue 4580</a>)
  <li class=bug>
    Fix broken links for failed tests on build page for a matrix type project.
    (<a href="http://issues.jenkins-ci.org/browse/JENKINS-4765">issue 4765</a>)
  <li class=bug>
    "Enable project-based security" always comes up unchecked on configure pages in 1.333,
    so project permissions are lost if not rechecked before clicking Save.
    (<a href="http://issues.jenkins-ci.org/browse/JENKINS-4826">issue 4826</a>)
  <li class=bug>
    Project read permission was not enforced via /jobCaseInsensitive/jobname path.
  <li class=bug>
    Project configuration could be modified via POST to /job/jobname/config.xml with only
    "Extended Read" permission but not configure permission.
  <li class=bug>
    Fixed the over zealous escaping in the inlined unit test failure report.
  <li class=bug>
    Fixed <tt>OutOfMemoryError</tt> in Winp
    (<a href="http://issues.jenkins-ci.org/browse/JENKINS-4058">issue 4058</a>)
  <li class=bug>
    Write log message and ignore unrecognized permissions when loading XML.
    (<a href="http://issues.jenkins-ci.org/browse/JENKINS-4573">issue 4573</a>)
  <li class=bug>
    Fix in stapler so we don't redirect to "." which causes problem in some containers.
    (<a href="http://issues.jenkins-ci.org/browse/JENKINS-4787">issue 4787</a>)
  <li class=bug>
    List counts for duplicate cause entries for a build rather than listing many times.
    (<a href="http://issues.jenkins-ci.org/browse/JENKINS-4831">issue 4831</a>)
  <li class=rfe>
    Plugin manager now shows warning for upgrade/install of plugins into a Hudson that
    is older than the plugin was built for.
    (<a href="http://issues.jenkins-ci.org/browse/JENKINS-541">issue 541</a>)
  <li class=rfe>
    CLI "build" command now supports passing parameters.
  <li class=rfe>
    Job should provide doDescription to allow easy manipulation over http
    (<a href="http://issues.jenkins-ci.org/browse/JENKINS-4802">issue 4802</a>)
  <li class=rfe>
    Improvement in the caching of the view templates.
  <li class=rfe>
    Added new SaveableListener to be called when objects implementing Saveable are saved.
</ul>
<h3><a name=v1.333>What's new in 1.333</a> (2009/11/09)</h3>
<ul class=image>
  <li class=bug>
    Fixed a performance problem in the file upload with Winstone.
    (<a href="http://d.hatena.ne.jp/tosik/20091026/1256553925">report</a>)
  <li class=bug>
    Allow non-absolute URLs in sidebar links that do not end with slash character.
    (<a href="http://issues.jenkins-ci.org/browse/JENKINS-4720">issue 4720</a>)
  <li class=bug>
    Build other projects "even when unstable" option was not working with Maven projects.
    (<a href="http://issues.jenkins-ci.org/browse/JENKINS-4739">issue 4739</a>)
  <li class=bug>
    When renaming a log recorder, check new name uses valid characters, remove config file for
    old name and redirect to new name after save.
  <li class=bug>
    Fixed <tt>ArrayIndexOutOfBoundsException</tt> in my view.
    (<a href="http://old.nabble.com/Stack-trace-from-My-Views-ts26121656.html">report</a>)
  <li class=bug>
    Fixed a race condition in interrupting pending remote calls.
  <li class=bug>
    Retry shouldn't kick in if the build is aborted during checkout. 
  <li class=rfe>
    Hudson now sends "Accept-Ranges" header where it's supported.
    (<a href="http://www.nabble.com/206-response-code-HTTP-1.1-Range-header-td25888373.html">report</a>)
  <li class=rfe>
    Hudson is internally capable of supporting multiple update sites.
  <li class=rfe>
    Added a new "safe-restart" CLI command, also accessible at "/safeRestart", and used for post-upgrade/plugin install restart.
    (<a href="http://issues.jenkins-ci.org/browse/JENKINS-4553">issue 4553</a>)
  <li class=rfe>
    Added "delete-builds" CLI command for bulk build record deletion.
  <li class=rfe>
    Supported a relative path in the custom workspace directory, which resolves from FS root of the slave.
  <li class='major bug'>
    Fixed another <tt>NotExportableException</tt> when making a remote API call on a project.
    Broke NetBeans integration and possibly others.
    (<a href="http://issues.jenkins-ci.org/browse/JENKINS-4760">issue 4760</a>)
</ul>
<h3><a name=v1.332>What's new in 1.332</a> (2009/11/02)</h3>
<ul class=image>
  <li class=bug>
    Fixed a regression in 1.331 where previously disabled plugins and their artifacts in <tt>build.xml</tt> can cause build records to fail to load.
    (<a href="http://issues.jenkins-ci.org/browse/JENKINS-4752">issue 4752</a>)
  <li class='major bug'>
    Fixed <tt>NotExportableException</tt> when making a remote API call on a project.
    (<a href="https://hudson.dev.java.net/servlets/BrowseList?list=users&amp;by=thread&amp;from=2222483">report</a>)
  <li class=bug>
    Fixed <tt>IllegalArgumentException: name</tt>
    (<a href="http://old.nabble.com/bug-1.331-to26145963.html">report</a>)
</ul>
<h3><a name=v1.331>What's new in 1.331</a> (2009/10/30)</h3>
<ul class=image>
  <li class=bug>
    Fixed a memory leak problem with the groovysh Hudson CLI command.
    (<a href="http://issues.jenkins-ci.org/browse/JENKINS-4618">issue 4618</a>)
  <li class=bug>
    CVS changelog reports were incorrect if built from tags.
    (<a href="http://issues.jenkins-ci.org/browse/JENKINS-1816">issue 1816</a>)
  <li class=bug>
    Upstream projects list was lost when saving matrix type project.
    (<a href="http://issues.jenkins-ci.org/browse/JENKINS-3607">issue 3607</a>)
  <li class=bug>
    <tt>slave.jar</tt> now supports HTTP BASIC auth.
    (<a href="http://issues.jenkins-ci.org/browse/JENKINS-4071">issue 4071</a>)
  <li class=bug>
    Fixed a problem where taglibs defined in plugins cannot be seen from other plugins.
    (<a href="http://www.nabble.com/Declaring-jelly-tag-lib-in-plugin-and-reusing-in-another-plugin-td25890803.html">report</a>)
  <li class=bug>
    Improved the UI of taking a node offline.
  <li class=bug>
    Added improved logging for exceptions encountered when attempting to invoke Maven in Maven projects.
    (<a href="http://issues.jenkins-ci.org/browse/JENKINS-3273">issue 3273</a>)
  <li class=rfe>
    Automated tool downloads are made more robust by using HTTP download retries.
  <li class=rfe>
    SCM information is now exposed via the remote API.
  <li class=rfe>
    Added the "install-plugin" command to install plugins from CLI.
    (<a href="http://www.nabble.com/Setup-for-using-Hudson-to-deploy-into-Hudson-td25962271.html">report</a>)
</ul>
<h3><a name=v1.330>What's new in 1.330</a> (2009/10/23)</h3>
<ul class=image>
  <li class=bug>
    Fixed <tt>NoSuchMethodError</tt> error during error recovery with Maven 2.1.
    (<a href="http://issues.jenkins-ci.org/browse/JENKINS-2373">issue 2373</a>)
  <li class=bug>
    RemoteClassLoader does not persist retrieved classes with package structure
    (<a href="http://issues.jenkins-ci.org/browse/JENKINS-4657">issue 4657</a>)
  <li class=rfe>
    Update center switched over from <tt>https://hudson.dev.java.net/</tt> to <tt>http://hudson-ci.org/</tt>
  <li class=rfe>
    Use tree view to show 17-40 build artifacts on build/project pages.
    (<a href="http://issues.jenkins-ci.org/browse/JENKINS-2280">issue 2280</a>)
  <li class=rfe>
    When showing why a build is pending, Hudson now puts hyperlinks to node/label/project names.
  <li class=rfe>
    Custom workspace is now subject to the variable expansion.
    (<a href="http://issues.jenkins-ci.org/browse/JENKINS-3997">issue 3997</a>)
</ul>
<h3><a name=v1.329>What's new in 1.329</a> (2009/10/16)</h3>
<ul class=image>
  <li class=bug>
    Fixed UI selector (hetero-list) to handle nested selectors (resolves conflict between
    Promoted Builds and Parameterized Trigger plugins).
    (<a href="http://issues.jenkins-ci.org/browse/JENKINS-4414">issue 4414</a>)
  <li class=bug>
    Fixed incremental Maven build behavior to properly handle new modules without hitting NPE.
    (<a href="http://issues.jenkins-ci.org/browse/JENKINS-4624">issue 4624</a>)
  <li class=bug>
    Added the "build" CLI command that can not only schedule a new build, but also wait until its completion.
  <li class=bug>
    Made visibility rules of test result remote API consistent with those for individual test cases.
  <li class=bug>
    Fixed a bug in the HTTP Range header handling.
    (<a href="http://www.nabble.com/206-response-code-HTTP-1.1-Range-header-td25888373.html">report</a>)
  <li class=bug>
    Fixed a bug in <tt>.cvspass</tt> form field persistence.
    (<a href="http://issues.jenkins-ci.org/browse/JENKINS-4456">issue 4456</a>)
</ul>
<h3><a name=v1.328>What's new in 1.328</a> (2009/10/09)</h3>
<ul class=image>
  <li class=bug>
    Overview of all SCM polling activity was never showing any entries.
    (<a href="http://issues.jenkins-ci.org/browse/JENKINS-4609">issue 4609</a>)
  <li class=bug>
    Fixed a bogus IOException in the termination of CLI.
  <li class=bug>
    Fixed a bug in the form submission logic of the SMTP authentation configuration.
    (<a href="http://www.nabble.com/error-configuring-SMTP-Gmail-with-Hudson-td25736116.html">report</a>)
  <li class=rfe>
    Hudson shouldn't store SMTP auth password in a clear text.
    (<a href="http://www.nabble.com/error-configuring-SMTP-Gmail-with-Hudson-td25736116.html">report</a>)
  <li class=rfe>
    Improved the form validation in global e-mail configurations.
    (<a href="http://www.nabble.com/error-configuring-SMTP-Gmail-with-Hudson-td25736116.html">report</a>)
</ul>
<h3><a name=v1.327>What's new in 1.327</a> (2009/10/02)</h3>
<ul class=image>
  <li class=bug>
    Worked around a possible Windows slave hang on start up.
    (<a href="http://wiki.jenkins-ci.org/display/JENKINS//Windows+slaves+fail+to+start+via+ssh">details</a>)
  <li class=bug>
    Inability to access <tt>hudson.dev.java.net</tt> shouldn't prevent Hudson from working.
    (<a href="http://issues.jenkins-ci.org/browse/JENKINS-4590">issue 4590</a>)
  <li class=rfe>
    Added a CLI command <tt>install-tool</tt> to invoke a tool auto-installation from Hudson CLI.
    (<a href="http://www.nabble.com/Passing-env-variables-automatically-td25584186.html">report</a>)
  <li class=rfe>
    Added column on plugin updates page showing currently installed version.
  <li class=rfe>
    Build page now shows where the build was done.
  <li class=rfe>
    Job-enabling API should reject GET requests
    (<a href="http://issues.jenkins-ci.org/browse/JENKINS-3721">issue 3721</a>)
  <li class=rfe>
    Added an extension point for inserting actions across all projects without configuration.
    (<a href="http://www.nabble.com/Howto-expose-action-for-every-job-without-configuration--td25638153.html">report</a>)
  <li class=rfe>
    stdout, stderr, error details and the stack trace can be filtered out of the remote API
    representation of a test case with the depth parameter.
    (<a href="http://www.nabble.com/Change-remote-API-visibility-for-CaseResult.getStdout-getStderr-td25619046.html">discussion</a>)
</ul>
<h3><a name=v1.326>What's new in 1.326</a> (2009/09/28)</h3>
<ul class=image>
  <li class='major bug'>
    Hudson fails to update a plugin due to a bug in the up-to-date check logic.
    (<a href="http://issues.jenkins-ci.org/browse/JENKINS-4353">issue 4353</a>)
</ul>
<h3><a name=v1.325>What's new in 1.325</a> (2009/09/25)</h3>
<ul class=image>
  <li class=bug>
    Self restart was not working on Solaris 64bit JVM.
  <li class=bug>
    Fixed a possible <tt>NoSuchElementException</tt> in Hudson start up.
  <li class=bug>
    "Redeploy Maven artifacts" GUI causes NPE.
  <li class=bug>
    Permission check was missing for file mask validators.
  <li class=bug>
    Fixed a problem regarding SCM plugin evolution and SCM browser settings, as observed in the Mercurial plugin.
    (<a href="http://issues.jenkins-ci.org/browse/JENKINS-4514">issue 4514</a>)
  <li class=bug>
    Update center wasn't capable of updating bundled plugins, such as subversion.
  <li class=bug>
    Fixed a problem in the up-to-date check of the plugin extraction.
    (<a href="http://issues.jenkins-ci.org/browse/JENKINS-4353">issue 4353</a>)
  <li class=bug>
    Fixed a bug in the Debian package init script.
    (<a href="http://issues.jenkins-ci.org/browse/JENKINS-4304">issue 4304</a>)
  <li class=bug>
    Fixed an NPE in <tt>MavenBuild$RunnerImpl.decideWorkspace</tt>
    (<a href="http://issues.jenkins-ci.org/browse/JENKINS-4226">issue 4226</a>)
  <li class=bug>
    "Test e-mail" feature in the system configuration page wasn't taking most of the parameters from the current values of the form.
    (<a href="http://issues.jenkins-ci.org/browse/JENKINS-3983">issue 3983</a>)
  <li class=rfe>
    If a Maven project is built with "-N" or "--non-recursive" in the goals, it will not attempt to
    load and parse the POMs for any modules defined in the root POM.
    (<a href="http://issues.jenkins-ci.org/browse/JENKINS-4491">issue 4491</a>)
  <li class=rfe>
    Update center will create <tt>*.bak</tt> files to make it easier for manual roll back of botched upgrades.
  <li class=rfe>
    Vastly improved the default MIME type table of the built-in servlet container. 
  <li class=rfe>
    Javadoc location is now subject to the variable expansions.
    (<a href="http://issues.jenkins-ci.org/browse/JENKINS-3942">issue 3942</a>)
  <li class=rfe>
    JNLP clients now report the reason when the connection is rejected by the master.
    (<a href="http://issues.jenkins-ci.org/browse/JENKINS-3889">issue 3889</a>)
</ul>
<h3><a name=v1.324>What's new in 1.324</a> (2009/09/18)</h3>
<ul class=image>
  <li class=bug>
    Added call to MailSender in RunnerImpl.cleanUp so that mail gets sent for top-level Maven project as well as individual modules. This means mail will be sent if there are POM parsing errors, etc.
    (<a href="http://issues.jenkins-ci.org/browse/JENKINS-1066">issue 1066</a>)
  <li class=bug>
    Default value for password parameter in a parameterized project was not saved.
    (<a href="http://issues.jenkins-ci.org/browse/JENKINS-4333">issue 4333</a>)
  <li class=bug>
    Run sequentially option for Matrix project was not visible unless Axes was checked.
    (<a href="http://issues.jenkins-ci.org/browse/JENKINS-4366">issue 4366</a>)
  <li class=bug>
    Fix launching Windows slave for slave name with space or other characters needed encoding.
    (<a href="http://issues.jenkins-ci.org/browse/JENKINS-4392">issue 4392</a>)
  <li class=bug>
    Support authentication when running java -jar hudson-core-*.jar using username/password
    included in HUDSON_HOME URL; also removed dependency on winstone.jar.
    (<a href="http://issues.jenkins-ci.org/browse/JENKINS-4400">issue 4400</a>)
  <li class=bug>
    Fixed links on age values in JUnit test reports.
    (<a href="http://issues.jenkins-ci.org/browse/JENKINS-4402">issue 4402</a>)
  <li class=bug>
    Maven project POM parser now ignores empty modules or modules only containing whitespace,
    matching Maven's behavior.
    (<a href="http://issues.jenkins-ci.org/browse/JENKINS-4442">issue 4442</a>)
  <li class=bug>
    Fixed setting of "blockBuildWhenUpstreamBuilding" for AbstractProject - wasn't being set at all, or displayed.
    (<a href="http://issues.jenkins-ci.org/browse/JENKINS-4423">issue 4423</a>)
  <li class=bug>
    Handling of URLs with encoded character at end of a path component did not work in 1.323.
    (<a href="http://issues.jenkins-ci.org/browse/JENKINS-4454">issue 4454</a>)
  <li class=bug>
    Fixed some field validators to work for values including + character.
  <li class=bug>
    Fixed the charset encoding handling when different encodings are involved between the master and slaves.
    (<a href="http://www.nabble.com/Build-log%27s-charset-problem.-td25424831.html">patch</a>)
  <li class=bug>
    Fixed a bug in the workspace archive support.
    (<a href="http://issues.jenkins-ci.org/browse/JENKINS-4039">issue 4039</a>)
  <li class=rfe>
    Added client-side validator for required fields and used this to replace some AJAX calls.
  <li class=rfe>
    JNLP clients perform periodic ping to detect terminated connections and recover automatically.
    (<a href="http://www.nabble.com/Trying-to-investigate-JNLP-disconnection-issues-to25467992.html">report</a>)
</ul>
<h3><a name=v1.323>What's new in 1.323</a> (2009/09/04)</h3>
<ul class=image>
  <li class=bug>
    Creation of symlinks failed (or created in wrong location) since 1.320.
    (<a href="http://issues.jenkins-ci.org/browse/JENKINS-4301">issue 4301</a>)
  <li class=bug>
    Fixed a NoClassDefFoundError problem that happens in remoting+maven+3rd plugin combo.
    <a href="http://www.nabble.com/NoClassDefFoundError%3A-hudson-maven-MavenBuildProxy%24BuildCallable-td24719002.html#a24719002">report</a>
  <li class=bug>
    Raw console output was doing XML escaping for '&amp;' and '&lt;' but it shouldn't.
  <li class=bug>
    Manually wiping out a workspace from GUI can cause NPE with some SCM plugins.
  <li class=bug>
    Fixed <tt>ClassCastException</tt> in JavaMail with some application servers.
    (<a href="http://issues.jenkins-ci.org/browse/JENKINS-1261">issue 1261</a>)
  <li class=bug>
    Fixed a bug in the tabular display of matrix projects.
    (<a href="http://issues.jenkins-ci.org/browse/JENKINS-4245">issue 4245</a>)
  <li class=bug>
    Avoid division by zero error in swap space monitor.
    (<a href="http://issues.jenkins-ci.org/browse/JENKINS-4284">issue 4284</a>)
  <li class=bug>
    Avoid duplicate My Views links after Reload configuration from disk.
    (<a href="http://issues.jenkins-ci.org/browse/JENKINS-4272">issue 4272</a>)
  <li class=bug>
    Removed need for hack that lowered build health scores by one, so now 4/5 is reported as 80 instead of 79.
    (<a href="http://issues.jenkins-ci.org/browse/JENKINS-4286">issue 4286</a>)
  <li class=bug>
    Fixed renaming a job to a name that includes a + character.
  <li class=bug>
    Matrix project did not properly handle axis values with some special characters such as slash.
    (<a href="http://issues.jenkins-ci.org/browse/JENKINS-2670">issue 2670</a>)
  <li class=rfe>
    Added validation for axis names in Matrix project.
  <li class=rfe>
    Ajax validator for name of a new job now warns about invalid characters.
  <li class=rfe>
    Maven builder in freestyle projects now supports "Use private repository" option.
    (<a href="http://issues.jenkins-ci.org/browse/JENKINS-4205">issue 4205</a>)
  <li class=rfe>
    Maven incremental builds now rebuild failed/unstable modules from previous builds, even if they are unchanged.
    (<a href="http://issues.jenkins-ci.org/browse/JENKINS-4152">issue 4152</a>)
  <li class=rfe>
    Labels are listed in lexicographic order.
    (<a href="http://www.nabble.com/selenium-grid-overview%3A-labels-sometimes-inversed-td25049542.html">report</a>)
  <li class=rfe>
    Labels for nodes are shown in a tag cloud style.
    (<a href="http://www.nabble.com/labels---tagcloud-style-display-td25131812.html">patch</a>)
  <li class=rfe>
    Exposing load statistics to the remote API.
    (<a href="http://www.nabble.com/time-in-queue-td25127970.html">report</a>)
  <li class=rfe>
    Make dynamic labelling of nodes clearer and easier to work with.
  <li class=rfe>
    Plugins can mark themselves as incompatible with earlier versions to notify users during upgrade.
    (<a href="http://issues.jenkins-ci.org/browse/JENKINS-4056">issue 4056</a>)
  <li class=rfe>
    Footer now includes a timestamp.
  <li class=rfe>
    Advanced option now available for all project types to keep builds in queue while upstream projects are building. Off by default.
    (<a href="http://issues.jenkins-ci.org/browse/JENKINS-1938">issue 1938</a>)
  <li class=rfe>
    Fixed a bug in Winstone that hides the root cause of exceptions. 
</ul>
<h3><a name=v1.322>What's new in 1.322</a> (2009/08/28)</h3>
<ul class=image>
  <li class="major bug">
    NPE in Subversion polling problem.
    (<a href="http://issues.jenkins-ci.org/browse/JENKINS-4299">issue 4299</a>)
  <li class="major bug">
    Changing credential in Subversion can still result in "svn authentication cancelled"
    (<a href="http://issues.jenkins-ci.org/browse/JENKINS-3936">issue 3936</a>)
  <li class=bug>
    Debian init script now uses "su" to properly initialize the environment.
    (<a href="http://issues.jenkins-ci.org/browse/JENKINS-4304">issue 4304</a>)
</ul>
<h3><a name=v1.321>What's new in 1.321</a> (2009/08/21)</h3>
<ul class=image>
  <li class='major bug'>
    "Tag this build" was failing.
    (<a href="http://issues.jenkins-ci.org/browse/JENKINS-4018">issue 4018</a>)
  <li class='major bug'>
    Build history AJAX update was buggy.
  <li class=bug>
    Failed Junit tests will display error message and stacktrace even when no
    additional TestDataPublishers are attached to the project.
    (<a href="http://issues.jenkins-ci.org/browse/JENKINS-4257">issue 4257</a>)
  <li class=bug>
    Maven test failures will again properly mark a build as unstable,
    even if later task segments are successful.
    (<a href="http://issues.jenkins-ci.org/browse/JENKINS-4177">issue 4177</a>)
  <li class=bug>
    Matrix permissions with LDAP now properly validates group names using configured
    prefix and case settings; added help text about these settings.
    (<a href="http://issues.jenkins-ci.org/browse/JENKINS-3459">issue 3459</a>)
  <li class=bug>
    Improved the debian package to set <tt>USER</tt> and <tt>HOME</tt>.
    (<a href="http://www.nabble.com/Debian-Hudson-daemon-runs-as-separate-user-but-still-env-reports--USER%3Droot-td24979804.html">report</a>)
  <li class=bug>
    Failed to look up an e-mail address for LDAP users shouldn't cause a build to fail.
    (<a href="http://www.nabble.com/Build-fails-with-FATAL%3A-Bad-credentials-td25005592.html">report</a>)
  <li class=bug>
    Fixed a possible NPE in <tt>Hudson.removeNode</tt>
    (<a href="http://www.nabble.com/problems-adding-deleting-nodes-p24999793.html">report</a>)
  <li class=bug>
    Debian start-up script should inherit <tt>LANG</tt> and other key environment variables.
  <li class=bug>
    Dynamic label computation wasn't re-done properly for the master node.
    (<a href="http://issues.jenkins-ci.org/browse/JENKINS-4235">issue 4235</a>)
  <li class=bug>
    Form validation for the remote FS root of slaves was not functioning.
  <li class=bug>
    Privilege escalation on Solaris without username was not working.
  <li class=bug>
    Hudson can make mistakes in binding plugins to their right /plugin/NAME/ URLs.
    (<a href="http://www.nabble.com/Custom-Plugin---No-external-resources-available-td25064554.html">report</a>)
  <li class=bug>
    Hudson wasn't working on WebLogic on Windows.
    (<a href="http://www.nabble.com/Re%3A-Hudson-on-Weblogic-10.3-td25038378.html#a25043415">report</a>)
  <li class=bug>
    Fix New Job and Edit View links when default view is not "All" jobs.
    (<a href="http://issues.jenkins-ci.org/browse/JENKINS-4212">issue 4212</a>)
  <li class=bug>
    Revert logger settings when a log recorder is deleted.
    (<a href="http://issues.jenkins-ci.org/browse/JENKINS-4201">issue 4201</a>)
  <li class=bug>
    Add xml header on RSS/atom feeds and fix RSS URLs in header for non-default views.
    (<a href="http://issues.jenkins-ci.org/browse/JENKINS-4080">issue 4080</a>,
     <a href="http://issues.jenkins-ci.org/browse/JENKINS-4081">issue 4081</a>)
  <li class=rfe>
    Plugin installation / Hudson upgrade are made more robust in the face of possible connection abortion.
    (<a href="http://www.ashlux.com/wordpress/2009/08/14/hudson-and-the-sonar-plugin-fail-maveninstallation-nosuchmethoderror/comment-page-1/#comment-26">report</a>)
  <li class=rfe>
    Global and per-node environment vars are made available to SCM checkout.
    (<a href="http://issues.jenkins-ci.org/browse/JENKINS-4124">issue 4124</a>)
  <li class=rfe>
    You can designate certain combinations in a matrix project as "touchstone builds". These will
    be run first, and the rest of the combinations will run if the touchstone builds are successful.
    (<a href="http://issues.jenkins-ci.org/browse/JENKINS-1613">issue 1613</a>)
  <li class=rfe>
    Added <tt>BUILD_URL</tt> and <tt>JOB_URL</tt> to the exposed environment variables.
    (<a href="http://www.nabble.com/url-for-job-td25015395.html">request</a>)
  <li class=rfe>
    Added <tt>restart</tt> CLI command.
</ul>
<h3><a name=v1.320>What's new in 1.320</a> (2009/08/14)</h3>
<ul class=image>
  <li class=bug>
    Fixed an encoding problem in CVS changelog calculation.
    (<a href="http://issues.jenkins-ci.org/browse/JENKINS-3979">issue 3979</a>)
  <li class='bug'>
    Environment variables are considered in test paths.
    (<a href="http://issues.jenkins-ci.org/browse/JENKINS-3451">issue 3451</a>)
  <li class='bug'>
    A failing test is recorded when JUnit XML is invalid
    (<a href="http://issues.jenkins-ci.org/browse/JENKINS-3149">issue 3149</a>)
  <li class=bug>
    Fixed possible <tt>Unable to call getCredential. Invalid object ID</tt> race problem.
    (<a href="http://issues.jenkins-ci.org/browse/JENKINS-4176">issue 4176</a>)
  <li class='bug'>
    If the timing coincides between polling and build, Hudson ended up creating multiple workspaces for the same job,
    even when concurrent build is off.
    (<a href="http://issues.jenkins-ci.org/browse/JENKINS-4202">issue 4202</a>)
  <li class='bug'>
    Fixed a "Releasing unallocated workspace" assertion error.
    (<a href="http://issues.jenkins-ci.org/browse/JENKINS-4206">issue 4206</a>)
  <li class='bug'>
    Fixed NPE in various Maven reporters caused by Hudson core problem.
    (<a href="http://issues.jenkins-ci.org/browse/JENKINS-4192">issue 4192</a>)
  <li class=bug>
    Show warning if zero value entered for #builds/#days to save for discarding old builds
    (<a href="http://issues.jenkins-ci.org/browse/JENKINS-4110">issue 4110</a>)
  <li class=rfe>
    Added <tt>create-job</tt> CLI command.
  <li class=rfe>
    Hudson now tracks why a slave is put offline.
    (<a href="http://issues.jenkins-ci.org/browse/JENKINS-2431">issue 2431</a>)
  <li class='rfe'>
    User-settable descriptions for tests.
  <li class='rfe'>
    A history page with test count and duration charts.
    (<a href="http://issues.jenkins-ci.org/browse/JENKINS-2228">issue 2228</a>)
  <li class='rfe'>
    A collapsible panel with test error details on the overview pages.
  <li class='rfe'>
    Skipped tests counts are included in tables.
    (<a href="http://issues.jenkins-ci.org/browse/JENKINS-1820">issue 1820</a>)
  <li class='rfe'>
    New tests are shown in bold.
    (<a href="http://issues.jenkins-ci.org/browse/JENKINS-2046">issue 2046</a>)
  <li class='major rfe'>
    JUnit report improvements: A new extension point for contributing to test reports.
</ul>
<h3><a name=v1.319>What's new in 1.319</a> (2009/08/08)</h3>
<ul class=image>
  <li class=bug>
    Improved the start up error handling with <tt>slave.jar -jnlpUrl</tt> option.
    (<a href="http://www.nabble.com/Windows-slave-unable-to-connect-after-upgrade-to-1.317-td24726491.html">report</a>)
  <li class=bug>
    Made hetero-list's include of descriptor config pages optional, so
    that descriptors without config.jelly files don't break page rendering.
    (<a href="http://www.nabble.com/claim-plugin-text-finder-plugin-conflict-tc24535708.html">See
    here for background.</a>
  <li class=bug>
    Moved Maven help files to maven-plugin.
    (<a href="http://issues.jenkins-ci.org/browse/JENKINS-3527">issue 3527</a>)
  <li class=bug>
    Hudson shouldn't immediately launch a slave newly created via copy.
    <a href="http://www.nabble.com/copying-slave-td24791624.html">report</a>
  <li class=rfe>
    Added support for optional alternate Maven settings file for use
    in embedded Maven for POM parsing as well as actual Maven
    execution.
    (<a href="http://issues.jenkins-ci.org/browse/JENKINS-2575">issue 2575</a>)
  <li class=rfe>
    Added a test button to the PAM configuration to make sure Hudson has read access to
    /etc/shadow
    (<a href="http://www.nabble.com/pam-auth-issues-td24698467.html">report</a>)
  <li class=rfe>
    Users can define their own views
  <li class=rfe>
    Added a /me url that points to the current user
  <li class=rfe>
    Added a new password parameter type to the parameterized builds.
    (<a href="http://www.nabble.com/Creating-a-new-parameter-Type-%3A-Masked-Parameter-td24786554.html">report</a>)
  <li class=rfe>
    Matrix projects can now run sequentially
    (<a href="http://issues.jenkins-ci.org/browse/JENKINS-3028">issue 3028</a>)
  <li class='major rfe'>
    Hudson now allows builds of a single project to execute concurrently.
</ul>
<h3><a name=v1.318>What's new in 1.318</a> (2009/07/31)</h3>
<ul class=image>
  <li class=bug>
    Removed a problematic MIME type entry that prevents Hudson from deploying on JOnAS.
    (<a href="http://www.nabble.com/Error-with-mime-type--%27application-xslt%2Bxml%27-when-deploying-hudson-1.316-in-jonas-td24740489.html">report</a>)
  <li class=bug>
    Hudson can't restart itself on Mac, so don't pretend that it can.
    (<a href="http://www.nabble.com/Restarting-hudson-not-working-on-MacOS--to24641779.html">report</a>)
  <li class=bug>
    Fixed Maven plugin to properly use private repository (when
    specified) when parsing POMs.
    (<a href="http://issues.jenkins-ci.org/browse/JENKINS-4102">issue 4102</a>)
  <li class=bug>
    Edit Description worked incorrectly when default view is changed from All jobs.
    (<a href="http://issues.jenkins-ci.org/browse/JENKINS-4070">issue 4070</a>)
  <li class=bug>
    Fixed a bug in JDK auto-installation to Windows with directories with whitespaces.
    (<a href="http://issues.jenkins-ci.org/browse/JENKINS-4118">issue 4118</a>)
  <li class=rfe>
    Added support for incremental Maven project builds,
    using <a href="http://docs.codehaus.org/display/MAVEN/Make+Like+Reactor+Mode">Maven's
    make-like reactor mode</a>.
  <li class=rfe>
    Script console can now see classes from all the plugins, not just core.
    (<a href="http://issues.jenkins-ci.org/browse/JENKINS-4086">issue 4086</a>)
  <li class=rfe>
    <tt>slave.jar</tt> now has the <tt>-auth</tt> option to specify the credential for accessing Hudson
    (<a href="http://www.nabble.com/Hudson-Linux-Master-%2B-Windows-Slave-issues-to24679421.html">report</a>)
  <li class=rfe>
    Debian package now depends on <tt>java2-runtime-headless</tt> instead of <tt>java2-runtime</tt>
  <li class=rfe>
    Actions can now contribute environment variables.
    (<a href="http://www.nabble.com/Plugin-dev%3A-Builder-and-the-exporting-of-environment-variables.-td24676833.html">report</a>)
  <li class=rfe>
    Modified the reconnection logic for slaves connecting via JNLP so that it works better with protected Hudson.
    (<a href="http://www.nabble.com/more-lenient-retry-logic-in-Engine.waitForServerToBack-td24703172.html">report</a>)
</ul>
<h3><a name=v1.317>What's new in 1.317</a> (2009/07/24)</h3>
<ul class=image>
  <li class=bug>
    Fixed a bug in inferring root DN in non-anonymous LDAP environment.
      (<a href="http://www.nabble.com/Hudson-non-anonymous-LDAP-broken---td24529557.html">report</a>)
  <li class=bug>
    Fixed a MissingResourceException for "Ajp13Listener.ShortPacket"
    (<a href="http://issues.jenkins-ci.org/browse/JENKINS-4053">issue 4053</a>)
  <li class=bug>
    Fixed 500 error when requesting the zip URL.
    (<a href="http://issues.jenkins-ci.org/browse/JENKINS-4039">issue 4039</a>)
  <li class=bug>
    Debian package now has 750 permission on /var/run/hudson and /var/lib/hudson to make ssh work
    (<a href="http://issues.jenkins-ci.org/browse/JENKINS-4047">issue 4047</a>)
  <li class=bug>
    Fixed <tt>LinkageError</tt> in PAM authentication on Solaris.
    (<a href="http://issues.jenkins-ci.org/browse/JENKINS-3546">issue 3546</a>)
  <li class=bug>
    Fixed a JDK path separator issue between Windows master and Unix slaves.
  <li class=bug>
    Fixed a memory leak in the remoting layer.
    (<a href="http://issues.jenkins-ci.org/browse/JENKINS-4045">issue 4045</a>)
  <li class=bug>
    Fixed Maven dependency build order logic.
    (<a href="http://issues.jenkins-ci.org/browse/JENKINS-2736">issue 2736</a>)
  <li class=bug>
    Renaming views and jobs, and deleting jobs should use POST instead of GET.
    (<a href="http://www.nabble.com/Changing-some-GETs-to-POSTs-td24401229.html">discussion</a>)
  <li class=rfe>
    Improved the error diagnosis of "Processing failed due to a bug in the code"
  <li class=rfe>
    Slaves expose more information via the remote API now.
  <li class=rfe>
    Exported BUILD_ID to the remote API.
    (<a href="http://www.nabble.com/How-get-BUILD_ID-from-other-project-in-Hudson-td24588627.html">report</a>)
  <li class=rfe>
    Don't let the slave TCP/IP connection port failure to prevent Hudson start up.
    (<a href="http://www.nabble.com/%22java.net.BindException%3A-Address-already-in-use%22-blocks-Hudson-td24549943.html">report</a>)
  <li class=rfe>
    If the user sets up "Hudson's own" security realm, UI now asks the first admin user to be created.
  <li class=rfe>
    Windows service now does log rotation and handles whitespace in path correctly.
    (This is only applicable to newly installed services.)
    (<a href="http://www.nabble.com/Windows-Service%3A-Error-193%3A-***-is-not-a-valid-Win32-application.-td24586795.html">report</a>)
</ul>
<h3><a name=v1.316>What's new in 1.316</a> (2009/07/17)</h3>
<ul class=image>
  <li class=bug>
    Matrix configuration should show a test trend.
    (<a href="http://issues.jenkins-ci.org/browse/JENKINS-840">issue 840</a>)
  <li class=bug>
    Fixed a possible NPE in installing Windows service.
    (<a href="http://d.hatena.ne.jp/ushiday/20090708">report</a>)
  <li class=bug>
    Fixed a possible NPE in <tt>CrumbFilter.getCrumbIssuer</tt>.
    (<a href="http://issues.jenkins-ci.org/browse/JENKINS-3986">issue 3986</a>)
  <li class=bug>
    Login may result in 403 if the user realm is delegated to container.
    (<a href="http://issues.jenkins-ci.org/browse/JENKINS-1235">issue 1235</a>)
  <li class=bug>
    The <tt>--logfile</tt> option stopped working on Windows.
    (<a href="http://issues.jenkins-ci.org/browse/JENKINS-3272">issue 3272</a>)
  <li class=bug>
    On-demand retention policy almost immediately turns off slaves.
    (<a href="http://issues.jenkins-ci.org/browse/JENKINS-3972">issue 3972</a>)
  <li class=bug>
    Fixed "incomplete LifecycleExecutor" warning with Maven 2.2
    (<a href="http://issues.jenkins-ci.org/browse/JENKINS-2373">issue 2373</a>)
  <li class=bug>
    Fixed a bug in Winstone that may result in "unable to create new native thread" error
    (<a href="http://www.nabble.com/OutOfMemoryError-on-all-jobs-after-a-while-td24408800.html">report</a>)
  <li class=bug>
    Fixed a possible NPEs with the slavestatus plugin.
    (<a href="http://www.nabble.com/Hudson-throws-NPE-after-upgrade-to-1.1315-td24476619.html">report</a>)
  <li class=bug>
    Fixed a possible StringIndexOutOfBoundsException with Windows process execution.
    (<a href="http://issues.jenkins-ci.org/browse/JENKINS-4034">issue 4034</a>)
  <li class=bug>
    Fixed an NPE when environment variables are enabled but no variables are set.
    (<a href="http://issues.jenkins-ci.org/browse/JENKINS-4032">issue 4032</a>)
  <li class=rfe>
    Added <tt>ibm-web-bnd.xmi</tt> to simplify the automated deployment with WebSphere.
    (<a href="http://issues.jenkins-ci.org/browse/JENKINS-3270">issue 3270</a>)
  <li class=rfe>
    When deleting the workspace of a matrix project, do so for all configurations.
    (<a href="http://issues.jenkins-ci.org/browse/JENKINS-3087">issue 3087</a>)
  <li class=rfe>
    Enclose URLs in angle brackets when sending mail.
    (<a href="http://issues.jenkins-ci.org/browse/JENKINS-3647">issue 3647</a>)
  <li class=rfe>
    Plugins can now hide classes in the core so that they can ship their own versions.
    (<a href="http://www.nabble.com/jaxen-JDOM-classloading-issues.-td24459951.html">report</a>)
  <li class=rfe>
    The default view is now configurable.
  <li class=rfe>
    Tentatively added additional extension points to control queue behaviors.
    (<a href="http://www.nabble.com/Queue-handling-contribution-td24322512.html">patch</a>)
  <li class=rfe>
    Added support for proxy authentication on non-NTLM systems
    (<a href="http://issues.jenkins-ci.org/browse/JENKINS-1920">issue 1920</a>)
  <li class=rfe>
    Added MIME type mapping for several well-known file extensions so that it works everywhere.
    (<a href="http://issues.jenkins-ci.org/browse/JENKINS-3803">issue 3803</a>)
</ul>
<h3><a name=v1.315>What's new in 1.315</a> (2009/07/10)</h3>
<ul class=image>
  <li class=bug>
    Hudson failed to notice a build result status change if aborted builds
    were in the middle.
    (<a href="http://www.nabble.com/Losing-build-state-after-aborts--td24335949.html">report</a>)
  <li class=bug>
    TCP/IP hostname calculation of slaves may fail due in high latency network.
    (<a href="http://issues.jenkins-ci.org/browse/JENKINS-3981">issue 3981</a>)
  <li class=bug>
    Expose MAVEN_OPTS as env. var, in addition to set it to Maven JVM.
    (<a href="http://issues.jenkins-ci.org/browse/JENKINS-3644">issue 3644</a>)
  <li class=bug>
    Fixed winp.dll load problem on WebSphere
    (<a href="http://www.nabble.com/winp.dll-problem-still-exists-td24390682.html">report</a>)
  <li class=bug>
    Subversion checkouts created files for symlinks
    (<a href="http://issues.jenkins-ci.org/browse/JENKINS-3949">issue 3949</a>)
  <li class=rfe>
    Hudson CLI now tries to connect to Hudson via plain TCP/IP, then fall back to tunneling over HTTP.
  <li class=rfe>
    Added ability to exclude by author and revision property with Subversion polling trigger.
  <li class=rfe>
    CLI slave agents show details of how it failed to connect.
    (<a href="http://www.nabble.com/Can%27t-start-a-slave-via-JNLP-td24363116.html">report</a>)
</ul>
<h3><a name=v1.314>What's new in 1.314</a> (2009/07/02)</h3>
<ul class=image>
  <li class=bug>
    Fixed a possible "Cannot create a file when that file already exists" error in managed Windows slave launcher.
    <a href="http://www.nabble.com/%22Cannot-create-a-file-when-that-file-already-exists%22---huh--td23949362.html#a23950643">report</a>
  <li class=bug>
    Made Hudson more robust in parsing <tt>CVS/Entries</tt>
    <a href="http://www.nabble.com/Exception-while-checking-out-from-CVS-td24256117.html">report</a>
  <li class=bug>
    Fixed a regression in the <tt>groovy</tt> CLI command
    <a href="http://d.hatena.ne.jp/tanamon/20090630/1246372887">report</a>
  <li class='major bug'>
    Fixed regression in handling of usernames containing <code>&lt;</code>, often used by Mercurial.
    (<a href="http://issues.jenkins-ci.org/browse/JENKINS-3964">issue 3964</a>)
  <li class=rfe>
    Allow Maven projects to have their own artifact archiver settings.
    (<a href="http://issues.jenkins-ci.org/browse/JENKINS-3289">issue 3289</a>)
</ul>
<h3><a name=v1.313>What's new in 1.313</a> (2009/06/26)</h3>
<ul class=image>
  <li class=bug>
    Added copy-job, delete-job, enable-job, and disable-job command.
  <li class=bug>
    Fixed a bug in the non-ASCII character handling in remote bulk file copy.
    (<a href="http://www.nabble.com/WG%3A-Error-when-saving-Artifacts-td24106649.html">report</a>)
  <li class=rfe>
    Supported self restart on all containers in Unix
    (<a href="http://www.nabble.com/What-are-your-experiences-with-Hudson-and-different-containers--td24075611.html">report</a>)
  <li class=rfe>
    Added Retry Logic to SCM Checkout
  <li class=bug>
    Fix bug in crumb validation when client is coming through a proxy.
    (<a href="http://issues.jenkins-ci.org/browse/JENKINS-3854">issue 3854</a>)
  <li class=bug>
    Replaced "appears to be stuck" with an icon.
    (<a href="http://issues.jenkins-ci.org/browse/JENKINS-3891">issue 3891</a>)
  <li class=bug>
    WebDAV deployment from Maven was failing with VerifyError.
  <li class=bug>
    Subversion checkout/update gets in an infinite loop when a previously valid password goes invalid.
    (<a href="http://issues.jenkins-ci.org/browse/JENKINS-2909">issue 2909</a>)
</ul>
<h3><a name=v1.312>What's new in 1.312</a> (2009/06/23)</h3>
<ul class=image>
  <li class=bug>
    1.311 jars were not properly signed
  <li class=bug>
    Subversion SCM browsers were not working.
    (<a href="http://www.nabble.com/Build-311-breaks-change-logs-td24150221.html">report</a>)
</ul>
<h3><a name=v1.311>What's new in 1.311</a> (2009/06/19)</h3>
<ul class=image>
  <li class=bug>
    Gracefully handle IBM JVMs on PowerPC.
    (<a href="http://issues.jenkins-ci.org/browse/JENKINS-3875">issue 3875</a>)
  <li class=bug>
    Fixed NPE with GlassFish v3 when CSRF protection is on.
    (<a href="http://issues.jenkins-ci.org/browse/JENKINS-3878">issue 3878</a>)
  <li class=bug>
    Fixed a bug in CLI where the state of command executions may interfere with each other.
  <li class=bug>
    CLI should handle the situation gracefully if the server doesn't use crumb.
  <li class=bug>
    Fixed a performance problem in CLI execution.
  <li class=bug>
    Don't populate the default value of the Subversion local directory name.
    (<a href="http://www.nabble.com/Is-%22%22Local-module-directory%22-really-optional--td24035475.html">report</a>)
  <li class=rfe>
    Integrated SVNKit 1.3.0
  <li class=rfe>
    Implemented more intelligent polling assisted by <tt>commit-hook</tt> from SVN repository. 
    (<a href="http://wiki.jenkins-ci.org/display/JENKINS//Subversion+post-commit+hook">details</a>)
  <li class=rfe>
    Subversion support is moved into a plugin to isolate SVNKit that has GPL-like license.
  <li class=rfe>
    Fixed a performance problem in master/slave file copy.
    (<a href="http://issues.jenkins-ci.org/browse/JENKINS-3799">issue 3799</a>)
  <li class=rfe>
    Set time out to avoid infinite hang when SMTP servers don't respond in time.
    (<a href="http://www.nabble.com/Lockup-during-e-mail-notification.-td23718820.html">report</a>)
</ul>
<h3><a name=v1.310>What's new in 1.310</a> (2009/06/14)</h3>
<ul class=image>
  <li class=bug>
    Ant/Maven installers weren't setting the file permissions on Unix.
    (<a href="http://issues.jenkins-ci.org/browse/JENKINS-3850">issue 3850</a>)
  <li class=bug>
    Fixed cross-site scripting vulnerabilities, thanks to Steve Milner.
  <li class=bug>
    Changing number of executors for master node required Hudson restart.
    (<a href="http://issues.jenkins-ci.org/browse/JENKINS-3092">issue 3092</a>)
  <li class=bug>
    Improved validation and help text regarding when number of executors setting may be zero.
    (<a href="http://issues.jenkins-ci.org/browse/JENKINS-2110">issue 2110</a>)
  <li class=bug>
    NPE fix in the remote API if @xpath is used without @exclude.
    (<a href="http://www.nabble.com/Adding-Remote-API-support-to-findbugs-and-emma-plugins-td23819499.html">patch</a>)
  <li class=rfe>
    Expose the node name as 'NODE_NAME' environment varilable to build.
  <li class=rfe>
    Added a CLI command to clear the job queue.
    (<a href="http://www.nabble.com/cancel-all--td23930886.html">report</a>)
  <li class=rfe>
    Sundry improvements to automatic tool installation. You no longer need to configure an absolute tool home directory. Also some Unix-specific fixes.
  <li class='major rfe'>
    Generate nonce values to prevent cross site request forgeries. Extension point to customize the nonce generation algorithm.
</ul>
<h3><a name=v1.309>What's new in 1.309</a> (2009/05/31)</h3>
<ul class=image>
  <li class=bug>
    Reimplemented JDK auto installer to reduce Hudson footprint by 5MB. This also fix a failure to run on JBoss.
   (<a href="http://www.nabble.com/Hudson-1.308-seems-to-be-broken-with-Jboss-td23780609.html">report</a>)
</ul>
<h3><a name=v1.308>What's new in 1.308</a> (2009/05/28)</h3>
<ul class=image>
  <li class=bug>
    Unit test trend graph was not displayed if there's no successful build.
   (<a href="http://www.nabble.com/Re%3A-Test-Result-Trend-plot-not-showing-p23707741.html">report</a>)
  <li class=bug>
    init script (<tt>$HUDSON_HOME/init.groovy</tt>) is now run with uber-classloader.
  <li class=bug>
    Maven2 projects may fail with "Cannot lookup required component".
    (<a href="http://issues.jenkins-ci.org/browse/JENKINS-3706">issue 3706</a>)
  <li class=bug>
    Toned down the form validation of JDK, Maven, Ant installations given that we can now auto-install them.
  <li class=rfe>
    Ant can now be automatically installed from ant.apache.org.
  <li class=rfe>
    Maven can now be automatically installed from maven.apache.org.
</ul>
<h3><a name=v1.307>What's new in 1.307</a> (2009/05/22)</h3>
<ul class=image>
  <li class=bug>
    AbstractProject.doWipeOutWorkspace() wasn't calling SCM.processWorkspaceBeforeDeletion.
    (<a href="http://issues.jenkins-ci.org/browse/JENKINS-3506">issue 3506</a>)
  <li class=bug>
    <tt>X-Hudson</tt> header was sent for all views, not just the top page.
    (<a href="http://www.netbeans.org/issues/show_bug.cgi?id=165067">report</a>)
  <li class=bug>
    Remote API served incorrect absolute URLs when Hudson is run behind a reverse proxy.
    (<a href="http://www.netbeans.org/issues/show_bug.cgi?id=165067">report</a>)
  <li class=bug>
    Further improved the JUnit report parsing.
    (<a href="http://www.nabble.com/NPE-%28Fatal%3A-Null%29-in-recording-junit-test-results-td23562964.html">report</a>)
  <li class=bug>
    External job monitoring was ignoring the possible encoding difference between Hudson and the remote machine that executed the job.
    (<a href="http://www.nabble.com/windows%E3%81%AEhudson%E3%81%8B%E3%82%89ssh%E3%82%B9%E3%83%AC%E3%83%BC%E3%83%96%E3%82%92%E4%BD%BF%E3%81%86%E3%81%A8%E3%81%8D%E3%81%AE%E6%96%87%E5%AD%97%E3%82%B3%E3%83%BC%E3%83%89%E5%8F%96%E3%82%8A%E6%89%B1%E3%81%84%E3%81%AB%E3%81%A4%E3%81%84%E3%81%A6-td23583532.html">report</a>)
  <li class=bug>
    Slave launch log was doing extra buffering that can prevent error logs (and so on) from showing up instantly.
    (<a href="http://www.nabble.com/Selenium-Grid-Plugin-tp23481283p23486010.html">report</a>)
  <li class=bug>
    Some failures in Windows batch files didn't cause Hudson to fail the build.
    (<a href="http://www.nabble.com/Propagating-failure-in-Windows-Batch-actions-td23603409.html">report</a>)
</ul>
<h3><a name=v1.306>What's new in 1.306</a> (2009/05/16)</h3>
<ul class=image>
  <li class=bug>
    Maven 2.1 support was not working on slaves.
    (<a href="http://www.nabble.com/1.305-fully-break-native-maven-support-td23575755.html">report</a>)
</ul>
<h3><a name=v1.305>What's new in 1.305</a> (2009/05/16)</h3>
<ul class=image>
  <li class=bug>
    Fixed a bug that caused Hudson to delete slave workspaces too often.
    (<a href="http://issues.jenkins-ci.org/browse/JENKINS-3653">issue 3653</a>)
  <li class=bug>
    If distributed build isn't enabled, slave selection drop-down shouldn't be displayed in the job config.
  <li class=bug>
    Added support for Svent 2.x SCM browsers.
    (<a href="http://issues.jenkins-ci.org/browse/JENKINS-3357">issue 3357</a>)
  <li class=bug>
    Fixed unexpanded rootURL in CLI. 
    (<a href="http://d.hatena.ne.jp/masanobuimai/20090511#1242050331">report</a>)
  <li class=bug>
    Trying to see the generated maven site results in 404.
    (<a href="http://issues.jenkins-ci.org/browse/JENKINS-3497">issue 3497</a>)
  <li class=rfe>
    Long lines in console output are now wrapped in most browsers.
  <li class='major rfe'>
    Hudson can now automatically install JDKs from java.sun.com
  <li class='major rfe'>
    The native m2 mode now works with Maven 2.1
    (<a href="http://issues.jenkins-ci.org/browse/JENKINS-2373">issue 2373</a>)
</ul>
<h3><a name=v1.304>What's new in 1.304</a> (2009/05/08)</h3>
<ul class=image>
  <li class=bug>
    CLI didn't work with "java -jar hudson.war"
    (<a href="http://d.hatena.ne.jp/masanobuimai/20090503#1241357664">report</a>)
  <li class=bug>
    Link to the jar file in the CLI usage page is made more robust.
    (<a href="http://issues.jenkins-ci.org/browse/JENKINS-3621">issue 3621</a>)
  <li class=bug>
    "Build after other projects are built" wasn't loading the proper setting.
    (<a href="http://issues.jenkins-ci.org/browse/JENKINS-3284">issue 3284</a>)
  <li class=rfe>
    Hudson started as "java -jar hudson.war" can now restart itself on all Unix flavors.
  <li class=rfe>
    When run on GlassFish, Hudson configures GF correctly to handle URI encoding always in UTF-8
  <li class=rfe>
    Added a new extension point to contribute fragment to UDP-based auto discovery.
  <li class=bug>
    Rolled back changes for JENKINS-3580 - workspace is once again deleted on svn checkout.
    (<a href="http://issues.jenkins-ci.org/browse/JENKINS-3580">issue 3580</a>)
</ul>
<h3><a name=v1.303>What's new in 1.303</a> (2009/05/03)</h3>
<ul class=image>
  <li class='bug'>
    Fixed a binary incompatibility in <tt>UpstreamCause</tt> that results in <tt>NoSuchMethodError</tt>. Regression in 1.302.
    (<a href="http://www.nabble.com/URGENT%3A-parameterizedtrigger-plugin-gone-out-of-compatible-with-the--latest-1.302-release....-Re%3A-parameterized-plugin-sometime-not-trigger-a--build...-td23349444.html">report</a>)
  <li class='bug'>
    The "groovysh" CLI command puts "println" to server stdout, instead of CLI stdout.
</ul>
<h3><a name=v1.302>What's new in 1.302</a> (2009/05/01)</h3>
<ul class=image>
  <li class='major bug'>
    The elusive 'Not in GZIP format' exception is finally fixed thanks to <tt>cristiano_k</tt>'s great detective work
    (<a href="http://issues.jenkins-ci.org/browse/JENKINS-2154">issue 2154</a>)
  <li class='bug'>
    Hudson kept relaunching the slave under the "on-demand" retention strategy.
    (<a href="http://www.nabble.com/SlaveComputer.connect-Called-Multiple-Times-td23208903.html">report</a>)
  <li class=bug>
    Extra slash (/) included in path to workspace copy of svn external.
    (<a href="http://issues.jenkins-ci.org/browse/JENKINS-3533">issue 3533</a>)
  <li class=bug>
    NPE prevents Hudson from starting up on some environments
    (<a href="http://www.nabble.com/Failed-to-initialisze-Hudson-%3A-NullPointerException-td23252806.html">report</a>)
  <li class=bug>
    Workspace deleted when subversion checkout happens.
    (<a href="http://issues.jenkins-ci.org/browse/JENKINS-3580">issue 3580</a>)
  <li class=bug>
    Hudson now handles unexpected failures in trigger plugins more gracefully.
  <li class='rfe'>
    Use 8K buffer to improve remote file copy performance.
    (<a href="http://issues.jenkins-ci.org/browse/JENKINS-3524">issue 3524</a>)
  <li class='rfe'>
    Hudson now has a CLI
  <li class='major rfe'>
    Hudson's start up performance is improved by loading data concurrently.
</ul>
<h3><a name=v1.301>What's new in 1.301</a> (2009/04/25)</h3>
<ul class=image>
  <li class=bug>
    When a SCM plugin is uninstalled, projects using it should fall back to "No SCM".
  <li class=bug>
    When polling SCMs, boolean parameter sets default value collectly.
  <li class=bug>
    Sidebar build descriptions will not have "..." appended unless they have been truncated.
    (<a href="http://issues.jenkins-ci.org/browse/JENKINS-3541">issue 3541</a>)
  <li class=bug>
    Workspace with symlink causes svn exception when updating externals.
    (<a href="http://issues.jenkins-ci.org/browse/JENKINS-3532">issue 3532</a>)
  <li class=rfe>
    Hudson now started bundling ssh-slaves plugin out of the box.
  <li class=rfe>
    Added an extension point to programmatically contribute a Subversion authentication credential.
    (<a href="http://www.nabble.com/Subversion-credentials-extension-point-td23159323.html">report</a>)
  <li class=rfe>
    You can now configure which columns are displayed in a view.
    "Last Stable" was also added as an optional column (not displayed by default).
    (<a href="http://issues.jenkins-ci.org/browse/JENKINS-3465">issue 3465</a>)
  <li class=rfe>
    Preventive node monitoring like /tmp size check, swap space size check can be now disabled selectively.
    (<a href="http://issues.jenkins-ci.org/browse/JENKINS-2596">issue 2596</a>,
     <a href="http://issues.jenkins-ci.org/browse/JENKINS-2552">issue 2552</a>)
  <li class='major rfe'>
    Per-project read permission support.
    (<a href="http://issues.jenkins-ci.org/browse/JENKINS-2324">issue 2324</a>)
</ul>

<p>
<b>Older changelogs can be found in a <a href="changelog-old.html">separate file</a></b>

</body>
</html><|MERGE_RESOLUTION|>--- conflicted
+++ resolved
@@ -56,12 +56,10 @@
 <div id="trunk" style="display:none"><!--=TRUNK-BEGIN=-->
 <ul class=image>
   <li class=rfe>
-<<<<<<< HEAD
-		Views can now include jobs located within folders
-=======
+    Views can now include jobs located within folders
+  <li class=rfe>
     Added confirmation dialog before reloading configuration from disk.
     (<a href="https://issues.jenkins-ci.org/browse/JENKINS-15340">issue 15340</a>)
->>>>>>> 9eb69772
   <li class=rfe>
     Different text than “Build Now”  for parameterized jobs.
     (<a href="https://issues.jenkins-ci.org/browse/JENKINS-10738">issue 10738</a>)
