<!DOCTYPE HTML PUBLIC "-//W3C//DTD HTML 4.01 Transitional//EN" "http://www.w3.org/TR/html4/loose.dtd">
<html>
<!--

We record noteworthy changes in this file, which then becomes http://jenkins-ci.org/changelog

Some tips:

- Record your changes between "TRUNK-BEGIN" and "TRUNK-END".
  (except in rare cases when you are making changes in the RC branch,
   in which case it goes to the rc section)

- There are four CSS classes to denote the kind of changes.
  "rfe" for enhancement and "bug" for bug fixes,
  plus "major" to indicate major RFE/bugfix.

- Link to bugs in the issue tracker, e-mail thread in the archive, and so on if you can.

-->
<head>
  <meta http-equiv="Content-Type" content="text/html;charset=utf-8">
  <title>Changelog</title>
  <link rel="stylesheet" TYPE="text/css" href="changelog.css">
<!--[if IE]>
<style type="text/css">div.rate-offset { bottom: 0.2em !important; left: 5em !important; }</style>
<![endif]-->
  <script type="text/javascript" src="/rate/rate.js"></script>
</head>
<body>
<div align="right">Legend:
    <span class="iconlegend">
        <img src="images/rfe2.gif" alt="major RFE">major enhancement <img src="images/rfe.gif" alt="RFE">enhancement
        <img src="images/bug2.gif" alt="major bug">major bug fix     <img src="images/bug.gif" alt="bug">bug fix
    </span><span style="visibility:hidden">xxxxx</span>
</div>

<div id="ratings" style="display:none; font-size:120%;
     border:1px solid black; background-color:#eee; padding:0.5em; margin-bottom:1em">
Help other Jenkins users by letting the community know which releases you've used,
and whether they had any significant issues. <br>
Legend: <br>
 <img src="http://ci.jenkins-ci.org/images/16x16/health-80plus.gif" width="16" height="16"
  alt="Sunny"> = I use it on my production site without major issues. <br>
 <img src="http://ci.jenkins-ci.org/images/16x16/health-40to59.gif" width="16" height="16"
  alt="Cloudy"> = I don't recommend it. <br>
 <img src="http://ci.jenkins-ci.org/images/16x16/health-00to19.gif" width="16" height="16"
  alt="Lightning"> = I tried it but rolled back to a previous version. <br>
View ratings below, and click one of the icons next to your version to provide your input.
</div>

<a href="" onClick="document.getElementById('trunk').style.display=document.getElementById('rc').style.display='block';return false">
Upcoming changes</a>
<a href="" style="padding-left:3em" onClick="return loaddata(this)">Community ratings</a>

<!-- Record your changes in the trunk here. -->
<div id="trunk" style="display:none"><!--=TRUNK-BEGIN=-->
<ul class=image>
  <li class=rfe>
    Report an user friendly error page if a deletion of a build fails.
    (<a href="https://github.com/jenkinsci/jenkins/pull/827">pull request 827</a>)
  <li class=bug>
    Maven build failure wasn't describing errors like Maven CLI does.
    (<a href="https://issues.jenkins-ci.org/browse/JENKINS-15025">issue 15025</a>)
  <li class=bug>
    Revisited fix to be compatible for plugins.
    (<a href="https://issues.jenkins-ci.org/browse/JENKINS-18119">issue 18119</a>)
  <li class=bug>
    Ensuring <code>/log/all</code> shows only <code>INFO</code> and above messages, even if custom loggers display <code>FINE</code> or below.
    (<a href="https://issues.jenkins-ci.org/browse/JENKINS-18959">issue 18959</a>)
</ul>
</div><!--=TRUNK-END=-->

<!-- these changes are controlled by the release process. DO NOT MODIFY -->
<div id="rc" style="display:none;"><!--=BEGIN=-->
<<<<<<< HEAD
<h3><a name=v1.525>What's new in 1.525</a> <!--=DATE=--></h3>
<ul class=image>
  <li class=rfe>
    Can't build using maven 3.1.0
    (<a href="https://issues.jenkins-ci.org/browse/JENKINS-15935">issue 15935</a>)
  <li class=bug>
    Fixed Winstone+mod_proxy_ajp+SSL combo issue.
    (<a href="https://issues.jenkins-ci.org/browse/JENKINS-5753">issue 5753</a>)
  <li class=bug>
    <code>JENKINS_DEBUG_LEVEL</code> misinterpreted by Winstone, causing excessive logging.
    (<a href="https://issues.jenkins-ci.org/browse/JENKINS-18701">issue 18701</a>)
  <li class='major bug'>
    Since 1.520, Jenkins requires Java 6 or later, breaking Maven builds set to use JDK 5. Now falls back to JVM of slave agent but sets compile/test flags to use defined JDK.
    (<a href="https://issues.jenkins-ci.org/browse/JENKINS-18403">issue 18403</a>)
  <li class='major bug'>
    Since 1.517, Maven projects using Maven 2 could not build projects using extensions depending on Apache Commons Codec.
    (<a href="https://issues.jenkins-ci.org/browse/JENKINS-18178">issue 18178</a>)
  <li class=bug>
    Test harness was packing copies of Maven into plugin archives under some conditions.
    (<a href="https://issues.jenkins-ci.org/browse/JENKINS-18918">issue 18918</a>)
  <li class=bug>
    Provided maven settings.xml in maven builder is lost.
    (<a href="https://issues.jenkins-ci.org/browse/JENKINS-15976">issue 15976</a>)
  <li class=bug>
    Exception when running polling with a Maven installation not defined on master.
    (<a href="https://issues.jenkins-ci.org/browse/JENKINS-18898">issue 18898</a>)
  <li class=bug>
    Since 1.477 GET on <code>/view/…/config.xml</code> included a spurious wrapper element.
    (<a href="https://issues.jenkins-ci.org/browse/JENKINS-17302">issue 17302</a>)
  <li class=rfe>
    Clearer display of log messages: chronological order, and coloration of repeated vs. fresh metadata (date, log level, log source).
  <li class=bug>
    Fixed a regression that broke some plugins' form validation
    (<a href="https://issues.jenkins-ci.org/browse/JENKINS-18776">issue 18776</a>)
  <li class=bug>
    People View does Not Populate if JQuery plugin enabled.
    (<a href="https://issues.jenkins-ci.org/browse/JENKINS-18641">issue 18641</a>)
</ul>
=======
<h3><a name=v1.526>What's new in 1.526</a> <!--=DATE=--></h3>
<!--=RC-CHANGES=-->
>>>>>>> 04ba3dfa
</div><!--=END=-->
<h3><a name=v1.525>What's new in 1.525</a> (2013/07/29)</h3>
<!--=RC-CHANGES=-->
<h3><a name=v1.524>What's new in 1.524</a> (2013/07/23)</h3>
<ul class=image>
  <li class=bug>
    Clock Difference broken on Manage Nodes page
    (<a href="https://issues.jenkins-ci.org/browse/JENKINS-18671">issue 18671</a>)
  <li class=bug>
    Fixed another possible cause of an NPE from MatrixConfiguration.newBuild.
    (<a href="https://issues.jenkins-ci.org/browse/JENKINS-17728">issue 17728</a>)
  <li class=bug>
    NPE in MavenFingerprinter.getArtifactRepositoryMaven21.
    (<a href="https://issues.jenkins-ci.org/browse/JENKINS-18441">issue 18441</a>)
  <li class=rfe>
    More reliability improvement in remote slave reconnection.
</ul>
<h3><a name=v1.523>What's new in 1.523</a> (2013/07/14)</h3>
<ul class=image>
  <li class=bug>
    Fixed: claiming of tests doesn't work in Maven jobs (claim-plugin)
     (<a href="https://issues.jenkins-ci.org/browse/JENKINS-14585">issue 14585</a>)
</ul>
<h3><a name=v1.522>What's new in 1.522</a> (2013/07/06)</h3>
<ul class=image>
  <li class=bug>
    Fixed a regression in the config form with some plugins
    (<a href="https://issues.jenkins-ci.org/browse/JENKINS-18585">issue 18585</a>)
  <li class=bug>
    Fixed a dead lock in the <tt>Project</tt> class and improved the signature of the persisted XML form a bit.
    (<a href="https://issues.jenkins-ci.org/browse/JENKINS-18589">issue 18589</a>)
  <li class=bug>
    Improved memory efficiency in parsing test reports with large stdio output files.
    (<a href="https://issues.jenkins-ci.org/browse/JENKINS-15382">issue 15382</a>)
  <li class=rfe>
    Node monitoring now happens concurrently across all the slaves, so it'll be affected less by problematic slaves.
    (<a href="https://issues.jenkins-ci.org/browse/JENKINS-18438">issue 18438</a>)
  <li class=bug>
    Deadlock during Maven builds Parsing POM step
    (<a href="https://issues.jenkins-ci.org/browse/JENKINS-15846">issue 15846</a>)
  <li class=bug>
    If every node is restricted to tied jobs only, Matrix build jobs can never start.
</ul>
<h3><a name=v1.521>What's new in 1.521</a> (2013/07/02)</h3>
<ul class=image>
  <li class=bug>
    Build with parameters returns empty web page
    (<a href="https://issues.jenkins-ci.org/browse/JENKINS-18425">issue 18425</a>)
  <li class=bug>
    Access denied error results in ERR_CONTENT_DECODING_FAILED on most browsers, masking the root cause.
    (<a href="https://issues.jenkins-ci.org/browse/JENKINS-15437">issue 15437</a>)
  <li class=bug>
    Fixed the master/slave handshake problem when a slave runs on non-ASCII compatible encoding (such as EBCDIC.)
  <li class=rfe>
    Added a diagnosis for <tt>StreamCorruptedException</tt> problem
    (<a href="https://issues.jenkins-ci.org/browse/JENKINS-8856">issue 8856</a>)
  <li class=rfe>
    Matrix project's parent can be now tied to labels/slaves.
    (<a href="https://issues.jenkins-ci.org/browse/JENKINS-7825">issue 7825</a>)
  <li class=bug>
    Clean up fingerprint records that correspond to the deleted build recods
    (<a href="https://issues.jenkins-ci.org/browse/JENKINS-18417">issue 18417</a>)
  <li class=bug>
    Fixed "Comparison method violates its general contract" error in BuildTrigger.execute
    (<a href="https://issues.jenkins-ci.org/browse/JENKINS-17247">issue 17247</a>)
  <li class=bug>
    Edited description wasn't reflected when pressing the "Apply" button.
    (<a href="https://issues.jenkins-ci.org/browse/JENKINS-18436">issue 18436</a>)
  <li class=bug>
    Fixed a regression in remoting since 1.519 that caused FindBugs plugins to break.
    (<a href="https://issues.jenkins-ci.org/browse/JENKINS-18349">issue 18349</a>,
     <a href="https://issues.jenkins-ci.org/browse/JENKINS-18405">issue 18405</a>)
  <li class=rfe>
    Revisited the extension point added in 1.519 that adds custom plexus components.
</ul>
<h3><a name=v1.520>What's new in 1.520</a> (2013/06/25)</h3>
<ul class=image>
  <li class=bug>
    Slave launch thread should have the background activity credential.
    (<a href="https://issues.jenkins-ci.org/browse/JENKINS-15578">issue 15578</a>)
  <li class=bug>
    “Build Now” link did not work for multijobs.
    (<a href="https://issues.jenkins-ci.org/browse/JENKINS-16974">issue 16974</a>)
  <li class=bug>
    Unix vs. Windows mode not correctly retained for command launchers under some conditions.
    (<a href="https://issues.jenkins-ci.org/browse/JENKINS-18368">issue 18368</a>)
  <li class=bug>
    Edit views with non-ASCII names did not work since 1.500.
    (<a href="https://issues.jenkins-ci.org/browse/JENKINS-18373">issue 18373</a>)
  <li class='major bug'>
    Fixed API incompatibility since 1.489.
    (<a href="https://issues.jenkins-ci.org/browse/JENKINS-18356">issue 18356</a>)
  <li class=bug>
    “Projects tied to slave” shows unrelated Maven module jobs.
    (<a href="https://issues.jenkins-ci.org/browse/JENKINS-17451">issue 17451</a>)
  <li class=bug>
    Fixed file descriptor leak in fingerprint computation.
    (<a href="https://issues.jenkins-ci.org/browse/JENKINS-18351">issue 18351</a>)
  <li class=bug>
    Test history was not shown if suite name was part of the test name.
    (<a href="https://issues.jenkins-ci.org/browse/JENKINS-15380">issue 15380</a>)
  <li class=rfe>
    Added a new extension point to monitor the flow of stuff in the queue.
  <li class=rfe>
    Added a new extension point to monitor the provisioning of nodes from clouds.
    (<a href="https://github.com/jenkinsci/jenkins/pull/819">pull request 819</a>)
  <li class=rfe>
    Possible to create a custom <code>AbstractDiskSpaceMonitor</code>.
  <li class=rfe>
    Executors running the builds can be now a subject of access control.
    (<a href="https://issues.jenkins-ci.org/browse/JENKINS-18285">issue 18285</a>)
  <li class='major rfe'>
    Core started relying on Java 1.6 as per the agreement in the dev list.
    If you have a serious objection against it, please let us know
    before we really start relying on 1.6 features.
  <li class='major bug'>
    Some actions confirmed by dialog were not working when CSRF crumbs were enabled.
    (<a href="https://issues.jenkins-ci.org/browse/JENKINS-17977">issue 17977</a>)
    (<a href="https://issues.jenkins-ci.org/browse/JENKINS-18032">issue 18032</a>)
  <li class=rfe>
    CLI list-jobs command should list all nested jobs.
    (<a href="https://github.com/jenkinsci/jenkins/pull/793">pull request 793</a>)
  <li class=rfe>
    Provide a mechanism to differentiate between node properties that are applicable
    to the master node only and node properties that can be applied to all nodes
    (<a href="https://issues.jenkins-ci.org/browse/JENKINS-18381">issue 18381</a>)
  <li class=bug>
    Maven module links in the module list page are broken.
    (<a href="https://issues.jenkins-ci.org/browse/JENKINS-17713">issue 17713</a>)
  <li class='major bug'>
    100% CPU pegging in <tt>Deflator.deflateBytes</tt>
    (<a href="https://issues.jenkins-ci.org/browse/JENKINS-14362">issue 14362</a>)
</ul>
<h3><a name=v1.519>What's new in 1.519</a> (2013/06/17)</h3>
<ul class=image>
  <li class='major bug'>
    Log cluttered with irrelevant warnings about build timestamps when running on Windows on Java 6.
    (<a href="https://issues.jenkins-ci.org/browse/JENKINS-15587">issue 15587</a>)
  <li class='major bug'>
    Fingerprint action deserialization problem fixed.
    (<a href="https://issues.jenkins-ci.org/browse/JENKINS-17125">issue 17125</a>)
  <li class='rfe'>
    Updating the master computer's configuration from the slave list UI had no immediate effect.
    (<a href="https://issues.jenkins-ci.org/browse/JENKINS-17276">issue 17276</a>)
  <li class='rfe'>
    Improved the tracking of queued jobs and their eventual builds in the REST API.
  <li class='rfe'>
    Configured log recorders can now pick up messages logged from slaves.
    (<a href="https://issues.jenkins-ci.org/browse/JENKINS-18274">issue 18274</a>)
  <li class='rfe'>
    Added a new extension point to contribute custom plexus components into Maven for the maven project type.
  <li class='major rfe'>
    Remoting classloader performance improvement upon reconnection to the same slave.
    (<a href="https://issues.jenkins-ci.org/browse/JENKINS-15120">issue 15120</a>)
</ul>
<h3><a name=v1.518>What's new in 1.518</a> (2013/06/11)</h3>
<ul class=image>
  <li class=bug>
    NPE in <code>DefaultMatrixExecutionStrategyImpl.waitForCompletion</code>.
    (<a href="https://issues.jenkins-ci.org/browse/JENKINS-18024">issue 18024</a>)
  <li class=bug>
    Optimizations in fingerprint recording.
    (<a href="https://issues.jenkins-ci.org/browse/JENKINS-16301">issue 16301</a>)
  <li class=bug>
    Using JNR-POSIX rather than JNA-POSIX for better platform support.
    (<a href="https://issues.jenkins-ci.org/browse/JENKINS-14351">issue 14351</a>)
  <li class='major bug'>
    Errors searching build records when builds were misordered.
    (<a href="https://issues.jenkins-ci.org/browse/JENKINS-15652">issue 15652</a>)
  <li class='major bug'>
    Finding the last failed build for a job (e.g. from a view column) broke lazy loading.
    (<a href="https://issues.jenkins-ci.org/browse/JENKINS-16023">issue 16023</a>)
  <li class=bug>
    Do not fail startup in case <code>ListView.includeRegex</code> was syntactically malformed.
  <li class=bug>
    CSS stylesheets misrendered in Chrome due to caching.
    (<a href="https://issues.jenkins-ci.org/browse/JENKINS-17684">issue 17684</a>)
  <li class=bug>
    User icon in People broken if Jenkins root URL unconfigured.
    (<a href="https://issues.jenkins-ci.org/browse/JENKINS-18118">issue 18118</a>)
  <li class=bug>
    Progress bar sometimes broken in People.
    (<a href="https://issues.jenkins-ci.org/browse/JENKINS-18119">issue 18119</a>)
</ul>
<h3><a name=v1.517>What's new in 1.517</a> (2013/06/02)</h3>
<ul class=image>
  <li class=rfe>
    Enable word breaking in potentially long strings like job names.
    (<a href="https://issues.jenkins-ci.org/browse/JENKINS-17030">issue 17030</a>)
  <li class=rfe>
    Allow filtering of the Run parameter build list by result.
    (<a href="https://issues.jenkins-ci.org/browse/JENKINS-7280">issue 7280</a>)
  <li class=rfe>
    Add support for scalatest-maven-plugin.
    (<a href="https://issues.jenkins-ci.org/browse/JENKINS-18086">issue 18086</a>)
  <li class=bug>
    When copying a folder, the display names of contained jobs were gratuitously cleared.
    (<a href="https://issues.jenkins-ci.org/browse/JENKINS-18074">issue 18074</a>)
  <li class=bug>
    “Recurse in subfolders” option for list views produced exceptions when used with native Maven projects.
    (<a href="https://issues.jenkins-ci.org/browse/JENKINS-18025">issue 18025</a>)
  <li class=bug>
    Using proper directory separator character for permalinks on Windows.
    (<a href="https://issues.jenkins-ci.org/browse/JENKINS-17681">issue 17681</a>)
  <li class="bug">
    Use markup formater to display parameter description.
    (<a href="https://issues.jenkins-ci.org/browse/JENKINS-18427">issue 18427</a>)
  </li>
</ul>
<h3><a name=v1.516>What's new in 1.516</a> (2013/05/27)</h3>
<ul class=image>
  <li class=bug>
    NPE from <code>Run.getDynamic</code>.
    (<a href="https://issues.jenkins-ci.org/browse/JENKINS-17935">issue 17935</a>)
  <li class=bug>
    Should be able to collect all log records at a given level using a blank logger name.
    (<a href="https://issues.jenkins-ci.org/browse/JENKINS-17983">issue 17983</a>)
  <li class=bug>
    Reworked Upload Plugin gesture to work more like installation from an update center, and in particular to support dynamic load.
    (<a href="https://issues.jenkins-ci.org/browse/JENKINS-16652">issue 16652</a>)
  <li class=bug>
    Errors in <code>init.groovy</code> halted startup; changed to just log a warning.
    (<a href="https://issues.jenkins-ci.org/browse/JENKINS-17933">issue 17933</a>)
</ul>
<h3><a name=v1.515>What's new in 1.515</a> (2013/05/18)</h3>
<ul class=image>
  <li class=rfe>
    Windows services now auto-restart in case of abnormal process termination.
  <li class=rfe>
    &lt;f:dropdownDescriptorSelector> does not allow defaulting to specifig instance
     (<a href="https://issues.jenkins-ci.org/browse/JENKINS-17858">issue 17858</a>)
  <li class=rfe>
    mark maven settings / global settings as default for new jobs
     (<a href="https://issues.jenkins-ci.org/browse/JENKINS-17723">issue 17723</a>)
  <li class=bug>
    Display Name is not shown.
     (<a href="https://issues.jenkins-ci.org/browse/JENKINS-17715">issue 17715</a>)
  <li class='major bug'>
    Symlink handling problem with build permalinks on Windows.
    (<a href="https://issues.jenkins-ci.org/browse/JENKINS-17681">issue 17681</a>)
  <li class=bug>
    List views missing a required field were unloadable.
    (<a href="https://issues.jenkins-ci.org/browse/JENKINS-15309">issue 15309</a>)
  <li class=bug>
    Maven module artifacts were not being deleted by the log rotator.
    (<a href="https://issues.jenkins-ci.org/browse/JENKINS-17508">issue 17508</a>)
  <li class='major bug'>
    Properly find parent POMs when fingerprinting a Maven project.
    (<a href="https://issues.jenkins-ci.org/browse/JENKINS-17775">issue 17775</a>)
  <li class=rfe>
    Allow the combination filter to accept parameter values.
    (<a href="https://issues.jenkins-ci.org/browse/JENKINS-7285">issue 7285</a>)
  <li class=rfe>
    Extension point to transform test names (for use with alternative JVM languages).
    (<a href="https://issues.jenkins-ci.org/browse/JENKINS-17478">issue 17478</a>)
</ul>
<h3><a name=v1.514>What's new in 1.514</a> (2013/05/01)</h3>
<ul class=image>
  <li class=rfe>
    Added a new <tt>set-build-parameter</tt> command that can update a build variable from within a build.
  <li class=rfe>
    Can use <code>-Dhudson.udp=-1</code> to disable UDP broadcast without showing an ugly exception.
  <li class=bug>
    Third-party license display for core was broken since 1.506.
    (<a href="https://issues.jenkins-ci.org/browse/JENKINS-17724">issue 17724</a>)
  <li class='major bug'>
    Mitigation of exception from fingerprinting in a Maven project when a parent POM could not be located.
    (<a href="https://issues.jenkins-ci.org/browse/JENKINS-17775">issue 17775</a>)
  <li class=bug>
    NPE from <code>MatrixConfiguration.newBuild</code>.
    (<a href="https://issues.jenkins-ci.org/browse/JENKINS-17728">issue 17728</a>)
  <li class='major bug'>
    NPE configuring Copy Artifact with Maven jobs.
    (<a href="https://issues.jenkins-ci.org/browse/JENKINS-17402">issue 17402</a>)
  <li class=rfe>
    <code>/about</code> now links to license information for plugins as well.
  <li class=rfe>
    Updated bundled plugins.
</ul>
<h3><a name=v1.513>What's new in 1.513</a> (2013/04/28)</h3>
<ul class=image>
  <li class=rfe>
    Slave status monitor page shows when the data is last obtained
  <li class=rfe>
    Delete button to highlight what it is going to delete.
  <li class=bug>
    <code>StringIndexOutOfBoundsException</code> in <code>PackageResult.findCorrespondingResult</code>.
    (<a href="https://issues.jenkins-ci.org/browse/JENKINS-17721">issue 17721</a>)
  <li class=rfe>
    Breadcrumb is reworked to show descendants to provide additional navigational shortcuts.
    (<a href="https://wiki.jenkins-ci.org/display/JENKINS/FOSDEM+UI+Enhancement+discussion+notes+2013">discussion</a>)
  <li class=bug>
    <code>hpi:run</code> did not work for bundled plugins.
    (<a href="https://issues.jenkins-ci.org/browse/JENKINS-18352">issue 18352</a>)
  <li class=bug>
    Fixed CSRF vulnerabilities
    (SECURITY-63,SECURITY-69)
  <li class=bug>
    Fixed an XSS vulnerability via stylesheet
    (SECURITY-67)
  <li class=bug>
    Fixed an XSS vulnerability to copy arbitrary text into clipboard
    (SECURITY-71/CVE-2013-1808)
</ul>
<h3><a name=v1.512>What's new in 1.512</a> (2013/04/21)</h3>
<ul class=image>
  <li class=rfe>
    Views can now include jobs located within folders.
    (<a href="https://github.com/jenkinsci/jenkins/pull/757">pull 757</a>)
  <li class=rfe>
    Added confirmation dialog before reloading configuration from disk.
    (<a href="https://issues.jenkins-ci.org/browse/JENKINS-15340">issue 15340</a>)
  <li class=rfe>
    Switched confirmation before deleting jobs or wiping out workspace to a dialog.
  <li class=rfe>
    Different text than “Build Now”  for parameterized jobs.
    (<a href="https://issues.jenkins-ci.org/browse/JENKINS-10738">issue 10738</a>)
  <li class=rfe>
    Check the view name with ajax.
  <li class=bug>
    “Build Now” context menu item broken for parameterized jobs.
    (<a href="https://issues.jenkins-ci.org/browse/JENKINS-17110">issue 17110</a>)
  <li class=bug>
    Incorrect redirection after delete of job in folder in view.
    (<a href="https://issues.jenkins-ci.org/browse/JENKINS-17575">issue 17575</a>)
  <li class=bug>
    ”My Views" links leads to 404 Not Found.
    (<a href="https://issues.jenkins-ci.org/browse/JENKINS-17317">issue 17317</a>)
  <li class=bug>
    Quoting Issue with JDK Installer with Windows Installer. 
    (<a href="https://issues.jenkins-ci.org/browse/JENKINS-5408">issue 5408</a>)
  <li class=bug>
    Restored compatibility in <code>ArtifactArchiver</code> signature; broken in 1.509 and could affect plugins.
    (<a href="https://issues.jenkins-ci.org/browse/JENKINS-17637">issue 17637</a>)
  <li class=bug>
    Fixed a bug in the logic that hides context menu anchor 'v'
    (<a href="https://issues.jenkins-ci.org/browse/JENKINS-13995">issue 13995</a>)
</ul>
<h3><a name=v1.511>What's new in 1.511</a> (2013/04/14)</h3>
<ul class=image>
  <li class=bug>
    JUnit result archiver should only fail builds if there are really no results - i.e. also no skipped tests.
    (<a href="https://issues.jenkins-ci.org/browse/JENKINS-7970">issue 7970</a>)
  <li class='major bug'>
      <code>NullPointerException</code> related to lazy loading when loading some builds using fingerprinting.
    (<a href="https://issues.jenkins-ci.org/browse/JENKINS-16845">issue 16845</a>)
  <li class=rfe>
    Better display of parameters in queue items.
    (<a href="https://issues.jenkins-ci.org/browse/JENKINS-17454">issue 17454</a>)
  <li class='bug'>
    sort order of plugin list is not working by default.
    (<a href="https://issues.jenkins-ci.org/browse/JENKINS-17039">issue 17039</a>)
</ul>
<h3><a name=v1.510>What's new in 1.510</a> (2013/04/06)</h3>
<ul class=image>
  <li class=bug>
    <tt>UnsatisfiedLinkError</tt> on <tt>CreateSymbolicLinkw</tt> on Windows XP.
    (<a href="https://issues.jenkins-ci.org/browse/JENKINS-17343">issue 17343</a>)
  <li class=bug>
    Flyweight tasks should execute on the master if there's no static
    executors available.
    (<a href="https://issues.jenkins-ci.org/browse/JENKINS-7291">issue 7291</a>)
  <li class='major bug'>
    Download tool installations directly from the slave when possible, since this is much faster than going through the master.
    (<a href="https://issues.jenkins-ci.org/browse/JENKINS-17330">issue 17330</a>)
  <li class=bug>
    Improved UI for implicitly locked builds.
    (<a href="https://issues.jenkins-ci.org/browse/JENKINS-10197">issue 10197</a>)
  <li class=bug>
    Incorrect URL computation broke context menu for computers with spaces in their names.
    (<a href="https://issues.jenkins-ci.org/browse/JENKINS-18236">issue 18236</a>)
  <li class=rfe>
    Promote the use of 'H' in cron.
    (<a href="https://issues.jenkins-ci.org/browse/JENKINS-17311">issue 17311</a>)
  <li class='major rfe'>
    Context menu no longer automatically pops up
    (<a href="https://issues.jenkins-ci.org/browse/JENKINS-13995">issue 13995</a>)
</ul>
<h3><a name=v1.509>What's new in 1.509</a> (2013/04/02)</h3>
<ul class=image>
  <li class='major bug'>
    Heavy thread congestion saving fingerprints.
    (<a href="https://issues.jenkins-ci.org/browse/JENKINS-13154">issue 13154</a>)
  <li class=rfe>
    Option to make the build not fail if there is nothing to archive.
    (<a href="https://issues.jenkins-ci.org/browse/JENKINS-10502">issue 10502</a>)
  <li class=rfe>
    Better report file deletion failures.
    (<a href="https://issues.jenkins-ci.org/browse/JENKINS-17271">issue 17271</a>)
  <li class=bug>
    "Local to the workspace" repository locator does not work when building one module in isolation.
    (<a href="https://issues.jenkins-ci.org/browse/JENKINS-17331">issue 17331</a>)
  <li class=bug>
    Master node mode not correctly displayed in <code>/computer/(master)/configure</code>.
    (<a href="https://issues.jenkins-ci.org/browse/JENKINS-17263">issue 17263</a>)
  <li class='major rfe'>
    Performance improvement in master/slave communication throughput
    (<a href="https://issues.jenkins-ci.org/browse/JENKINS-7813">issue 7813</a>)
  <li class=bug>
    Quoted label expression can result into dead executors (throwing exception)
    (<a href="https://issues.jenkins-ci.org/browse/JENKINS-17128">issue 17128</a>)
  <li class=bug>
    ChangeLog should produce some output even if some (plugin) annotator fails
    (<a href="https://issues.jenkins-ci.org/browse/JENKINS-17084">issue 17084</a>)
  <li class=bug>
    View name should not allow "..".    
    (<a href="https://issues.jenkins-ci.org/browse/JENKINS-16608">issue 16608</a>)
</ul>
<h3><a name=v1.508>What's new in 1.508</a> (2013/03/25)</h3>
<ul class=image>
  <li class='major bug'>
    Fixing a regression in 1.507 that causes a failure to load matrix jobs.
    (<a href="https://issues.jenkins-ci.org/browse/JENKINS-17337">issue 17337</a>)
</ul>
<h3><a name=v1.507>What's new in 1.507</a> (2013/03/24)</h3>
<ul class=image>
  <li class=rfe>
      Show the reason for a skipped test if the test result contains one
      (<a href="https://issues.jenkins-ci.org/browse/JENKINS-8713">issue 8713</a>)
  </li>
  <li class=bug>
    an in-progress build was dropped from JSON API when lazy-loading was introduced.
    (<a href="https://issues.jenkins-ci.org/browse/JENKINS-15583">issue 15583</a>)
  <li class=bug>
    In-progress builds now survive the "reload from disk" administrator action.
    (<a href="https://issues.jenkins-ci.org/browse/JENKINS-3265">issue 3265</a>)
  <li class=bug>
    If artifact archiving failed with an I/O error, the build nonetheless was considered to be a success.
    (<a href="https://issues.jenkins-ci.org/browse/JENKINS-2058">issue 2058</a>)
  <li class=bug>
    Fixed a bad interaction between Windows symlinks and build record lazy loading.
    (<a href="https://issues.jenkins-ci.org/browse/JENKINS-15587">issue 15587</a>)
  <li class=rfe>
    Remember the lastStable/Failed/Successful/etc builds to avoid eager loading builds.
    (<a href="https://issues.jenkins-ci.org/browse/JENKINS-16089">issue 16089</a>)
  <li class=bug>
    Wrong build result in post build steps after failed pre build step in maven projects.
    (<a href="https://issues.jenkins-ci.org/browse/JENKINS-17177">issue 17177</a>)     
</ul>
<h3><a name=v1.506>What's new in 1.506</a> (2013/03/17)</h3>
<ul class=image>
  <li class='major bug'>
    Saving Global Jenkins Global Config wipes out the crumb issuer settings in the Global Security Config.
    (<a href="https://issues.jenkins-ci.org/browse/JENKINS-17087">issue 17087</a>)
  <li class='major bug'>
    Made <code>--httpKeepAliveTimeout</code> option work (that was supposed to have been introduced in 1.503).
    (<a href="https://issues.jenkins-ci.org/browse/JENKINS-16474">issue 16474</a>)
  <li class=bug>
    Preview function for textareas using Jenkins markup did not work when CSRF protection was enabled.
    (<a href="https://issues.jenkins-ci.org/browse/JENKINS-17085">issue 17085</a>)
  <li class=bug>
    Permalinks created in the wrong place when using external build directories.
    (<a href="https://issues.jenkins-ci.org/browse/JENKINS-17137">issue 17137</a>)
  <li class=bug>
    External build directories not updated by job rename/delete.
    (<a href="https://issues.jenkins-ci.org/browse/JENKINS-17138">issue 17138</a>)
  <li class=bug>
    JNA-related error from Windows slave monitoring thrown repeatedly.
    (<a href="https://issues.jenkins-ci.org/browse/JENKINS-15796">issue 15796</a>)
  <li class=bug>
    New JSON library corrects problems such as form values starting with <code>[</code>.
    (<a href="https://issues.jenkins-ci.org/browse/JENKINS-14827">issue 14827</a>)
  <li class=rfe>
    Improved the request handling performance (where the file lookup is expensive, such as on NFS).
    (<a href="https://issues.jenkins-ci.org/browse/JENKINS-16606">issue 16606</a>)
  <li class=rfe>
    Windows symbolic support on Java5/6.
  <li class=rfe>
    Improved the duration browsers cache static resources.
</ul>
<h3><a name=v1.505>What's new in 1.505</a> (2013/03/10)</h3>
<ul class=image>
  <li class='major bug'>
    Exception in flyweight tasks when checking if an executor is interrupted.
    (<a href="https://issues.jenkins-ci.org/browse/JENKINS-17025">issue 17025</a>)
  <li class='major bug'>
    JNA-related linkage errors on Windows not handled gracefully.
    (<a href="https://issues.jenkins-ci.org/browse/JENKINS-15466">issue 15466</a>)
  <li class='major bug'>
    Builds disappear from build history after completion (revisited).
    (<a href="https://issues.jenkins-ci.org/browse/JENKINS-15156">issue 15156</a>)
  <li class=rfe>
    Added run display name as an environment variable when RunParameter is used
    (<a href="https://github.com/jenkinsci/jenkins/pull/720">pull 720</a>)
  <li class=bug>
    Fixed "Manage" sub-contextmenu for non-standalone deployments
    (<a href="https://github.com/jenkinsci/jenkins/pull/721">pull 721</a>)
  <li class=bug>
    Absolute URLs in console output
    (<a href="https://issues.jenkins-ci.org/browse/JENKINS-16368">issue 16368</a>)
  <li class=bug>
    Revert ampersand encoding which can cause backward incompatibility issue
    (<a href="https://github.com/jenkinsci/jenkins/pull/683">pull 683</a>)
  <li class=bug>
    Fix dependency graph computation when upstream build trigger is involved
    (<a href="https://issues.jenkins-ci.org/browse/JENKINS-13502">issue 13502</a>)
  <li class=bug>
    Disabled Authenticode verification for Windows services.
    (<a href="https://issues.jenkins-ci.org/browse/JENKINS-15596">issue 15596</a>)
</ul>
<h3><a name=v1.504>What's new in 1.504</a> (2013/03/03)</h3>
<ul class=image>
  <li class='major bug'>
    Fixed a regression in the "discard old builds" in 1.503.
    (<a href="https://issues.jenkins-ci.org/browse/JENKINS-16979">issue 16979</a>)
  <li class='major bug'>
    Maven 3.0.5 upgrade.
    (<a href="https://issues.jenkins-ci.org/browse/JENKINS-16965">issue 16965</a>)
  <li class=bug>
    Not all log messages were being captured at <code>/log/all</code>.
    (<a href="https://issues.jenkins-ci.org/browse/JENKINS-16952">issue 16952</a>)
  <li class=bug>
    Incorrect or missing XML encoding declaration on some REST API pages.
    (<a href="https://issues.jenkins-ci.org/browse/JENKINS-16881">issue 16881</a>)
  <li class=bug>
   Fixed: Human readable file size method returns ",00" for files with byte length 0
    (<a href="https://issues.jenkins-ci.org/browse/JENKINS-16630">issue 16630</a>)
  <li class=bug>
    “Build” from job context menu produced a confusing warning page.
    (<a href="https://issues.jenkins-ci.org/browse/JENKINS-16844">issue 16844</a>)
  <li class=bug>
    Maven2 builds with non-standard test plugins failed.
    (<a href="https://issues.jenkins-ci.org/browse/JENKINS-16928">issue 16928</a>)
  <li class=rfe>
    Started bundling XStream 1.4.4
    (<a href="https://issues.jenkins-ci.org/browse/JENKINS-12542">issue 12542</a>)
  <li class=rfe>
    Significant improvement in Traditional Chinese localizations.
    (<a href="https://github.com/jenkinsci/jenkins/pull/716">pull 716</a>)
</ul>
<h3><a name=v1.503>What's new in 1.503</a> (2013/02/26)</h3>
<ul class=image>
  <li class=bug>
    ${ITEM_FULLNAME} variable was not working for Maven projects on Windows,
    so introduced ${ITEM_FULL_NAME} instead.
    (<a href="https://issues.jenkins-ci.org/browse/JENKINS-12251">issue 12251</a>)
  <li class=bug>
    Lock contention issue in build history view.
    (<a href="https://issues.jenkins-ci.org/browse/JENKINS-16831">issue 16831</a>)
  <li class=bug>
    Fixed the HTTP request thread saturation problem with Winstone.
    (<a href="https://issues.jenkins-ci.org/browse/JENKINS-16474">issue 16474</a>)
  <li class=bug>
    Script evaluation script error on IE.
    (<a href="https://issues.jenkins-ci.org/browse/JENKINS-16561">issue 16561</a>)
  <li class=bug>
    surefire-reports not detected for android-maven-plugin
    (<a href="https://issues.jenkins-ci.org/browse/JENKINS-16776">issue 16776</a>)
  <li class=bug>
    maven-failsafe-plugin tests not recognized anymore
    (<a href="https://issues.jenkins-ci.org/browse/JENKINS-16696">issue 16696</a>)
  <li class=bug>
    UI waiting on a queue lock to display cause of queue blockage.
    (<a href="https://issues.jenkins-ci.org/browse/JENKINS-16833">issue 16833</a>)
  <li class=bug>
    UpdateCenter REST API chokes if there was a plugin installation failure.
    (<a href="https://issues.jenkins-ci.org/browse/JENKINS-16836">issue 16836</a>)
  <li class=bug>
    Missing build title in /rssAll when build has no test result.
    (<a href="https://issues.jenkins-ci.org/browse/JENKINS-16770">issue 16770</a>)
  <li class=bug>
    Changed the way matrix axis values are exposed as env variables
    (<a href="https://issues.jenkins-ci.org/browse/JENKINS-11577">issue 11577</a>)
  <li class=bug>
    Maven 3 builds ignored quiet (-q) and debug (-X) options
    (<a href="https://issues.jenkins-ci.org/browse/JENKINS-16843">issue 16843</a>)
  <li class=rfe>
    JNLP slave installers can now work transparently with secured Jenkins.
    (SECURITY-54 / despite the ticket marker, this is not a security vulnerability)
  <li class=rfe>
    "Discard old build records" behavior is now pluggable, allowing plugins to define custom logic.
</ul>
<h3><a name=v1.502>What's new in 1.502</a> (2013/02/16)</h3>
<ul class=image>
  <li class='major bug'>
    Miscellaneous security vulnerability fixes. See the advisory for more details.
    (SECURITY-13,16,46,47,54,55,59,60,61)
  <li class='major bug'>
    Builds disappear from build history after completion.
    (<a href="https://issues.jenkins-ci.org/browse/JENKINS-15156">issue 15156</a>)
  <li class=bug>
    Plugin Manager’s Filter field did not work. Regression in 1.500.
    (<a href="https://issues.jenkins-ci.org/browse/JENKINS-16651">issue 16651</a>)
  <li class=bug>
    DISCOVER-able jobs break the build queue widget
    (<a href="https://issues.jenkins-ci.org/browse/JENKINS-16682">issue 16682</a>)
  <li class=rfe>
    Extension point to provide access to workspace even when node is offline
    (<a href="https://issues.jenkins-ci.org/browse/JENKINS-16454">issue 16454</a>)
  <li class=rfe>
    Extension point to listen BuildStep execution
</ul>
<h3><a name=v1.501>What's new in 1.501</a> (2013/02/10)</h3>
<ul class=image>
  <li class='major bug'>
    Reverted change in 1.500 causing serious regression in HTTPS reverse proxy setups.
    (<a href="https://issues.jenkins-ci.org/browse/JENKINS-16368">issue 16368</a>)
  <li class='major bug'>
    Getting test results from custom test mojos failed build.
    (<a href="https://issues.jenkins-ci.org/browse/JENKINS-16573">issue 16573</a>)
  <li class='major bug'>
    Restored Java 5 compatibility.
    (<a href="https://issues.jenkins-ci.org/browse/JENKINS-16554">issue 16554</a>)
  <li class=bug>
    Bogus “Build Record Root Directory” inadequately diagnosed.
    (<a href="https://issues.jenkins-ci.org/browse/JENKINS-16457">issue 16457</a>)
  <li class=bug>
    Plugin icons in the sidebar were not being properly cached.
    (<a href="https://issues.jenkins-ci.org/browse/JENKINS-16530">issue 16530</a>)
  <li class='major bug'>
    Broadly as well as deeply nested build causes overwhelmed the UI after 1.482.
    (<a href="https://issues.jenkins-ci.org/browse/JENKINS-15747">issue 15747</a>)
  <li class=bug>
    API typo <code>DependecyDeclarer</code> corrected.
  <li class=bug>
    Avoid eagerly loading builds in <b>Changes in dependency</b> or culprit list.
    (<a href="https://github.com/jenkinsci/jenkins/pull/689">pull 689</a>)
  <li class=bug>
    Run parameters do not support folders.
    (<a href="https://issues.jenkins-ci.org/browse/JENKINS-16462">issue 16462</a>)
  <li class=bug>
    Fixed RememberMe cookie signature generation.
    (<a href="https://issues.jenkins-ci.org/browse/JENKINS-16278">issue 16278</a>)
  <li class=bug>
    Fixed NullPointerException when copying from existing Maven job
    (<a href="https://issues.jenkins-ci.org/browse/JENKINS-16499">issue 16499</a>)
    
</ul>
<h3><a name=v1.500>What's new in 1.500</a> (2013/01/26)</h3>
<ul class=image>
  <li class=bug>
    Since 1.494, when signing up as a new user in the private security realm the email address was left unconfigured and a stack trace printed.
  <li class=rfe>
    Enable transparent log decompression support.
    (<a href="https://issues.jenkins-ci.org/browse/JENKINS-13655">issue 13655</a>)
  <li class=rfe>
    Display authorities at <code>/user/*</code> for convenience.
    (<a href="https://github.com/jenkinsci/jenkins/pull/577">pull 577</a>)
  <li class=bug>
    Slow rendering of view pages in large installations due to eager check whether the “People” link would show anything.
    (<a href="https://issues.jenkins-ci.org/browse/JENKINS-16244">issue 16244</a>)
  <li class=bug>
    Reduced size of memory leak in render-on-demand functionality used e.g. in configuration pages.
    (<a href="https://issues.jenkins-ci.org/browse/JENKINS-16341">issue 16341</a>)
  <li class=bug>
    Improving responsiveness of <b>People</b> page.
    (<a href="https://issues.jenkins-ci.org/browse/JENKINS-16342">issue 16342</a>)
    (<a href="https://issues.jenkins-ci.org/browse/JENKINS-16397">issue 16397</a>)
  <li class=bug>
    Exception printed to log while adding <b>Build other projects</b> post-build step.
    (<a href="https://issues.jenkins-ci.org/browse/JENKINS-16444">issue 16444</a>)
  <li class=bug>
    <code>BindException</code> when using <code>--daemon</code> with JMX.
    (<a href="https://issues.jenkins-ci.org/browse/JENKINS-14529">issue 14529</a>)
  <li class=bug>
    Improved logging and error output from SSHD in Jenkins.
  <li class=rfe>
    Linking to the <code>/threadDump</code> page from <code>/systemInfo</code> so it is discoverable.
  <li class='major bug'>
    Rekeying operation (from SECURITY-49 fix in 1.498) failed on Windows.
    (<a href="https://issues.jenkins-ci.org/browse/JENKINS-16319">issue 16319</a>)
  <li class=bug>
    JNLP slave index page failed to explain how to pass <code>-jnlpCredentials</code>.
    (<a href="https://issues.jenkins-ci.org/browse/JENKINS-16273">issue 16273</a>)
  <li class=bug>
    Links should preserve used protocol
    (<a href="https://issues.jenkins-ci.org/browse/JENKINS-16368">issue 16368</a>)
  <li class=bug>
    Don't report the same plugin twice in the update center if the filtering is in effect.
   <li class=bug>
     Accept any plugin with a 'test' goal as a test plugin in Maven jobs
     (<a href="https://issues.jenkins-ci.org/browse/JENKINS-8334">issue 8334</a>)
   <li class=rfe>
      Avoid unnecessary downloads if automatically installed tools are up-to-date
      (<a href="https://issues.jenkins-ci.org/browse/JENKINS-16215">issue 16215</a>)
</ul>
<h3><a name=v1.499>What's new in 1.499</a> (2013/01/13)</h3>
<ul class=image>
  <li class=bug>
    Fixed <tt>NoClassDefFoundError: Base64</tt> with the <tt>-jnlpCredentials</tt> option.
    (<a href="https://issues.jenkins-ci.org/browse/JENKINS-9679">issue 9679</a>)
</ul>
<h3><a name=v1.498>What's new in 1.498</a> (2013/01/07)</h3>
<ul class=image>
  <li class='major bug'>
    The master key that was protecting all the sensitive data in <tt>$JENKINS_HOME</tt> was vulnerable.
    (SECURITY-49)
</ul>
<h3><a name=v1.497>What's new in 1.497</a> (2013/01/06)</h3>
<ul class=image>
  <li class=bug>
    Delete the oldest build but it still come up on HistoryWidget
    (<a href="https://issues.jenkins-ci.org/browse/JENKINS-16194">issue 16194</a>)
</ul>
<h3><a name=v1.496>What's new in 1.496</a> (2012/12/30)</h3>
<ul class=image>
  <li class=bug>
    Aborting download of workspace files make Jenkins unstable
    (<a href="https://issues.jenkins-ci.org/browse/JENKINS-7114">issue 7114</a>)
  <li class=bug>
    Unstable main build of maven projects leads to post steps being executed even if configured not to
    (<a href="https://issues.jenkins-ci.org/browse/JENKINS-14102">issue 14102</a>)  
  <li class=bug>
     Channel is already closed exception during threadDump
    (<a href="https://issues.jenkins-ci.org/browse/JENKINS-16193">issue 16193</a>)  
</ul>
<h3><a name=v1.495>What's new in 1.495</a> (2012/12/24)</h3>
<ul class=image>
  <li class=bug>
    Fixed <tt>java.lang.NoSuchMethodError: hudson.model.RunMap.put(Lhudson/model/Run;)Lhudson/model/Run;</tt>
    (<a href="https://issues.jenkins-ci.org/browse/JENKINS-15487">issue 15487</a>)
  <li class=bug>
    Saving the update center list after the metadata has been fetched results in 
    the metadata being persisted twice
    (<a href="https://issues.jenkins-ci.org/browse/JENKINS-15889">issue 15889</a>)
  <li class=rfe>
    When using container-managed security, display unprotected root actions in the configuration screen for convenience.
  <li class=rfe>
    Display class loading statistics in <code>/computer/<i>name</i>/systemInfo</code>.
  <li class=rfe>
    Added <tt>list-plugins</tt> CLI command.
  <li class=rfe>
    Added <tt>console</tt> CLI command that dumps console output from a build.
</ul>
<h3><a name=v1.494>What's new in 1.494</a> (2012/12/16)</h3>
<ul class=image>
  <li class=bug>
    Using file parameters could cause build records to not load.
    (<a href="https://issues.jenkins-ci.org/browse/JENKINS-13536">issue 13536</a>)
  <li class=bug>
    Possible race condition in RemoteClassLoader renders slave unusable.
    (<a href="https://issues.jenkins-ci.org/browse/JENKINS-6604">issue 6604</a>)
  <li class=bug>
    If the CLI client is aborted during "build -s", abort the build.
  <li class=bug>
    WARNING: Caught exception evaluating: descriptor.getHelpFile(attrs.field). Reason: java.lang.NullPointerException. 
    (<a href="https://issues.jenkins-ci.org/browse/JENKINS-15940">issue 15940</a>)
  <li class=rfe>
    Allows to disable triggering of downstream jobs (for a maven job)
    (<a href="https://issues.jenkins-ci.org/browse/JENKINS-1295">issue 1295</a>)
  <li class=rfe>
    E-mail delivery feature was split off to a separate plugin for better modularity.
    (<a href="https://github.com/jenkinsci/jenkins/pull/629">pull 629</a>)
  <li class=bug>
    Context menu and tooltip of the queue items were colliding with each other
  <li class=bug>
    Fix combobox ui component
    (<a href="https://issues.jenkins-ci.org/browse/JENKINS-16069">issue 16069</a>)
  <li class=rfe>
    Separated global security configuration into its own view.
    (<a href="https://github.com/jenkinsci/jenkins/pull/628">pull 628</a>)
</ul>
<h3><a name=v1.493>What's new in 1.493</a> (2012/12/09)</h3>
<ul class=image>
  <li class=bug>
    Slave's Name should be trimmed of spaces at the beginning and end of the Name on Save.
    (<a href="https://issues.jenkins-ci.org/browse/JENKINS-15836">issue 15836</a>)
  <li class=rfe>
    Added new switch to ignore post-commit hooks in SCM polling triggers.
    This requires that the SCM plugin supports this feature, too!
    (<a href="https://issues.jenkins-ci.org/browse/JENKINS-6846">issue 6846</a>)

</ul>
<h3><a name=v1.492>What's new in 1.492</a> (2012/11/25)</h3>
<ul class=image>
  <li class=rfe>
    XStream form of projects excessively strict about null fields.
    (<a href="https://issues.jenkins-ci.org/browse/JENKINS-15817">issue 15817</a>)
  <li class=bug>
    Build records were broken if timezone was changed while running.
    (<a href="https://issues.jenkins-ci.org/browse/JENKINS-15816">issue 15816</a>)
  <li class=bug>
    Symlink detection refinement on Java 7.
    (<a href="https://issues.jenkins-ci.org/browse/JENKINS-13202">issue 13202</a>)
  <li class='major bug'>
    Displaying massive test suite results could bring down Jenkins.
    (<a href="https://issues.jenkins-ci.org/browse/JENKINS-15818">issue 15818</a>)
  <li class="major bug">
    Jenkins kicks off the wrong downstream builds for Maven.
    (<a href="https://issues.jenkins-ci.org/browse/JENKINS-15367">issue 15367</a>)
  <li class=bug>
    Rotation of slave agent launch logs is broken for Windows masters.
    (<a href="https://issues.jenkins-ci.org/browse/JENKINS-15408">issue 15408</a>)
  <li class=bug>
    Failure to initialize the SSH daemon shouldn't fail the boot.
  <li class=rfe>
    Added new GUI-based slave installer for upstart
  <li class=bug>
    Duplicated / multiple "Jenkins CLI" entries under "Manage Jenkins".
    (<a href="https://issues.jenkins-ci.org/browse/JENKINS-15732">issue 15732</a>)
  <li class=bug>
    Maven2 job fails when using maven-failsafe-plugin
    (<a href="https://issues.jenkins-ci.org/browse/JENKINS-15865">issue 15865</a>)
  <li class=bug>
    "Disable Project" button breaks Free style project pages.
    (<a href="https://issues.jenkins-ci.org/browse/JENKINS-15887">issue 15887</a>)
</ul>
<h3><a name=v1.491>What's new in 1.491</a> (2012/11/18)</h3>
<ul class=image>
  <li class='major bug'>
    HistoryWidget/entry.jelly throws NullPointerException
    (<a href="https://issues.jenkins-ci.org/browse/JENKINS-15499">issue 15499</a>)
  <li class="major bug">
    <code>ArrayIndexOutOfBoundsException</code> or <code>StringIndexOutOfBoundsException</code> launching processes such as Mercurial polling. (Regression in 1.489.)
    (<a href="https://issues.jenkins-ci.org/browse/JENKINS-15733">issue 15733</a>)
  <li class=bug>
    Fixed an XSS and a few open-redirect problems
  <li class=rfe>
    Support failsafe the same way as surefire in maven2 jobs
  <li class=rfe>
    Support <code>settings.xml</code> provider for freestyle maven buildstep too
  <li class=bug>
    Invert dependency of maven-plugin and config-file-provider plugin (if config-file-provider is installed, this change requires an update of the config-file-provider to >= 2.3)
    (<a href="https://issues.jenkins-ci.org/browse/JENKINS-14914">issue 14914</a>)
</ul>
<h3><a name=v1.490>What's new in 1.490</a> (2012/11/12)</h3>
<ul class=image>
  <li class=bug>
    Fixed the redirect handling in IPv6 literal address.
    (<a href="https://issues.jenkins-ci.org/browse/JENKINS-14452">issue 14452</a>)
  <li class=bug>
    Update logging levels in LogRotator - hudson.tasks.LogRotator perform
    (<a href="https://issues.jenkins-ci.org/browse/JENKINS-15540">issue 15540</a>)
  <li class=bug>
    Jobs in folders not displayed when showing tied jobs for a computer or label.
    (<a href="https://issues.jenkins-ci.org/browse/JENKINS-15666">issue 15666</a>)
  <li class=bug>
    When installing plugins with overlapping dependencies, Jenkins downloads the duplicate plugins multiple times.
    (<a href="https://issues.jenkins-ci.org/browse/JENKINS-10569">issue 10569</a>)
  <li class=rfe>
    Disable Nagle's algorithm for TCP/IP slave connection
</ul>
<h3><a name=v1.489>What's new in 1.489</a> (2012/11/04)</h3>
<ul class=image>
  <li class=bug>
    JENKINS_HOME can be now on UNC path (like \\server\mount\dir)
    (<a href="https://issues.jenkins-ci.org/browse/JENKINS-9615">issue 9615</a>)
  <li class=bug>
    Deleting deeply nested directories could fail on Windows in Java 6.
    (<a href="https://issues.jenkins-ci.org/browse/JENKINS-15418">issue 15418</a>)
  <li class=rfe>
    Improved the auto-completion of job names to support hierarchy better.
</ul>
<h3><a name=v1.488>What's new in 1.488</a> (2012/10/28)</h3>
<ul class=image>
  <li class=bug>
    Harmless but noisy exception running builds on some Windows systems in non-English locale.
    (<a href="https://issues.jenkins-ci.org/browse/JENKINS-15316">issue 15316</a>)
</ul>
<h3><a name=v1.487>What's new in 1.487</a> (2012/10/23)</h3>
<ul class=image>
  <li class=rfe>
    JNLP Slave agent on OS X can install itself as a launchd service.
  <li class=rfe>
    Using the bottom-sticking "OK" button in more places
  <li class=rfe>
    Slave logs are put into sub-directories to avoid cluttering $JENKINS_HOME
  <li class=bug>
    <code>/computer/*/doDelete</code> should try harder to remove even “zombie” <code>Computer</code>s.
    (<a href="https://issues.jenkins-ci.org/browse/JENKINS-15369">issue 15369</a>)
  <li class=bug>
    NPE from <code>PluginManager</code>.
    (<a href="https://issues.jenkins-ci.org/browse/JENKINS-15511">issue 15511</a>)
  <li class=bug>
    <code>Uncaught TypeError: Cannot read property 'firstChild' of null</code> breaks certain forms at least on Chrome.
    (<a href="https://issues.jenkins-ci.org/browse/JENKINS-15494">issue 15494</a>)
  <li class=rfe>
    Added "manage old data" permanently to the "manage Jenkins" page.
  <li class=rfe>
    Plugin manager now supports uninstallation.
    (<a href="https://issues.jenkins-ci.org/browse/JENKINS-3070">issue 3070</a>)
</ul>
<h3><a name=v1.486>What's new in 1.486</a> (2012/10/14)</h3>
<ul class=image>
  <li class=bug>
    NullPointerException in various parts of the core due to <tt>RunList</tt> returning null.
    (<a href="https://issues.jenkins-ci.org/browse/JENKINS-15465">issue 15465</a>)
  <li class=bug>
    Jenkins build records lazy-loading failed to load some of my jobs.
    (<a href="https://issues.jenkins-ci.org/browse/JENKINS-15439">issue 15439</a>)
  <li class="major bug">
    Build queue displayed as empty even when it is not. (Regression in 1.483.)
    (<a href="https://issues.jenkins-ci.org/browse/JENKINS-15335">issue 15335</a>)
  <li class=bug>
    Restoring <code>/people</code> page as a redirect for compatibility, and fixing links to it.
    (<a href="https://issues.jenkins-ci.org/browse/JENKINS-15206">issue 15206</a> continued)
  <li class=bug>
    Memory exhaustion parsing large test stdio from Surefire.
    (<a href="https://issues.jenkins-ci.org/browse/JENKINS-15382">issue 15382</a>)
</ul>
<h3><a name=v1.485>What's new in 1.485</a> (2012/10/07)</h3>
<ul class=image>
  <li class=bug>
    NPE deleting a slave.
    (<a href="https://issues.jenkins-ci.org/browse/JENKINS-15369">issue 15369</a>)
  <li class=bug>
    Deadlock involving views.
    (<a href="https://issues.jenkins-ci.org/browse/JENKINS-15368">issue 15368</a>)
  <li class='bug'>
    Can't configure Maven Installations on Jenkins ver. 1.483, 1.484
    (<a href="https://issues.jenkins-ci.org/browse/JENKINS-15293">issue 15293</a>)
  <li class='rfe'>
    Memory footprint improvement, especially under large HTTP request threads.
    (<a href="https://issues.jenkins-ci.org/browse/JENKINS-15493">issue 15493</a>)
  <li class='major rfe'>
    Build records are now lazy loaded, resulting in a reduced startup time 
    (<a href="https://issues.jenkins-ci.org/browse/JENKINS-8754">issue 8754</a>)
</ul>
<h3><a name=v1.484>What's new in 1.484</a> (2012/09/30)</h3>
<ul class=image>
  <li class=bug>
    Check view permissions before showing config page
    (<a href="https://issues.jenkins-ci.org/browse/JENKINS-15277">issue 15277</a>)
  <li class=bug>
    Displaying <code>/people</code> can consume huge resources.
    (<a href="https://issues.jenkins-ci.org/browse/JENKINS-15206">issue 15206</a>)
  <li class=bug>
    Log recorders do not work reliably.
    (<a href="https://issues.jenkins-ci.org/browse/JENKINS-15226">issue 15226</a>)
  <li class=bug>
    NPE in <code>MatrixProject.onLoad</code>.
    (<a href="https://issues.jenkins-ci.org/browse/JENKINS-15271">issue 15271</a>)
  <li class=bug>
    <code>FilePath.validateAntFileMask</code> too slow for <code>/configure</code>.
    (<a href="https://issues.jenkins-ci.org/browse/JENKINS-7214">issue 7214</a>)
  <li class=rfe>
    Mac OS X installer now sends log to <tt>/var/log/jenkins/jenkins.log</tt>
    (<a href="https://issues.jenkins-ci.org/browse/JENKINS-15178">issue 15178</a>)
</ul>
<h3><a name=v1.483>What's new in 1.483</a> (2012/09/23)</h3>
<ul class=image>
  <li class=bug>
    Invalid warning message when the config-file-provider plugin is not installed
    (<a href="https://issues.jenkins-ci.org/browse/JENKINS-15207">issue 15207</a>)
  <li class=bug>
    JDK installation failed on some slaves with <code>InvalidClassException: hudson.tools.JDKInstaller$Platform$1; local class incompatible: …</code>
    (<a href="https://issues.jenkins-ci.org/browse/JENKINS-14667">issue 14667</a>)
  <li class=rfe>
    Provide symlink support on all possible platforms when using Java 7+, including newer versions of Windows.
    (<a href="https://issues.jenkins-ci.org/browse/JENKINS-13202">issue 13202</a>)
  <li class=bug>
    NPE at hudson.maven.MavenModuleSet.getMaven
    (<a href="https://issues.jenkins-ci.org/browse/JENKINS-14510">issue 14510</a>)
  <li class=bug>
    Invalid JSON gets produced with duplicate keys (seen on change sets)
    (<a href="https://issues.jenkins-ci.org/browse/JENKINS-13336">issue 13336</a>)
  <li class=bug>
    Command line options to control the HTTP request handling thread behavior weren't working.
  <li class=rfe>
    Default max # of concurrent HTTP request handling threads were brought down to a sane number (from 1000(!) to 20)
  <li class=rfe>
    Display non-default update site URLs in the Advanced tab of Plugin Manager. (Currently not configurable from this UI.)
  <li class=bug>
    Fixed the lock contention problem on <tt>Queue.getItems()</tt>
    (<a href="https://issues.jenkins-ci.org/browse/JENKINS-16468">issue 16468</a>)
  <li class=rfe>
    Put slave back online automatically, if there's enough disk space again 
    (<a href="https://github.com/jenkinsci/jenkins/pull/514">pull 514</a>)
  <li class=rfe>
    Track and verify plugins used in configuration XML
    (<a href="https://issues.jenkins-ci.org/browse/JENKINS-15003">issue 15003</a>)
</ul>
<h3><a name=v1.482>What's new in 1.482</a> (2012/09/16)</h3>
<ul class=image>
  <li class=bug>
    Job created by posting <code>config.xml</code> to <code>/createItem</code> does not set GitHub webhook.
    (<a href="https://issues.jenkins-ci.org/browse/JENKINS-14759">issue 14759</a>)
  <li class=bug>
    “Took…on master” shown for a build which ran on a slave which was since deleted.
    (<a href="https://issues.jenkins-ci.org/browse/JENKINS-15042">issue 15042</a>)
  <li class=rfe>
    Report root causes of UpstreamCause in log and status pages.
</ul>
<h3><a name=v1.481>What's new in 1.481</a> (2012/09/09)</h3>
<ul class=image>
  <li class=bug>
    Matrix jobs are kept forever even if it's not needed
    (<a href="https://issues.jenkins-ci.org/browse/JENKINS-14991">issue 14991</a>)
  <li class=bug>
    'groovysh' command should be able to see all the plugin classes.
    (<a href="https://issues.jenkins-ci.org/browse/JENKINS-14982">issue 14982</a>)
  <li class=bug>
    Handle version ranges in automatic maven module dependency wiring.
    (<a href="https://issues.jenkins-ci.org/browse/JENKINS-12735">issue 12735</a>)
  <li class=bug>
    Detect bugs relating to short <code>Descriptor</code> names early.
    (<a href="https://issues.jenkins-ci.org/browse/JENKINS-14995">issue 14995</a> continued)
  <li class=rfe>
    Allow the user to type in the reason why a node is offline
    (<a href="https://github.com/jenkinsci/jenkins/pull/535">pull 535</a>)
  <li class=rfe>
    Parameters defined in matrix projects are now available in configuration builds.
    (<a href="https://github.com/jenkinsci/jenkins/pull/543">pull 543</a>)
</ul>
<h3><a name=v1.480>What's new in 1.480</a> (2012/09/03)</h3>
<ul class=image>
  <li class=bug>
    Refactored <code>behavior.js</code> to run more predictably.
    Plugin JavaScript should use <code>Behaviour.specify</code> in place of
    <code>Behaviour.register</code>, <code>Behaviour.list</code>,
    <code>hudsonRules</code>, and <code>jenkinsRules</code>.
    (<a href="https://issues.jenkins-ci.org/browse/JENKINS-14495">issue 14495</a> cont'd)
  <li class=bug>
    Fixed a possible race condition in the remoting layer.
    (<a href="https://issues.jenkins-ci.org/browse/JENKINS-14909">issue 14909</a>)
  <li class=bug>
    <code>TarArchiver.visitSymlink</code> can throw undeclared <code>PosixException</code>.
    (<a href="https://issues.jenkins-ci.org/browse/JENKINS-14922">issue 14922</a>)
  <li class=bug>
    Parameterized Trigger plugin can break form validation for regular “Build after other projects are built” trigger.
    (<a href="https://issues.jenkins-ci.org/browse/JENKINS-14995">issue 14995</a>)
  <li class=bug>
    <code>hpi:run</code> failed due to <code>IllegalAccessError</code>s.
    (<a href="https://issues.jenkins-ci.org/browse/JENKINS-14983">issue 14983</a>)
</ul>
<h3><a name=v1.479>What's new in 1.479</a> (2012/08/29)</h3>
<ul class=image>
  <li class=bug>
    "Ping-pong" builds store excessively large <code>CauseAction</code>.
    (<a href="https://issues.jenkins-ci.org/browse/JENKINS-14814">issue 14814</a>)
  <li class=bug>
    Avoid a 404 when navigating to upstream builds.
    (<a href="https://issues.jenkins-ci.org/browse/JENKINS-14816">issue 14816</a>)
  <li class=bug>
    Avoid a 404 when canceling queue items.
    (<a href="https://issues.jenkins-ci.org/browse/JENKINS-14813">issue 14813</a>)
  <li class=bug>
    Added missing parameters as defaults when called from CLI
    (<a href="https://issues.jenkins-ci.org/browse/JENKINS-7162">issue 7162</a>)
  <li class=bug>
    NPE from <code>UpdateSite$Plugin.getNeededDependencies</code>.
    (<a href="https://issues.jenkins-ci.org/browse/JENKINS-14769">issue 14769</a>)
  <li class=bug>
    Description preview and syntax highlighting broken since 1.477.
  <li class=bug>
    Parameter values disappear if user is not logged in
    (<a href="https://issues.jenkins-ci.org/browse/JENKINS-7894">issue 7894</a>)
</ul>
<h3><a name=v1.478>What's new in 1.478</a> (2012/08/20)</h3>
<ul class=image>
  <li class='major bug'>
    "Monitor External Job" broken since 1.468.
    (<a href="https://issues.jenkins-ci.org/browse/JENKINS-14107">issue 14107</a>)
  <li class=bug>
    Matrix configuration axes are no longer automatically re-ordered to alphanumeric order on reload.
    (<a href="https://issues.jenkins-ci.org/browse/JENKINS-14696">issue 14696</a>)
</ul>
<h3><a name=v1.477>What's new in 1.477</a> (2012/08/08)</h3>
<ul class=image>
  <li class=bug>
    Annotation processor bugs in Stapler affecting plugin compilation.
    (<a href="https://issues.jenkins-ci.org/browse/JENKINS-11739">issue 11739</a>)
  <li class='major bug'>
    Regressions in add/delete buttons starting in 1.474.
    (<a href="https://issues.jenkins-ci.org/browse/JENKINS-14434">issue 14434</a> and <a href="https://issues.jenkins-ci.org/browse/JENKINS-14495">issue 14495</a>)
  <li class=rfe>
    Collapse nonempty tool installation sections by default in <code>/configure</code>.
    (<a href="https://issues.jenkins-ci.org/browse/JENKINS-14538">issue 14538</a>)
  <li class=bug>
    Custom workspace in matrix projects should be able to use axis as variables.
  <li class=bug>
    New <tt>SCMCheckoutStrategy</tt> extension wasn't workin for matrix projects.
    (<a href="https://github.com/jenkinsci/jenkins/pull/519">pull 519</a>)
  <li class=bug>
    Fixed a problem in the concurrent matrix build.
    (<a href="https://issues.jenkins-ci.org/browse/JENKINS-13972">issue 13972</a>)
  <li class=bug>
    Single invalid e-mail address shouldn't cause the entire e-mail delivery to fail.
    (<a href="https://github.com/jenkinsci/jenkins/pull/526">pull 526</a>)
  <li class=bug>
    Dynamically recomputing matrix axes wasn't working.
    (<a href="https://github.com/jenkinsci/jenkins/pull/523">pull 523</a>)
  <li class=bug>
    "Text" build parameter should use &lt;textarea> for configuration
    (<a href="https://issues.jenkins-ci.org/browse/JENKINS-13916">issue 13916</a>)
  <li class=rfe>
    Make the draggable component more obvious by providing a border.
  <li class=rfe>
    Added REST API for view manipulation
  <li class="rfe">
    OS X installer now has an Uninstall tool (in /Library/Application Support/Jenkins).
  <li class=rfe>
    Added "manage Jenkins" as a sub-menu to the Jenkins context menu.
  <li class=rfe>
    Executor is exposed to the remote API
    (<a href="https://github.com/jenkinsci/jenkins/pull/520">pull 520</a>)
  <li class=rfe>
    Changed defaults for the Mac installer to make iOS codesigning easier.
    (<a href="https://github.com/jenkinsci/jenkins/pull/527">pull 527</a>)
  <li class=rfe>
    Notify user when search result is truncated and provide link to get more results
    (<a href="https://issues.jenkins-ci.org/browse/JENKINS-10747">issue 10747</a>)
  <li class=rfe>
    Add a setter for node label string.
    (<a href="https://issues.jenkins-ci.org/browse/JENKINS-14327">issue 14327</a>)
  <li class=rfe>
    Option to set java executable path for managed windows slaves
  <li class=rfe>
    Added new extension point for transient user actions, and displays user properties if they are also Actions.
</ul>
<h3><a name=v1.476>What's new in 1.476</a> (2012/07/31)</h3>
<ul class=image>
  <li class=bug>
    <code>NullPointerException</code> from <code>JUnitParser.parse</code>.
    (<a href="https://issues.jenkins-ci.org/browse/JENKINS-14507">issue 14507</a>)
</ul>
<h3><a name=v1.475>What's new in 1.475</a> (2012/07/22)</h3>
<ul class=image>
  <li class=bug>
    Enable/disable GUI for jobs either did not appear, or threw exceptions, for jobs inside folders
    (<a href="https://issues.jenkins-ci.org/browse/JENKINS-14325">issue 14325</a>)
  <li class=bug>
      <code>NullPointerException</code> from <code>UnlabeldLoadStatistics</code> <i>[sic]</i>
    (<a href="https://issues.jenkins-ci.org/browse/JENKINS-14330">issue 14330</a>)
  <li class=bug>
      Incorrect display of list items in project changes for SCMs such as Mercurial.
    (<a href="https://issues.jenkins-ci.org/browse/JENKINS-14365">issue 14365</a>)
</ul>
<h3><a name=v1.474>What's new in 1.474</a> (2012/07/09)</h3>
<ul class=image>
  <li class=bug>
    Fix French translation
    (<a href="https://issues.jenkins-ci.org/browse/JENKINS-13274">issue 13274</a>)
  <li class=rfe>
    Avoid doing AJAX updates if the page becomes invisible.
    (<a href="https://github.com/jenkinsci/jenkins/pull/506">pull 506</a>)
  <li class=rfe>
    Added a new extension point to listen to polling activities.
    (<a href="https://issues.jenkins-ci.org/browse/JENKINS-14178">issue 14178</a>)
</ul>
<h3><a name=v1.473>What's new in 1.473</a> (2012/07/01)</h3>
<ul class=image>
  <li class=bug>
    Updating job config.xml shouldn't clobber in-progress builds.
    (<a href="https://issues.jenkins-ci.org/browse/JENKINS-12318">issue 12318</a>)
  <li class=rfe>
    Search index includes all top-level jobs, not just jobs in the current view.
    (<a href="https://issues.jenkins-ci.org/browse/JENKINS-13148">issue 13148</a>)
  <li class="bug">
    Updated typo in Serbian translation.
    (<a href="https://issues.jenkins-ci.org/browse/JENKINS-13695">issue 13695</a>)
</ul>
<h3><a name=v1.472>What's new in 1.472</a> (2012/06/24)</h3>
<ul class=image>
  <li class=bug>
    Fixed a synchronization problem between master/slave data communication.
    (<a href="https://issues.jenkins-ci.org/browse/JENKINS-11251">issue 11251</a>)
  <li class=rfe>
    Added a mechanism to filter extension points as they are discovered.
  <li class=rfe>
    Exposed the master's own node properties to be configured in <tt>/computer/(master)/configure</tt>
    (whereas <tt>/configure</tt> controls global node properties that apply to all nodes.)
  <li class=rfe>
    Made the list of environment variables in the help page pluggable
    (<a href="https://github.com/jenkinsci/jenkins/pull/434">pull 434</a>)
  <li class=rfe>
    Added a new hook to enable matrix project axes to change its values per build.
    (<a href="https://github.com/jenkinsci/jenkins/pull/449">pull 449</a>)
</ul>
<h3><a name=v1.471>What's new in 1.471</a> (2012/06/18)</h3>
<ul class=image>
  <li class=bug>
    JSON MIME type should be "application/json"
    (<a href="http://java.net/jira/browse/STAPLER-17">STAPLER-17</a>)
    (<a href="https://issues.jenkins-ci.org/browse/JENKINS-13541">issue 13541</a>)
  <li class=bug>
    Fixed: XML API Logs Too Much Information When Invalid Char is Present
    (<a href="https://issues.jenkins-ci.org/browse/JENKINS-13378">issue 13378</a>)
  <li class=rfe>
    Improved the way we store hashed passwords.
    (<a href="http://blog.linkedin.com/2012/06/06/linkedin-member-passwords-compromised/">motivation</a>)
  <li class=rfe>
    Reduce the total height of items shown in the view configuration page.
    (<a href="https://github.com/jenkinsci/jenkins/pull/488">pull 488</a>)
  <li class=rfe>
     The CLI <tt>build</tt> command now has the <tt>-v</tt> option that reports the console output of the build in progress.
  <li class=rfe>
    The CLI <tt>build</tt> command can now wait until the start of the build.
</ul>
<h3><a name=v1.470>What's new in 1.470</a> (2012/06/13)</h3>
<ul class=image>
  <li class=bug>
    Problem in syncing mirrors with native packages. Re-releasing the same bits as 1.469 as 1.470.
</ul>
<h3><a name=v1.469>What's new in 1.469</a> (2012/06/11)</h3>
<ul class=image>
  <li class=bug>
    Fixed a regression in 1.468 that broke LDAP
</ul>
<h3><a name=v1.468>What's new in 1.468</a> (2012/06/11)</h3>
<ul class=image>
  <li class=bug>
    Added more MIME type mapping for Winstone.
    (<a href="https://issues.jenkins-ci.org/browse/JENKINS-13496">issue 13496</a>)
  <li class=bug>
    Winstone wasn't handling downloads bigger than 2GB.
    (<a href="https://issues.jenkins-ci.org/browse/JENKINS-12854">issue 12854</a>)
  <li class=bug>
    With 'on-demand' retention strategy, wrong slave can be started for jobs restricted to specific slave.
    (<a href="https://issues.jenkins-ci.org/browse/JENKINS-13735">issue 13735</a>)
  <li class=bug>
    Fixed encoding handling in e-mail headers.
    (<a href="https://github.com/jenkinsci/jenkins/pull/486">pull 486</a>)
  <li class=rfe>
    Added a new extension point for custom checkout behaviour, especially targeted for matrix projects.
    (<a href="https://github.com/jenkinsci/jenkins/pull/482">pull 482</a>)
  <li class=rfe>
    REST API now supports pretty printing of JSON and other formats.
  <li class=rfe>
    Allow the tree parameter and the xpath parameter to be used together in the REST API.
  <li class=rfe>
    Improved the background transparency of the animating ball icon
</ul>
<h3><a name=v1.467>What's new in 1.467</a> (2012/06/04)</h3>
<ul class=image>
  <li class=bug>
    When accessing a page that requires authentication, redirection to start authentication results in a content decoding failure.
    (<a href="https://issues.jenkins-ci.org/browse/JENKINS-13625">issue 13625</a>)
  <li class=bug>
    Fixed a bug in the way cloud support handles free-roaming jobs.
    (<a href="https://groups.google.com/forum/?fromgroups#!topic/jenkinsci-dev/bUwGEgOwv4Q">discussion</a>)
  <li class=bug>
    Fixed a regression in untar operation in exotic platforms
    (<a href="https://issues.jenkins-ci.org/browse/JENKINS-13202">issue 13202</a>)
  <li class=bug>
    Fixed a possible race condition
  <li class=bug>
    Fixed nested view not showing up with just read perm for View
    (<a href="https://issues.jenkins-ci.org/browse/JENKINS-13429">issue 13429</a>)
  <li class=rfe>
    Allow file parameters to be viewed as plain text.
    (<a href="https://issues.jenkins-ci.org/browse/JENKINS-13640">issue 13640</a>)
  <li class=rfe>
    CLI connection to the master is now encrypted.
  <li class=rfe>
    Improve the low disk space warning message.
    (<a href="https://issues.jenkins-ci.org/browse/JENKINS-13826">issue 13826</a>)
  <li class=rfe>
    Matrix custom workspace support is improved to allow configuration builds to share workspace
  <li class=rfe>
    Added more context menus to hyperlinks in the console output
  <li class=rfe>
    Exposed plugin manager and update center to the REST API
  <li class=rfe>
    Added a new extension point for agent protocols.
  <li class=rfe>
    Enabled concurrent build support for matrix projects
    (<a href="https://issues.jenkins-ci.org/browse/JENKINS-6747">issue 6747</a>)
  <li class=bug>
    Maven plugin: expand variables in "Room POM" field
    (<a href="https://issues.jenkins-ci.org/browse/JENKINS-13822">issue 13822</a>)
</ul>
<h3><a name=v1.466>What's new in 1.466</a> (2012/05/28)</h3>
<ul class=image>
  <li class=rfe>
    Exposed plugin manager and update center to the REST API
  <li class=rfe>
    Enabled concurrent build support for matrix projects
</ul>
<h3><a name=v1.465>What's new in 1.465</a> (2012/05/21)</h3>
<ul class=image>
  <li class=bug>
    Artifact archiving from an ssh slave fails if symlinks are present
    (<a href="https://issues.jenkins-ci.org/browse/JENKINS-13202">issue 13202</a>)
</ul>
<h3><a name=v1.464>What's new in 1.464</a> (2012/05/14)</h3>
<ul class=image>
  <li class=bug>
    Don't try to set cookies on cachable requests.
    (<a href="https://issues.jenkins-ci.org/browse/JENKINS-12585">issue 12585</a>)
  <li class=bug>
    Fixed a regression in 1.462 that introduced Java6 dependency.
    (<a href="https://issues.jenkins-ci.org/browse/JENKINS-13659">issue 13659</a>)
  <li class=bug>
    Fixed JDK auto-installer
  <li class=bug>
    missing search image on plugin manager.
</ul>
<h3><a name=v1.463>What's new in 1.463</a> (2012/05/07)</h3>
<ul class=image>
  <li class=bug>
    Fixed a bug in the Content-Range header handling.
    (<a href="https://issues.jenkins-ci.org/browse/JENKINS-13125">issue 13125</a>)
  <li class=bug>
    Ant's default exclusion was preventing plugins from archiving some files.
    (<a href="https://issues.jenkins-ci.org/browse/JENKINS-13165">issue 13165</a>)
  <li class=bug>
    Fixed NPE in PAM authentication if the user is in a group that doesn't exist anymore.
  <li class=bug>
    End up more gracefully if there's some problem when searching for user partipication in the build
    (<a href="https://issues.jenkins-ci.org/browse/JENKINS-13564">issue 13564</a>)
  <li class=rfe>
    Improved the performance of the fingerprint persistence.
    (<a href="https://issues.jenkins-ci.org/browse/JENKINS-13154">issue 13154</a>)
  <li class=rfe>
    PAM authentication supports '@group' to force interpretation as a group instead of user.
    (<a href="https://issues.jenkins-ci.org/browse/JENKINS-13526">issue 13526</a>)
  <li class=rfe>
    Honor the <tt>Accept</tt> header in the <tt>job/name/build</tt> URL. 
    (<a href="https://issues.jenkins-ci.org/browse/JENKINS-13546">issue 13546</a>)
  <li class=rfe>
    Added a DISCOVER permission to allow anonymous users to be presented the login screen
    when accessing job URLs.
    (<a href="https://issues.jenkins-ci.org/browse/JENKINS-8214">issue 8214</a>)
  <li class='major rfe'>
    Publishers can be now reordered by the user.
    (<a href="https://groups.google.com/forum/?fromgroups#!topic/jenkinsci-dev/UQLvxQclyb4">discussion</a>)
</ul>
<h3><a name=v1.462>What's new in 1.462</a> (2012/04/30)</h3>
<ul class=image>
  <li class=bug>
    API token authentication was broken in 1.461
    (<a href="https://issues.jenkins-ci.org/browse/JENKINS-13600">issue 13600</a>)
  <li class=rfe>
    Added the filter textbox to the update center selector.
    (<a href="https://issues.jenkins-ci.org/browse/JENKINS-13476">issue 13476</a>)
  <li class=rfe>
    Move "View as plain text" link on console output page from top right to the sidepanel.
    (<a href="https://issues.jenkins-ci.org/browse/JENKINS-13389">issue 13389</a>)
  <li class=rfe>
    Convert "Delete this build" buttons into links in the sidepanel.
    (<a href="https://issues.jenkins-ci.org/browse/JENKINS-13387">issue 13387</a>)
  <li class=rfe>
    Validate project naming regex immediately.
    (<a href="https://issues.jenkins-ci.org/browse/JENKINS-13524">issue 13524</a>)
</ul>
<h3><a name=v1.461>What's new in 1.461</a> (2012/04/23)</h3>
<ul class=image>
  <li class=bug>
    Flag -U is not used during the parsing step of a Maven Job
    (<a href="https://issues.jenkins-ci.org/browse/JENKINS-8663">issue 8663</a>)
  <li class=bug>
    Custom workspace validation not working.
    (<a href="https://issues.jenkins-ci.org/browse/JENKINS-13404">issue 13404</a>)
  <li class=rfe>
    allow j/k navigation for search results
    (<a href="https://issues.jenkins-ci.org/browse/JENKINS-13105">issue 13105</a>)    
</ul>
<h3><a name=v1.460>What's new in 1.460</a> (2012/04/14)</h3>
<ul class=image>
  <li class=bug>
    Fixed: tests with the same name are no longer counted correctly.
    (<a href="https://issues.jenkins-ci.org/browse/JENKINS-13214">issue 13214</a>)
  <li class=rfe>
    Added a tag to copy text into clipboard for plugins
  <li class=rfe>
    Removed ASM dependency to avoid class incompatibility trobules.
  <li class=rfe>
    Supported hash token in the crontab syntax to distribute workload and avoid spikes.
</ul>
<h3><a name=v1.459>What's new in 1.459</a> (2012/04/09)</h3>
<ul class=image>
  <li class=bug>
    CLI - I/O error in channel Chunked connection/Unexpected termination of the channel - still occuring in Jenkins 1.449.
    (<a href="https://issues.jenkins-ci.org/browse/JENKINS-12037">issue 12037</a>)
  <li class=bug>
    Quiet period is blocking other jobs in queue.
    (<a href="https://issues.jenkins-ci.org/browse/JENKINS-12994">issue 12994</a>)  
  <li class=bug>
    Loading All Build History Fails.
    (<a href="https://issues.jenkins-ci.org/browse/JENKINS-13238">issue 13238</a>)  
  <li class=rfe>
    Added the View.READ permission to control visibility of views, and updated the default implementation to hide empty views.
    (<a href="https://issues.jenkins-ci.org/browse/JENKINS-3681">issue 3681</a>)  
  <li class=rfe>
    Added new extension point for transient build actions.
    (<a href="https://github.com/jenkinsci/jenkins/pull/421">pull 421</a>)
</ul>
<h3><a name=v1.458>What's new in 1.458</a> (2012/04/02)</h3>
<ul class=image>
  <li class=bug>
    Build Status page continues to show flashing "building" icons after build completion.
    (<a href="https://issues.jenkins-ci.org/browse/JENKINS-13217">issue 13217</a>)  
  <li class=bug>
    New Breadcrumb bar covers search suggestions
    (<a href="https://issues.jenkins-ci.org/browse/JENKINS-13195">issue 13195</a>)  
  <li class=bug>
    Fixed a log rotation portability problem on RedHat RPM package.
    (<a href="https://issues.jenkins-ci.org/browse/JENKINS-5784">issue 5784</a>)  
  <li class=bug>
    Computer.getHostName() returns null when it is not.
    (<a href="https://issues.jenkins-ci.org/browse/JENKINS-13185">issue 13185</a>)  
  <li class=bug>
    Fixed a socket file descriptor leak.
  <li class=rfe>
    Run <tt>$JENKINS_HOME/init.groovy.d/*.groovy</tt> as the init script if present
    (<a href="https://wiki.jenkins-ci.org/display/JENKINS/Configuring+Jenkins+upon+start+up">feature</a>)
  <li class=rfe>
    Improved the page loading performance, especially on large latency network
  <li class=bug>
    Resolve dependency issue between 'maven-plugin' and 'config-file-provider' plugin. If you are using the 'config-file-provider' plugin, you have to upgrade to version 1.9.1!  
</ul>
<h3><a name=v1.457>What's new in 1.457</a> (2012/03/26)</h3>
<ul class=image>
  <li class=bug>
    Fixed a thread leak in the embedded servlet container.
    (<a href="https://issues.jenkins-ci.org/browse/JENKINS-9882">issue 9882</a>)
  <li class=bug>
    Fixed a file handle leak in serving static content
    (<a href="https://issues.jenkins-ci.org/browse/JENKINS-13097">issue 13097</a>)
  <li class=bug>
    Breadcrumb popup menu gives javascript error on Internet Explorer 8.
    (<a href="https://issues.jenkins-ci.org/browse/JENKINS-13082">issue 13082</a>)
  <li class=bug>
    Ajax on Update Center does not work in prototype 1.7
  <li class=bug>
    'View as plain text' in Console Output is hidden by the new breadcrums bar
  <li class=bug>
    Last modification date of files in a zip are not the original timestamps
    (<a href="https://issues.jenkins-ci.org/browse/JENKINS-13122">issue 13122</a>)
  <li class=bug>
    "Reload Configuration from Disk" loses labels for swarm-clients
    (<a href="https://issues.jenkins-ci.org/browse/JENKINS-8043">issue 8043</a>)
  <li class="rfe">
    Jenkins uses correct port in mDNS advertisement and shows up in Safari Bonjour bookmarks.
</ul>
<h3><a name=v1.456>What's new in 1.456</a> (2012/03/19)</h3>
<ul class=image>
  <li class=bug>
    After renaming a job, the redirect goes to a wrong view.
    (<a href="https://github.com/jenkinsci/jenkins/pull/401">pull 401</a>)
  <li class=bug>
    <tt>BUILD_TAG</tt> wasn't unique for hierarchical project.
    (<a href="https://github.com/jenkinsci/jenkins/pull/402">pull 402</a>)
  <li class=bug>
    Workspace archiving wasn't handling symlinks correctly.
    (<a href="https://issues.jenkins-ci.org/browse/JENKINS-9118">issue 9118</a>)
  <li class=bug>
    Fixed a bug in the auto-overwrite of bundled plugins on Windows.
    (<a href="https://issues.jenkins-ci.org/browse/JENKINS-12514">issue 12514</a>)
  <li class=bug>
    Fixed a temporary memory spike when dealing with rapidly growing large console output and interactive monitoring.
  <li class=bug>
    Fixed a file handle leak while serving static files.
    (<a href="https://issues.jenkins-ci.org/browse/JENKINS-12674">issue 12674</a>)
  <li class=bug>
    Fixed a bug in executor/queue filtering for matrix projects.
    (<a href="https://github.com/jenkinsci/jenkins/pull/394">pull 394</a>)
  <li class=bug>
    Some of the context menu items have wrong links
    (<a href="https://issues.jenkins-ci.org/browse/JENKINS-12945">issue 12945</a>)
  <li class=rfe>
    Removed entries that don't make sense from the context menu
  <li class=rfe>
    Enable automatic hyperlinking on failed test summary.
    (<a href="https://github.com/jenkinsci/jenkins/pull/392">pull 392</a>)
  <li class=rfe>
    Performance improvement in JavaScript on modern browsers
    (<a href="https://github.com/jenkinsci/jenkins/pull/276">pull 276</a>)
  <li class=rfe>
    Matrix project execution order is made pluggable.
    (<a href="https://issues.jenkins-ci.org/browse/JENKINS-12778">issue 12778</a>)
</ul>
<h3><a name=v1.455>What's new in 1.455</a> (2012/03/12)</h3>
<ul class=image>
  <li class=bug>
    Fixed a regression in 1.453 with IE9
    (<a href="https://github.com/jenkinsci/jenkins/pull/397">pull 397</a>)
  <li class=bug>
    Fixed NPE in Groovy script execution via CLI (<a href="https://issues.jenkins-ci.org/browse/JENKINS-12302">issue 12302</a>)
  <li class=bug>
    Fixed bug where a queued build could start while the previous build was still in its post production state.
  <li class=bug>
    Improved the error retry logic of update center retrieval.
  <li class=bug>
    Update JavaMail to 1.4.4.
    (<a href="https://issues.jenkins-ci.org/browse/JENKINS-1152">issue 1152</a>, <a href="https://issues.jenkins-ci.org/browse/JENKINS-3983">issue 3983</a>)
  <li class=rfe>
    Integrated prototype.js 1.7
    (<a href="https://groups.google.com/forum/#!topic/jenkinsci-dev/rzHstHyK9Lo/discussion">discussion</a>)
  <li class=rfe>
    Supported programmatic retrieval/update of slave <tt>config.xml</tt>
  <li class=rfe>
    Breadcrumb now supports drop-down menu for faster navigation
    (<a href="https://groups.google.com/forum/#!topic/jenkinsci-dev/j9uCKnQB-Xw/discussion">discussion</a>)
  <li class=rfe>
    Configuration pages show a navigation drop-down menu in the breadcrumb bar to jump to sections
  <li class=rfe>
    Hyperlinks to model objects also supports drop-down menu for faster navigation.
    (<a href="https://groups.google.com/forum/#!topic/jenkinsci-dev/j9uCKnQB-Xw/discussion">discussion</a>)
  <li class=rfe>
    New ExtensionPoint to enforce naming conventions for projects/jobs and two implementations: Default (no restriction), Pattern (regex). 
    (<a href="https://issues.jenkins-ci.org/browse/JENKINS-12928">issue 12928</a>)
  <li class=rfe>
    <tt>java -jar jenkins.war</tt> now uses the HTTP only session cookie that's more robust against XSS vulnerability.
</ul>
<h3><a name=v1.454>What's new in 1.454</a> (2012/03/05)</h3>
<ul class=image>
  <li class=bug>
    Adjusted the HTML sanitization rules as they were too restrictive.
</ul>
<h3><a name=v1.453>What's new in 1.453</a> (2012/03/05)</h3>
<ul class=image>
  <li class='major bug'>
    Fixed a XSS vulnerability.
    (SECURITY-26)
  <li class='major bug'>
    Fixed a directory traversal vulnerability.
    (SECURITY-23)
  <li class=bug>
    Fixed a file descriptor leak on Windows
    (<a href="https://issues.jenkins-ci.org/browse/JENKINS-9882">issue 9882</a>)
  <li class=bug>
    'Age' column on 'Test Result' tab may show incorrect value when a test suite is divided into multiple junit files.
    (<a href="https://issues.jenkins-ci.org/browse/JENKINS-12457">issue 12457</a>)
  <li class=rfe>
    System Message - Doesnt appear on any view other than the default view.
    (<a href="https://issues.jenkins-ci.org/browse/JENKINS-7733">issue 7733</a>)
  <li class="rfe">
    Added UI component to show notification bar at the top of the page
  <li class="rfe">
    Users can configure search to be case insensitive.
    (<a href="https://issues.jenkins-ci.org/browse/JENKINS-850">issue 850</a>)
  <li class="rfe">
    Inline help now reports the plugin that contributes the said feature.
  <li class="rfe">
    Various configuration pages are getting the "apply" button.
  <li class="rfe">
    Avoid post-build depoy to Maven repository in release build
    (<a href="https://issues.jenkins-ci.org/browse/JENKINS-12397">issue 12397</a>)   
  <li class=rfe>
    Jenkins no longer failes to start if plugins have cyclic dependencies, but deactivates these plugins.
  <li class=rfe>
    Adding the video/webm mime type for files with extension .webm.
  <li class=rfe>
    update to guava 11.0.1
</ul>
<h3><a name=v1.452>What's new in 1.452</a> (2012/02/27)</h3>
<ul class=image>
  <li class=bug>
    Infinite loop or invalid next execution with crontab DoW=7
    (<a href="https://issues.jenkins-ci.org/browse/JENKINS-12357">issue 12357</a>)
  <li class=bug>
    Broken links to test results with '#' or '?' in the name
    (<a href="https://issues.jenkins-ci.org/browse/JENKINS-10458">issue 10458</a>)
  <li class="bug">
    Fix launching browser too early to http://localhost:8080 in OS X
    installer.
    (<a href="https://issues.jenkins-ci.org/browse/JENKINS-12622">issue 12622</a>)
  <li class="bug">
    Bundled slf4j binding to avoid classloader contraint violation in JBoss
    (<a href="https://issues.jenkins-ci.org/browse/JENKINS-12334">issue 12334</a>,
     <a href="https://issues.jenkins-ci.org/browse/JENKINS-12446">issue 12446</a>,
     <a href="https://issues.jenkins-ci.org/browse/JENKINS-12650">issue 12650</a>)
  <li class="bug">
    Fixed a UI problem with the "save" button that sticks to the bottom.
  <li class="rfe">
    Misc performance improvements
    (<a href="https://github.com/jenkinsci/jenkins/pull/342">pull 342</a>)
</ul>
<h3><a name=v1.451>What's new in 1.451</a> (2012/02/13)</h3>
<ul class=image>
  <li class=bug>
    The <tt>-c</tt> option in the <tt>build</tt> command wasn't working for some SCM.
  <li class=bug>
    Fix multi submit with shortcut key in script console.
    (<a href="https://github.com/jenkinsci/jenkins/pull/364">pull 364</a>)
  <li class=rfe>
    job rows in view should have id= for easy access
    (<a href="https://issues.jenkins-ci.org/browse/JENKINS-12490">issue 12518</a>)
  <li class=rfe>
    M2 job: create links to codehaus maven plugins and their goals
    (<a href="https://issues.jenkins-ci.org/browse/JENKINS-12529">issue 12529</a>)  
  <li class=rfe>
    Matrix job now allows delete whole matrix, including sub-jobs.
  <li class=bug>
    Fixed a bug in LDAP default root DN inference.
    (<a href="https://issues.jenkins-ci.org/browse/JENKINS-8152">issue 8152</a>)
  <li class=bug>
    <tt>ComputerListener.onOffline</tt> was not called when the client was terminated abruptly.
    (<a href="https://issues.jenkins-ci.org/browse/JENKINS-12680">issue 12680</a>)
  <li class=ref>
    CLI now supports also encrypted key file
  <li class=rfe>
    Recognize test results from eviware:maven-soapui-plugin.
    (<a href="https://issues.jenkins-ci.org/browse/JENKINS-11353">issue 11353</a>)    
</ul>
<h3><a name=v1.450>What's new in 1.450</a> (2012/01/30)</h3>
<ul class=image>
  <li class=bug>
    <tt>install-plugin</tt> CLI command fails to put a file in the right location when installing from URL.
  <li class=bug>
    Fixed a bug where long post-production processing in matrix jobs can cause incorrect abortion.
  <li class=bug>
    month should not be 0.
    (<a href="https://issues.jenkins-ci.org/browse/JENKINS-12356">issue 12356</a>)
  <li class=bug>
    "Create a new slave" page didn't auto-complete for copying.
    (<a href="https://issues.jenkins-ci.org/browse/JENKINS-12490">issue 12490</a>)
  <li class=bug>
    Fixed a bug in the auto-overwrite of bundled plugins.
  <li class=rfe>
    Upgrade to maven artifacts 3.0.4
  <li class=rfe>
    Running build via CLI now records actual user who started the build
</ul>
<h3><a name=v1.449>What's new in 1.449</a> (2012/01/23)</h3>
<ul class=image>
  <li class=bug>
    Build fails on "Deploy artifacts to Maven repository" due to trying to upload parent POM twice for release artifacts.
    (<a href="https://issues.jenkins-ci.org/browse/JENKINS-11248">issue 11248</a>)
  <li class=bug>
    Fixed an occasional "URI must start with a slash" error when the anonymous user doesn't have the read access.
  <li class="rfe">
    OS X installer can optionally create a new user &quot;jenkins&quot; and use
    it. This user has a writable home directory, making it possible to set up ssh for Jenkins.
  <li class="rfe">
    No workspace available message includes wiped out workspace as a potential cause.
    (<a href="https://issues.jenkins-ci.org/browse/JENKINS-10432">issue 10432</a>)
  <li class="bug">
    Stop users being created in memory if they failed to provide all the required registration information correctly.
    (<a href="https://issues.jenkins-ci.org/browse/JENKINS-7096">issue 7096</a>)
  <li class=bug>
    <tt>java -jar jenkins.war</tt> finally detects invalid command line options and report that as an error.
  <li class=rfe>
    When run in terminal, warning/error messages are colored.
</ul>
<h3><a name=v1.448>What's new in 1.448</a> (2012/01/17)</h3>
<ul class=image>
  <li class=bug>
    Location of the temporary file "Maven Global Settings" incompatible with release:prepare
    (<a href="https://issues.jenkins-ci.org/browse/JENKINS-12315">issue 12315</a>)
  <li class=bug>
    Failure to check the username/groupname in the matrix security shouldn't hide the user name
    (<a href="https://issues.jenkins-ci.org/browse/JENKINS-9519">issue 9519</a>)
  <li class=bug>
    Fixed a hash DoS vulnerability.
    (<a href="http://www.ocert.org/advisories/ocert-2011-003.html">SECURITY-22</a>)
  <li class=bug>
    Fixed "Deploy artifacts to Maven repository" as a promotion action.
    Requires promoted-builds plugin 2.5+.
    (<a href="https://issues.jenkins-ci.org/browse/JENKINS-11766">issue 11766</a>)
  <li class="bug">
    Fixed a bug in the symlink creation code on BSD platforms.
    <a href="https://issues.jenkins-ci.org/browse/JENKINS-12119">issue 12119</a>
  <li class="bug">
    Default e-mail suffix should be used to complete the domain name portion of the recipients list.
    (<a href="https://github.com/jenkinsci/jenkins/pull/324">pull #324</a>)
  <li class="bug">
    Closure execution after <tt>CLI.upgrade()</tt> should carry over the transport credential.
    <a href="https://issues.jenkins-ci.org/browse/JENKINS-10890">issue 10890</a>
  <li class="bug">
    Incorrect path delimiter used in ZipArchiver when creating archive on Windows.
    <a href="https://issues.jenkins-ci.org/browse/JENKINS-9942">issue 9942</a>
  <li class="rfe">
    <tt>.jpi</tt> is now supported as well as <tt>.hpi</tt> as a plugin extension.
    (<a href="https://github.com/jenkinsci/jenkins/pull/331">pull #331</a>)
  <li class="rfe">
    Windows service slave launcher now supports more generalized user account option.
    (<a href="https://github.com/jenkinsci/jenkins/pull/328">pull #328</a>)
  <li class="rfe">
    OSX installer now checks for the existence of JVM and open the browser in the end.
    (<a href="https://github.com/jenkinsci/jenkins/pull/329">pull #329</a>)
  <li class="rfe">
    Added the Reploy-To header support.
    (<a href="https://github.com/jenkinsci/jenkins/pull/306">pull #306</a>)
  <li class="rfe">
    The location of Maven local repository is now pluggable, and supported per-executor configuration out of the box.
    (<a href="https://github.com/jenkinsci/jenkins/pull/293">pull #293</a>)
  <li class="rfe">
    Jobs now support display name separate from its unique name
    <a href="https://issues.jenkins-ci.org/browse/JENKINS-11762">issue 11762</a>
</ul>
<h3><a name=v1.447>What's new in 1.447</a> (2012/01/09)</h3>
<ul class=image>
  <li class=bug>
    Fixed a hash DoS vulnerability.
    (<a href="http://www.ocert.org/advisories/ocert-2011-003.html">SECURITY-22</a>)
  <li class=bug>
  NullPointerException in maven-plugin: Maven3Builder / ExecutedMojo (1.445)
  (<a href="https://issues.jenkins-ci.org/browse/JENKINS-12259">issue 12259</a>)
  <li class='rfe'>
    Reduced overhead of maven jobs.
    (<a href="https://issues.jenkins-ci.org/browse/JENKINS-11883">issue 11883</a>)
  <li class=bug>
    Link to user profile from console output should go to the user ID, not the user name
    (<a href="https://issues.jenkins-ci.org/browse/JENKINS-12279">issue 12279</a>)
  <li class=bug>
    Copy artifacts fails on windows slaves due to failing to set a timestamp.
    (<a href="https://issues.jenkins-ci.org/browse/JENKINS-11073">issue 11073</a>)
</ul>
<h3><a name=v1.446>What's new in 1.446</a> (2012/01/02)</h3>
<ul class=image>
  <li class='major rfe'>
    Jenkins now acts as an SSH daemon
    (<a href="https://wiki.jenkins-ci.org/display/JENKINS/Jenkins+SSH">doc</a>)
  <li class='rfe'>
    Added hyperlinks to console output
    (<a href="https://github.com/jenkinsci/jenkins/pull/334">pull #334</a>)
  <li class='rfe'>
    Add option to disable mailnotifications for each failed maven module.
    (<a href="https://issues.jenkins-ci.org/browse/JENKINS-5695">issue 5695</a>)
  <li class='rfe'>
    Sort workspace file list based on request locale.
    (<a href="https://issues.jenkins-ci.org/browse/JENKINS-12139">issue 12139</a>)
</ul>
<h3><a name=v1.445>What's new in 1.445</a> (2011/12/26)</h3>
<ul class=image>
  <li class=rfe>
    CLI now supports using HTTP proxy for tunneling its TCP/IP connection.
  <li class=rfe>
    CLI now supports routing TCP/IP requests without going through HTTP reverse proxy.
  <li class=rfe>
    If reload fails, don't let the partially loaded state running, or risk the user overwriting the configs they have.
    (<a href="https://issues.jenkins-ci.org/browse/JENKINS-11204">issue 11204</a>)
  <li class=rfe>
    Update center UI improvement. "Install" button is now always visisble.
  <li class=rfe>
    Configuration UI improvement. "Save" button is always visible.
  <li class=bug>
    Fixed a bug where a large output from Maven can cause module log output to go out of sync with module build log files.
  <li class=bug>
    Confusing error message when the --username option is used on the system with the .ssh directory.
    (<a href="https://issues.jenkins-ci.org/browse/JENKINS-11873">issue 11873</a>)
  <li class=bug>
    Fixed prematurely re-drawn matrix test result graph.
</ul>
<h3><a name=v1.444>What's new in 1.444</a> (2011/12/19)</h3>
<ul class=image>
  <li class=rfe>
    Make the matrix configuration table looks like the rest of Jenkins tables.
    (<a href="https://issues.jenkins-ci.org/browse/JENKINS-10251">issue 10251</a>)
  <li class=rfe>
    Improved Italian translation.
  <li class=bug>
    Fixed the incorrect table border cropping
    (<a href="https://issues.jenkins-ci.org/browse/JENKINS-12061">issue 12061</a>)
</ul>
<h3><a name=v1.443>What's new in 1.443</a> (2011/12/12)</h3>
<ul class=image>
  <li class=bug>
    Wagon 2.0 upgrade broke the Redeploy task for webdav repositories
    (<a href="https://issues.jenkins-ci.org/browse/JENKINS-11318">issue 11318</a>)
  <li class=bug>
    Self-restart wasn't working with 32bit x86 Solaris
    (<a href="https://issues.jenkins-ci.org/browse/JENKINS-6629">issue 6629</a>)
  <li class=bug>
    Fixed IPv6 handling in Winstone
    (<a href="https://github.com/jenkinsci/winstone/pull/2">pull request #2</a>)
  <li class=bug>
    OS X installer can fail to set the file permissions correctly.
    (<a href="https://issues.jenkins-ci.org/browse/JENKINS-11714">issue 11714</a>)
  <li class=bug>
    Build history time line wasn't working for IE8.
    (<a href="https://issues.jenkins-ci.org/browse/JENKINS-7403">issue 7403</a>)
  <li class=bug>
    Build history time line should be resizable
    (<a href="https://issues.jenkins-ci.org/browse/JENKINS-11834">issue 11834</a>)
  <li class=bug>
    Fixed a bug in Windows registry enumeration with large data.
    (<a href="https://issues.jenkins-ci.org/browse/JENKINS-11767">issue 11767</a>)
  <li class=bug>
    Debian/Ubuntu init script does not wait long enough during stop operation
    (<a href="https://issues.jenkins-ci.org/browse/JENKINS-11744">issue 11744</a>)
  <li class=bug>
    Jenkins takes up too much space in /var/run
    (<a href="https://issues.jenkins-ci.org/browse/JENKINS-11366">issue 11366</a>)
  <li class=bug>
    Fixed a <tt>NoSuchMethodError</tt> on JBoss 5.1 EAP
    (<a href="https://issues.jenkins-ci.org/browse/JENKINS-11960">issue 11960</a>)
  <li class=bug>
    Use $JENKINS_USER in Debian postinst script.
    (<a href="https://issues.jenkins-ci.org/browse/JENKINS-5771">issue 5771</a>)
  <li class=bug>
    Fixed a bug where Jenkins failed to show localized text for Hebrew, Indonesian, and Yedish.
  <li class=bug>
    Canonical name of Maven artifacts may end with "-" if classifier is empty.
    (<a href="https://issues.jenkins-ci.org/browse/JENKINS-11819">issue 11819</a>) 
  <li class=rfe>
    Proxy configuration supported "no proxy host" setting to allow some hosts to bypass proxy.
    (<a href="https://issues.jenkins-ci.org/browse/JENKINS-8710">issue 8710</a>)
  <li class=rfe>
    Added/improved localization to Arabic, Bulgarian, Catalan, Czech, Danish, German, Greek, Esperanto, Spanish, Estonian, Basque, Finnish, French, Hebrew, Hindi, Hungarian, Indonesian, Icelandic, Italian, Kannada, Korean, Lithuanian, Latvian, Marathi, Norwegian, Dutch, Polish, Portugeese, Romanian, Russian, Slovak, Slovenian, Serbian, Swedish, Telgu, Turkish, Ukrainian, and Chinese. Thanks everyone!
</ul>
<h3><a name=v1.442>What's new in 1.442</a> (2011/12/05)</h3>
<ul class=image>
  <li class=bug>
    Workspaces mixed when launching multiple concurrent builds.
    (<a href="https://issues.jenkins-ci.org/browse/JENKINS-11825">issue 11825</a>)
  <li class=bug>
    Fixed ConcurrentModificationException in parallel Maven 3 builds.
    (<a href="https://issues.jenkins-ci.org/browse/JENKINS-11256">issue 11256</a>)
  <li class=rfe>
    Upgrade aether version to 1.13 and sisu to 2.3.0 .
  <li class=rfe>
    add new action type to enable plugins to intercept the maven 'goals and options' 
    (<a href="https://github.com/jenkinsci/jenkins/pull/316">pull #316</a>)
  <li class=rfe>
    Upgrade to Maven Wagon 2.1 which supports preemptive authz for dav deployment.
  <li class='major rfe'>
    Plugins can be now installed without taking Jenkins offline.
</ul>
<h3><a name=v1.441>What's new in 1.441</a> (2011/11/27)</h3>
<ul class=image>
  <li class=bug>
    If running as a daemon, don't daemonize one more time during restart.
    (<a href="https://issues.jenkins-ci.org/browse/JENKINS-11742">issue 11742</a>)
  <li class=bug>
    Fixed NPE in Subversion polling of Maven jobs.
    (<a href="https://issues.jenkins-ci.org/browse/JENKINS-11592">issue 11592</a>)
  <li class=rfe>
    CLI jar now has the version number in the manifest as well as the "-version" option.
</ul>
<h3><a name=v1.440>What's new in 1.440</a> (2011/11/17)</h3>
<ul class=image>
  <li class=bug>
    Sorting "diff" in test result requires 2 clicks
    (<a href="https://issues.jenkins-ci.org/browse/JENKINS-5460">issue 5460</a>)
  <li class=bug>
    java.io.IOException: Unexpected termination of the channel - SEVERE: I/O error in channel Chunked connection when using jenkins-cli.jar (works on older Hudson version)
    (<a href="https://issues.jenkins-ci.org/browse/JENKINS-11130">issue 11130</a>)
  <li class=bug>
    Debian init script now returns the proper exit code from the 'status' command.
    (<a href="https://issues.jenkins-ci.org/browse/JENKINS-11306">issue 11306</a>)
  <li class=bug>
    Fixed a bug in Mac OS X ProcessKiller argument parsing.
    (<a href="https://issues.jenkins-ci.org/browse/JENKINS-9634">issue 9634</a>)
  <li class=bug>
    Dependency wasn't recalculated with CLI "update-job" command.
    (<a href="https://issues.jenkins-ci.org/browse/JENKINS-11636">issue 11636</a>)
  <li class=rfe>
    Sortable table wasn't "stable" when there are same values in different rows
    (<a href="https://issues.jenkins-ci.org/browse/JENKINS-11551">issue 11551</a>)
  <li class=rfe>
    Managed windows slaves can be now run as a specific user account
    (<a href="https://github.com/jenkinsci/jenkins/pull/289">pull #289</a>) 
  <li class=rfe>
    Description field now has the preview button to test it inline.
    (<a href="https://github.com/jenkinsci/jenkins/pull/243">pull #243</a>)
  <li class=rfe>
    Record fingerprints of parent POMs - only working with Maven 2.2 or newer
    (<a href="https://issues.jenkins-ci.org/browse/JENKINS-8383">issue 8383</a>)
  <li class=rfe>
    Maven mojo records can be now sorted
</ul>
<h3><a name=v1.439>What's new in 1.439</a> (2011/11/14)</h3>
<ul class=image>
  <li class=bug>
    Fixed random OutOfMemoryError with console annotations
    (<a href="https://issues.jenkins-ci.org/browse/JENKINS-9349">issue 9349</a>)
  <li class=bug>
    Fix small UI issue on build queue.
    (<a href="https://issues.jenkins-ci.org/browse/JENKINS-11637">issue 11637</a>)
  <li class=rfe>
    Textbox for numbers should be type=number
    (<a href="https://issues.jenkins-ci.org/browse/JENKINS-11513">issue 11513</a>)
  <li class=rfe>
    Added an extension point to sort matrix configuration builds when executing them sequentially
    (<a href="https://github.com/jenkinsci/jenkins/pull/301">pull #301</a>) 
</ul>
<h3><a name=v1.438>What's new in 1.438</a> (2011/11/07)</h3>
<ul class=image>
  <li class='major bug'>
    Thanks to Luca De Fulgentis, fixed XSS vulnerability with the built-in servlet container.
    (SECURITY-17)
  <li class=bug>
    Repeated ids, expandTextArea() and multiple "Invoke Ant" build steps.
    (<a href="https://issues.jenkins-ci.org/browse/JENKINS-10989">issue 10989</a>)
  <li class=bug>
    Improve the resilience to the missing 'nextBuildNumber' file.
  (<a href="https://issues.jenkins-ci.org/browse/JENKINS-11563">issue 11563</a>)
  <li class=bug>
    NPE when running Maven 3 jobs with -T.
    (<a href="https://issues.jenkins-ci.org/browse/JENKINS-11458">issue 11458</a>)
  <li class=rfe>
    Support mailto: links in actions.
    (<a href="https://issues.jenkins-ci.org/browse/JENKINS-7725">issue 7725</a>)
  <li class=rfe>
    Rewrote the JDK installer to remove problematic HtmlUnit dependencies.
    (<a href="https://issues.jenkins-ci.org/browse/JENKINS-11420">issue 11420</a>)
</ul>
<h3><a name=v1.437>What's new in 1.437</a> (2011/10/31)</h3>
<ul class=image>
  <li class=rfe>
    Added MIME headers with job name and build result to notification emails.
  <li class=bug>
    "Changes" in Build Summary broken in IE standard mode since 1.434
    (<a href="https://issues.jenkins-ci.org/browse/JENKINS-11383">issue 11383</a>)
  <li class=bug>
    GET request to configSubmit wipes some configuration
    (<a href="https://issues.jenkins-ci.org/browse/JENKINS-11397">issue 11397</a>, <a href="https://issues.jenkins-ci.org/browse/JENKINS-7847">issue 7847</a>)
  <li class=bug>
    Jenkins logo headless when server is starting.
    (<a href="https://issues.jenkins-ci.org/browse/JENKINS-11444">issue 11444</a>)
  <li class=rfe>
    Allow update center CA certificates to be placed in $JENKINS_HOME/update-center-rootCAs
</ul>
<h3><a name=v1.436>What's new in 1.436</a> (2011/10/23)</h3>
<ul class=image>
  <li class=bug>
    Fixed a plugin boot problem that causes Jenkins to startup gracefully when some optional plugin dependencies aren't met (such as ivy to nant)
    (<a href="https://issues.jenkins-ci.org/browse/JENKINS-11279">issue 11279</a>)
  <li class=bug>
    Avoid overwriting the repository definitions.
    (<a href="https://issues.jenkins-ci.org/browse/JENKINS-11229">issue 11229</a>)
  <li class=bug>
    "Tailing" the console of an active job broken in 1.434
    (<a href="https://issues.jenkins-ci.org/browse/JENKINS-11307">issue 11307</a>)
  <li class=bug>
    Fingerprint's age should be sorted by its elapsed time
    (<a href="https://issues.jenkins-ci.org/browse/JENKINS-9210">issue 9210</a>)
  <li class=rfe>
    Improved the classloading performance
  <li class=rfe>
    Expose original file name as a String parameter on for FileParameters
    (<a href="https://issues.jenkins-ci.org/browse/JENKINS-11326">issue 11326</a>)
  <li class=rfe>
    Added hyperlinks to build trigger console messages.
    (<a href="https://github.com/jenkinsci/jenkins/pull/291">pull #291</a>) 
</ul>
<h3><a name=v1.435>What's new in 1.435</a> (2011/10/17)</h3>
<ul class=image>
  <li class=bug>
    Fixed the XML encoding sniffing problem in environments that have old JAXP
    (<a href="https://issues.jenkins-ci.org/browse/JENKINS-4525">issue 4525</a>)
  <li class=bug>
    Suggestions for search do not work since 1.433
    (<a href="https://issues.jenkins-ci.org/browse/JENKINS-11208">issue 11208</a>)
  <li class=rfe>
    "System Admin E-mail Address" is confusing label for notification mail "from"
    (<a href="https://issues.jenkins-ci.org/browse/JENKINS-11209">issue 11209</a>)    
</ul>
<h3><a name=v1.434>What's new in 1.434</a> (2011/10/09)</h3>
<ul class=image>
  <li class=bug>
    Add support for android-maven-plugin integration test reports and fix an error with 2.x maven-android-plugin
    (<a href="https://issues.jenkins-ci.org/browse/JENKINS-10913">issue 10913</a>)    
  <li class=bug>
    HTTPS on port 80 makes Jenkins infer his URI incorrectly
    (<a href="https://issues.jenkins-ci.org/browse/JENKINS-11151">issue 11151</a>)
  <li class=bug>
    Resizable textarea handle does not work if CodeMirror is enabled
    (<a href="https://issues.jenkins-ci.org/browse/JENKINS-11132">issue 11132</a>)
  <li class=bug>
    "Alternate settings file" build parameter is getting cleaned after job execution
    (<a href="https://issues.jenkins-ci.org/browse/JENKINS-10955">issue 10955</a>)
  <li class=rfe>
    upgrade Apache Maven Wagon to 2.0.
    (<a href="https://issues.jenkins-ci.org/browse/JENKINS-11164">issue 11164</a>)
  <li class=rfe>
    Made build SCM change set a weak reference to reduce heap usage 
  <li class=rfe>
    Added a way to show avatar images on user pages.
    (<a href="https://issues.jenkins-ci.org/browse/JENKINS-7494">issue 7494</a>)    
</ul>
<h3><a name=v1.433>What's new in 1.433</a> (2011/10/01)</h3>
<ul class=image>
  <li class=bug>
    Port on HTTP Proxy Configure accepts characters except the digits
    (<a href="https://issues.jenkins-ci.org/browse/JENKINS-11068">issue 11068</a>)
  <li class=bug>
    Broken link in help text of HTTP Proxy Configuration
    (<a href="https://issues.jenkins-ci.org/browse/JENKINS-11051">issue 11051</a>)
  <li class=bug>
    Broken help button for Log Recorders
    (<a href="https://issues.jenkins-ci.org/browse/JENKINS-11052">issue 11052</a>)
  <li class=bug>
    Fatal exception apparently within Xalan code on AIX
    (<a href="https://issues.jenkins-ci.org/browse/JENKINS-10851">issue 10851</a>) 
  <li class=bug>
    NOT_BUILT &amp; other build status are reported inconsistently
    (<a href="https://issues.jenkins-ci.org/browse/JENKINS-11013">issue 11013</a>)
  <li class=bug>
    Canceling a parent multi-config build produces non-deserializable build.xml
    (<a href="https://issues.jenkins-ci.org/browse/JENKINS-10903">issue 10903</a>)
  <li class=bug>
    Label of the master should be editable if cloud is set up.
    (<a href="https://issues.jenkins-ci.org/browse/JENKINS-11100">issue 11100</a>)
  <li class=rfe>
    Improved the error diagnosis by ping-driven connection termination.
    (<a href="https://issues.jenkins-ci.org/browse/JENKINS-11097">issue 11097</a>)
  <li class=rfe>
    YUI updated to 2.9
  <li class=rfe>
    Concurrent build is no longer beta
  <li class=rfe>  
    Permission check added when viewing configuration of computer set.
  <li class='major rfe'>  
    Maven project now supports arbitrary build steps
    (<a href="https://github.com/jenkinsci/jenkins/pull/233">pull #233</a>) 
  <li class='major rfe'>  
    Jenkins internally started using Guice for loading extensions
    (<a href="https://issues.jenkins-ci.org/browse/JENKINS-8751">issue 8751</a>) 
</ul>
<h3><a name=v1.432>What's new in 1.432</a> (2011/09/25)</h3>
<ul class=image>
  <li class=bug>
    JDK auto-installation does not respect proxy settings
    (<a href="https://issues.jenkins-ci.org/browse/JENKINS-10634">issue 10634</a>)
  <li class=bug>
    Tools download does not respect proxy settings
    (<a href="https://issues.jenkins-ci.org/browse/JENKINS-5271">issue 5271</a>)
  <li class=bug>
    Recover from a corrupted JSON update data file automatically
    (<a href="https://issues.jenkins-ci.org/browse/JENKINS-7034">issue 7034</a>)
  <li class=bug>
    Fixed the reported system reboot problem on installing JDK on Windows
    (<a href="https://issues.jenkins-ci.org/browse/JENKINS-7288">issue 7288</a>)
  <li class=bug>
    Fixed the OutOfMemoryError in trying to download/install JDK
    (<a href="https://issues.jenkins-ci.org/browse/JENKINS-10689">issue 10689</a>)
  <li class=rfe>
    Enabled shortcut key on script console
  <li class=rfe>
    Remember sortable table state into local storage
    (<a href="https://issues.jenkins-ci.org/browse/JENKINS-203">issue 203</a>)
</ul>
<h3><a name=v1.431>What's new in 1.431</a> (2011/09/19)</h3>
<ul class=image>
  <li class=bug>
    Jenkins unable to start if the /tmp/jna catalogue exists and is owned by a different user
    (<a href="https://issues.jenkins-ci.org/browse/JENKINS-10774">issue 10774</a>)
  <li class=rfe>
    Display the file size in the artifact list page
    (<a href="https://issues.jenkins-ci.org/browse/JENKINS-7798">issue 7798</a>)
  <li class=rfe>
    Fixed a file permission handling in the unzip code.
    (<a href="https://issues.jenkins-ci.org/browse/JENKINS-9577">issue 9577</a>)
  <li class=rfe>
    Add "un/check all" buttons on matrix-based security.
    (<a href="https://issues.jenkins-ci.org/browse/JENKINS-7565">issue 7565</a>)
</ul>
<h3><a name=v1.430>What's new in 1.430</a> (2011/09/11)</h3>
<ul class=image>
  <li class=bug>
    Added way to mark all plugins to be updated at once
    (<a href="https://issues.jenkins-ci.org/browse/JENKINS-10443">issue 10443</a>)
  <li class=bug>
    Fixed a bug in the UI JavaScript behavior with IE
  <li class=bug>
    Matrix project pages don't show latest test results.
    (<a href="https://issues.jenkins-ci.org/browse/JENKINS-10864">issue 10864</a>)
  <li class=rfe>
  Bundling <a href="https://wiki.jenkins-ci.org/display/JENKINS/Translation+Assistance+Plugin">the translation assistance plugin</a> in the hope of increasing the contribution.
  <li class=rfe>
  Introduce a fine-grained permission to control who is allowed to run the Groovy Console.
  <li class=rfe>
    Maven jobs should include fingerprints of their parent POMs
    (<a href="https://issues.jenkins-ci.org/browse/JENKINS-8383">issue 8383</a>)
  <li class=rfe>
    Add support for maven-android-plugin integration test reports
    (<a href="https://issues.jenkins-ci.org/browse/JENKINS-10913">issue 10913</a>)    
</ul>
<h3><a name=v1.429>What's new in 1.429</a> (2011/09/06)</h3>
<ul class=image>
  <li class=bug>
    maven submodule build fails doing mkdir on master.
    (<a href="https://issues.jenkins-ci.org/browse/JENKINS-10831">issue 10831</a>)
  <li class=bug>
    CLI clients should be able to see plugin classes
    <a href="http://jenkins.361315.n4.nabble.com/channel-example-and-plugin-classes-gives-ClassNotFoundException-tp3756092p3756092.html">report</a>
  <li class=bug>
    Fixed NPE in running <tt>assembly:assembly</tt> with Maven3
    (<a href="https://issues.jenkins-ci.org/browse/JENKINS-8837">issue 8837</a>)
  <li class=bug>
    Fixed a bug in one of the file copy operations that caused the copy-artifact plugin to fail to preserve the timestamp.
    (<a href="https://issues.jenkins-ci.org/browse/JENKINS-10805">issue 10805</a>)
  <li class=bug>
    Jenkins didn't start on IBM JDK.
    (<a href="https://issues.jenkins-ci.org/browse/JENKINS-10810">issue 10810</a>)
  <li class=bug>
    Fixed a possible NPE during the boot sequence
    (<a href="https://issues.jenkins-ci.org/browse/JENKINS-10799">issue 10799</a>)
  <li class=rfe>
    stdin/stdout based remote slaves, such as ones launched via SSH or script, now does a better redirect to avoid interference with JVM output to stdout.
    (<a href="https://issues.jenkins-ci.org/browse/JENKINS-8856">issue 8856</a>)
  <li class=bug>
    Project names in fingerprint records weren't updated when a project is renamed.
    (<a href="https://issues.jenkins-ci.org/browse/JENKINS-10330">issue 10330</a>)
  <li class=rfe>
    External job submision now supports &lt;displayName&gt; and &lt;description&gt; elements
    (<a href="https://github.com/jenkinsci/jenkins/pull/215">pull 215</a>)
</ul>
<h3><a name=v1.428>What's new in 1.428</a> (2011/08/29)</h3>
<ul class=image>
  <li class=bug>
    CLI jar download was making the browser prefer a wrong file name.
  <li class=bug>
    Link "Started by user XXX" broken on build status page if user name modified.
    (<a href="https://issues.jenkins-ci.org/browse/JENKINS-10698">issue 10698</a>)
  <li class=bug>
    404 error when clicking "Build History" link on MyView.
  <li class=bug>
    Add a DefaultViewsTabBar config.jelly to avoid jelly exception
    (<a href="https://issues.jenkins-ci.org/browse/JENKINS-10640">issue 10640</a>)
  <li class=rfe>
    go back to view page when job is deleted.
    (<a href="https://issues.jenkins-ci.org/browse/JENKINS-10510">issue 10510</a>)
  <li class=rfe>
    A Global Environment variable with an empty key would fail maven builds since 1.424. Ignore these variables instead of failing the build.
    (<a href="https://groups.google.com/forum/#!searchin/jenkinsci-users/timp/jenkinsci-users/YThhsdGBVwM/7_7GMYIYiRIJ">report</a>)

</ul>
<h3><a name=v1.427>What's new in 1.427</a> (2011/08/19)</h3>
<ul class=image>
  <li class='major bug'>
    Builds failing while archiving test result if build is running in different VM (e.g. IBM J9) than Jenkins is
    (<a href="https://issues.jenkins-ci.org/browse/JENKINS-10030">issue 10030</a>)
  <li class='major bug'>
    Maven builds failing with NullPointerException at the end.
    (<a href="https://issues.jenkins-ci.org/browse/JENKINS-10715">issue 10715</a>)
  <li class=bug>
    Jenkins self-restart causes process name to change from java to exe
    (<a href="https://issues.jenkins-ci.org/browse/JENKINS-9206">issue 9206</a>)
  <li class=bug>
    Fixed a bug where SSH public key authentication for CLI wasn't working for username/password based security realm.
    (<a href="https://issues.jenkins-ci.org/browse/JENKINS-10647">issue 10647</a>)
  <li class=bug>
    Failing to install a plugin from CLI should result in non-zero exit code
    (<a href="https://issues.jenkins-ci.org/browse/JENKINS-10057">issue 10057</a>)
  <li class=bug>
    Fixed NPE in trying to diagnose undefined job error.
    (<a href="https://issues.jenkins-ci.org/browse/JENKINS-7826">issue 7826</a>)
  <li class=bug>
    Disable auto refresh in slave markOffline screen
    (<a href="https://issues.jenkins-ci.org/browse/JENKINS-10608">issue 10608</a>)
  <li class=bug>
    Workspace-cleanup thread shouldn't delete custom workspace directories
    (<a href="https://issues.jenkins-ci.org/browse/JENKINS-8880">issue 8880</a>)
  <li class=rfe>
    Improved the speed of shutdown
  <li class=rfe>
    RPM package should honor user-modified configuration file better
    (<a href="https://issues.jenkins-ci.org/browse/JENKINS-10037">issue 10037</a>)
  <li class=rfe>
    OS X package now provides customizable commandline
    (<a href="https://github.com/jenkinsci/jenkins/pull/195">pull request 195</a>)
  <li class=rfe>
    Improved the remote API for queue
    (<a href="https://issues.jenkins-ci.org/browse/JENKINS-10414">issue 10414</a>)
  <li class=rfe>
    Added a dignosis CLI command to report the current granted authorities.
  <li class=rfe>
    Added a CLI command to set display name of the build
    (<a href="https://issues.jenkins-ci.org/browse/JENKINS-9126">issue 9126</a>)
  <li class=rfe>
    Added an option in CLI build command to check for SCM changes before carrying out a build
    (<a href="https://issues.jenkins-ci.org/browse/JENKINS-9968">issue 9968</a>)
  <li class=rfe>
    If CLI fails to connect via a JNLP Slave port, fall back to HTTP full-duplex.
    (<a href="https://issues.jenkins-ci.org/browse/JENKINS-10611">issue 10611</a>)
  <li class=rfe>
    Added two CLI commands to manipulate job by its XML definition.
    (<a href="https://issues.jenkins-ci.org/browse/JENKINS-8797">issue 8797</a>)
  <li class=rfe>
    Added two CLI commands to shutdown Jenkins
    (<a href="https://issues.jenkins-ci.org/browse/JENKINS-6594">issue 6594</a>)
  <li class=rfe>
    Fixed unclear text for Tabs with no jobs
    (<a href="https://issues.jenkins-ci.org/browse/JENKINS-9330">issue 9330</a>)
</ul>
<h3><a name=v1.426>What's new in 1.426</a> (2011/08/15)</h3>
<ul class=image>
  <li class=bug>
    Auto Install JDK asks for Oracle account, but the link goes 404.
    (<a href="https://issues.jenkins-ci.org/browse/JENKINS-10556">issue 10556</a>)
  <li class=rfe>
    Record and display who aborted builds.
    (<a href="https://issues.jenkins-ci.org/browse/JENKINS-5754">issue 5754</a>)
  <li class=rfe>
    Added API token support.
    (<a href="https://issues.jenkins-ci.org/browse/JENKINS-9363">issue 9363</a>)
  <li class=rfe>
    Maven Plugin can use settings and global settings files provided by the config provider plugin
  <li class=bug>
    Fixed background of title image
    (<a href="https://issues.jenkins-ci.org/browse/JENKINS-9571">issue 9571</a>)
</ul>
<h3><a name=v1.425>What's new in 1.425</a> (2011/08/08)</h3>
<ul class=image>
  <li class=rfe>
    Make syntax highlighting optional
    (<a href="https://issues.jenkins-ci.org/browse/JENKINS-10509">issue 10509</a>)
  <li class=bug>
    isPartial() check for matrix builds now only reference active configurations.
    (<a href="https://issues.jenkins-ci.org/browse/JENKINS-10197">issue 10197</a>)
  <li class=bug>
    Maven jobs building plugins were no longer identified as upstream snapshot dependencies.
    (<a href="https://issues.jenkins-ci.org/browse/JENKINS-10530">issue 10530</a>)
  <li class=bug>
    MAVEN_OPTS configuration wasn't expanding environment variables.
</ul>
<h3><a name=v1.424>What's new in 1.424</a> (2011/08/01)</h3>
<ul class=image>
  <li class='major bug'>
    Java Web Start binaries weren't signed.
    (<a href="http://jenkins.361315.n4.nabble.com/Launching-slave-agent-not-working-since-upgrading-from-1-421-to-1-423-td3696291.html">report</a>)
  <li class=bug>
    Fixed Maven build error if headless option is set and MAVEN_OPTS empty
    (<a href="https://issues.jenkins-ci.org/browse/JENKINS-10375">issue 10375</a>)
  <li class=bug>
    Tests not recognized as failed if test initialization failed
    (<a href="https://issues.jenkins-ci.org/browse/JENKINS-6700">issue 6700</a>)
  <li class=rfe>
    Support for gzipped log in consoleText
    (<a href="https://issues.jenkins-ci.org/browse/JENKINS-10400">issue 10400</a>)
  <li class=rfe>
    Expand variables in the Maven POM definition in Maven projects.
    (<a href="https://issues.jenkins-ci.org/browse/JENKINS-5885">issue 5885</a>)
  <li class=bug>
    Some CLI command are not available.
    (<a href="https://issues.jenkins-ci.org/browse/JENKINS-10418">issue 10418</a>)
  <li class=rfe>
    Maven jobs deploying or installing artifacts should be used for dependency graph instead of jobs which don't
    (<a href="https://issues.jenkins-ci.org/browse/JENKINS-10366">issue 10366</a>)
  <li class=rfe>
    Maven jobs which are disabled should be excluded from dependency graph
    (<a href="https://issues.jenkins-ci.org/browse/JENKINS-10367">issue 10367</a>)
  <li class='major rfe'>
    Updated JDK installer to reflect changes in Oracle download server
    (<a href="https://issues.jenkins-ci.org/browse/JENKINS-10511">issue 10511</a>)
  <li class='major bug'>
    Fixed memory leak in the master/slave communication.
    (<a href="https://issues.jenkins-ci.org/browse/JENKINS-10424">issue 10424</a>)
  <li class='bug'>
    Fixed a problem in the core that prevents CLI users from authenticating with Crowd plugin (and others like it.)
</ul>
<h3><a name=v1.423>What's new in 1.423</a> (2011/07/25)</h3>
<ul class=image>
  <li class='major bug'>
    Fixed a boot problem in 1.422.
</ul>
<h3><a name=v1.422>What's new in 1.422</a> (2011/07/25)</h3>
<ul class=image>
  <li class='major bug'>
    Fixed a regression in 1.421 that broke CentOS installations.
    (<a href="https://issues.jenkins-ci.org/browse/JENKINS-10354">issue 10354</a>)
  <li class=bug>
    When run as "java -jar jenkins.war", failing to listen on HTTP ports should be fatal.
  <li class=bug>
    Fixed a race condition in the fingerprint computation 
    (<a href="https://issues.jenkins-ci.org/browse/JENKINS-10346">issue 10346</a>)
  <li class=bug>
    Fixed an occasional NPE when running Maven jobs 
    (<a href="https://issues.jenkins-ci.org/browse/JENKINS-9822">issue 9822</a>)
  <li class=rfe>
    Added a new hudson.model.Computer.CREATE permission to limit who can create new slaves.
</ul>
<h3><a name=v1.421>What's new in 1.421</a> (2011/07/17)</h3>
<ul class=image>
  <li class=bug>
    NPE when requesting http://server/job/TEST-START/description and the description is empty
    (<a href="https://issues.jenkins-ci.org/browse/JENKINS-10182">issue 10182</a>)
  <li class=bug>
    Redeploy artifacts for the whole project wasn't showing up for Maven3 projects.
  <li class=bug>
    PAM authentication wasn't working with Ubuntu 11.04
    (<a href="https://issues.jenkins-ci.org/browse/JENKINS-9486">issue 9486</a>)
  <li class=bug>
    ToolCommandInstaller: Fix CR/LF and always make it Unix style.
    (<a href="https://issues.jenkins-ci.org/browse/JENKINS-9963">issue 9963</a>)
  <li class=bug>
    Empty emailAddress causes Mailer error.
    (<a href="https://issues.jenkins-ci.org/browse/JENKINS-10300">issue 10300</a>)
  <li class=bug>
    Label Alignment does not correctly work for top-level entries that span several lines
    (<a href="https://issues.jenkins-ci.org/browse/JENKINS-10253">issue 10253</a>)
  <li class=bug>
    Fixed a bug in Groovy view taglib rendering for "/lib/hudson"
  <li class=rfe>
    PAM authentication now works with CLI login mechanism.
    (<a href="https://issues.jenkins-ci.org/browse/JENKINS-9681">issue 9681</a>)
  <li class=rfe>
    Jenkins behaves better in JRebel-enhanced environment during core/plugin development
    (<a href="https://wiki.jenkins-ci.org/display/JENKINS/Developing+with+JRebel">details</a>)
  <li class=rfe>
    Generalized the mechanism to control scopes of security permissions
  <li class=rfe>
    Added an extension point to record arbitrary data to fingerprints.
  <li class=rfe>
    Build trigger dependency wasn't recalculated when jobs are copied.
  <li class=rfe>
    Exposed more remote APIs around archived Maven artifacts.
  <li class=rfe>
    Allow build directories and workspace directories in $JENKINS_HOME to be placed elsewhere.
    (<a href="https://issues.jenkins-ci.org/browse/JENKINS-8446">issue 8446</a>)
  <li class=rfe>
    Mac installer update: set file permissions to be more in line with Mac conventions.
    (<a href="https://github.com/jenkinsci/jenkins/pull/188">pull request 188</a>)
  <li class=rfe>
    Maven build script to produce the binary was significantly modified.
    (<a href="https://github.com/jenkinsci/jenkins/pull/193">pull request 193</a>)
</ul>
<h3><a name=v1.420>What's new in 1.420</a> (2011/07/11)</h3>
<ul class=image>
  <li class=bug>
    Fix: jenkins did not record test results generated by the GWT maven plugin
    (<a href="https://github.com/jenkinsci/jenkins/pull/186">pull request 186</a>)
  <li class=bug>
    Fixed a race condition in the remoting that can break the pipe support
    (<a href="https://issues.jenkins-ci.org/browse/JENKINS-8703">issue 8703</a>)
  <li class=bug>
    Restart button does not restart jenkins after plugin upload
    (<a href="https://issues.jenkins-ci.org/browse/JENKINS-10044">issue 10044</a>)
  <li class=bug>
    Fixed a file handle leak in <tt>GET config.xml</tt> API call
    (<a href="https://issues.jenkins-ci.org/browse/JENKINS-8042">issue 8042</a>)
  <li class=bug>
    Fixed the redundant/incorrect encoding handling in XML configuration files.
    (<a href="https://issues.jenkins-ci.org/browse/JENKINS-4525">issue 4525</a>)
  <li class=bug>
    File parameter didn't work correctly with matrix projects
    (<a href="https://issues.jenkins-ci.org/browse/JENKINS-10108">issue 10108</a>)
  <li class=bug>
    Fixed the double escaping problem in the update center error message
    (<a href="https://issues.jenkins-ci.org/browse/JENKINS-10081">issue 10081</a>)
  <li class=bug>
    Fixed JellyTagException in the manage page after Jenkins upgrade
    (<a href="https://issues.jenkins-ci.org/browse/JENKINS-10066">issue 10066</a>)
  <li class=rfe>
    Groovy script console is now syntax highlighted.
  <li class=rfe>
    Improved the form validation to the "restrict where jobs can run" field.
  <li class=rfe>
    Text area to enter description is now syntax highlighted.
  <li class=rfe>
    Don't recalculate internal dependency graph if Maven dependencies haven't changed
    (<a href="https://issues.jenkins-ci.org/browse/JENKINS-9301">issue 9301</a>)
</ul>
<h3><a name=v1.419>What's new in 1.419</a> (2011/07/05)</h3>
<ul class=image>
  <li class=bug>
    "Ant Version" field in "Invoke Ant" Build step missing in 1.416
    (<a href="https://issues.jenkins-ci.org/browse/JENKINS-10036">issue 10036</a>)
  <li class=bug>
    post build deployment task fails with : Unbuffered entity enclosing request can not be repeated.
    (<a href="https://issues.jenkins-ci.org/browse/JENKINS-10076">issue 10076</a>)
  <li class=bug>
    After an unsuccessful Maven incremental build, make sure that all modules are deployed on the next successful one.
    (<a href="https://issues.jenkins-ci.org/browse/JENKINS-5121">issue 5121</a>)
  <li class=bug>
    Fixed the permission issues on /Applications/Jenkins with OS X installer
    (<a href="https://issues.jenkins-ci.org/browse/JENKINS-9398">issue 9398</a>)
  <li class=bug>
    Block up-/downstream Projects of matrix projects
    (<a href="https://issues.jenkins-ci.org/browse/JENKINS-4959">issue 4959</a>)
  <li class=rfe>
    Just like SSH connector, managed Windows connector now allows the machine name to be specified.
    (<a href="https://github.com/jenkinsci/jenkins/pull/172">pull request #172</a>)
  <li class=rfe>
    Debian package no longer distributes /etc/apt/sources.list.d/jenkins.list
    (<a href="https://github.com/jenkinsci/jenkins/pull/170">pull request #170</a>)
  <li class=rfe>
    Added SSH public key based CLI authentication
    (<a href="https://wiki.jenkins-ci.org/display/JENKINS/Jenkins+CLI">wiki</a>)
  <li class=rfe>
    Jenkins OS X installer now starts Jenkins upon system boot, not upon user login
    (<a href="https://issues.jenkins-ci.org/browse/JENKINS-9399">issue 9399</a>)
  <li class=rfe>
    Improve the vertical alignment of form fields and labels
    (<a href="https://github.com/jenkinsci/jenkins/pull/175">pull request #175</a>)
  <li class=rfe>
    Improve the column sorting behaviours
    (<a href="https://github.com/jenkinsci/jenkins/pull/174">pull request #174</a>)
  <li class=rfe>
    Managed Windows slave launcher now lets you define a host name separately from the slave name.
    (<a href="https://issues.jenkins-ci.org/browse/JENKINS-10099">issue 10099</a>)
</ul>
<h3><a name=v1.418>What's new in 1.418</a> (2011/06/27)</h3>
<ul class=image>
  <li class='major bug'>
    Permissions from LDAP groups weren't working properly since 1.416
    (<a href="http://issues.jenkins-ci.org/browse/JENKINS-10075">issue 10075</a>)
  <li class=bug>
    "0 tests started to fail" makes no sense
    (<a href="https://github.com/jenkinsci/jenkins/pull/165">pull request #165</a>)
  <li class=bug>
    Defined a proper way to interrupt the build and mark it as a failure.
    (<a href="http://issues.jenkins-ci.org/browse/JENKINS-9203">issue 9203</a>)
  <li class=rfe>
    Prevent a occasional JavaScript safety warning message when running in HTTPS
  <li class=rfe>
    About page should not autorefresh
    (<a href="http://issues.jenkins-ci.org/browse/JENKINS-9967">issue 9967</a>)
  <li class=rfe>
    Added a new build parameter type that shows a text area
    (<a href="http://issues.jenkins-ci.org/browse/JENKINS-5577">issue 5577</a>)
  <li class=rfe>
    Making views more reusable outside the root object.
  <li class=ref>
    Added a new hudson.footerURL system property to tweak the link displayed at
    the bottom of the UI
  <li class=ref>
    Added a new hudson.security.WipeOutPermission system property to enable a
    new WipeOut permission controlling the "Wipe Out Workspace" action.
</ul>
<h3><a name=v1.417>What's new in 1.417</a> (2011/06/20)</h3>
<ul class=image>
  <li class='major bug'>
    Fixed a regression in 1.416 that broke cloud plugins like libvirt and EC2.
</ul>
<h3><a name=v1.416>What's new in 1.416</a> (2011/06/18)</h3>
<ul class=image>
  <li class=rfe>
    Make captcha support optional; remove LGPL jcaptcha
    (<a href="http://issues.jenkins-ci.org/browse/JENKINS-9915">issue 9915</a>)
  <li class=bug>
    Validate new view name relative to current context
  <li class=bug>
    Unfilled custom workspace textbox shouldn't be allowed.
    (<a href="http://issues.jenkins-ci.org/browse/JENKINS-9806">issue 9806</a>)
  <li class=bug>
    Fixed a race condition between remoting I/O operations.
    (<a href="http://issues.jenkins-ci.org/browse/JENKINS-9189">issue 9189</a>)
  <li class=bug>
    Fixed a bug in LDAP group search based on memberUid
    (<a href="https://github.com/jenkinsci/jenkins/pull/151">pull request #151</a>)
  <li class=bug>
    If the user tries to run Jenkins on Java 1.4 and earlier, detect that more gracefully.
  <li class=bug>
    Fixed NPE in site generation when building a single Maven module
    (<a href="http://issues.jenkins-ci.org/browse/JENKINS-7577">issue 7577</a>)
  <li class=bug>
    Fixed timeline on build trend page.
    (<a href="http://issues.jenkins-ci.org/browse/JENKINS-6439">issue 6439</a>)
  <li class=bug>
    Fixed the initialization order of plugins
    (<a href="http://issues.jenkins-ci.org/browse/JENKINS-9960">issue 9960</a>)
  <li class=bug>
    Label/node tree is not visible in multi-configuration project config page
    (<a href="http://issues.jenkins-ci.org/browse/JENKINS-9689">issue 9689</a>)
  <li class=rfe>
    <tt>LDAPBindSecurityRealm.groovy</tt> can be now overridden in <tt>$JENKINS_HOME</tt>
    if it exists.
  <li class=rfe>
    AJP port is customizable in RPM/OpenSUSE packages
    (<a href="https://github.com/jenkinsci/jenkins/pull/149">pull request #149</a>)
  <li class=rfe>
    "Deploy to Maven repository" post build task should default to unique version,
    as per Maven3 default.
    (<a href="http://issues.jenkins-ci.org/browse/JENKINS-9807">issue 9807</a>)
  <li class=rfe>
    Improved the URL hyperlinking behavior in the console output
    (<a href="https://github.com/jenkinsci/jenkins/pull/119">pull request #119</a>)
  <li class=rfe>
    Plugins can now override where jobs are executed.
  <li class=rfe>
    Rotate the slave log files instead of deleting them.
  <li class=rfe>
    Added a mechanism to control the XML parser behaviour
    (<a href="https://github.com/jenkinsci/jenkins/pull/67">pull request #67</a>)
  <li class=rfe>
    Minor UI improvements for Jenkins update center.
    (<a href="http://issues.jenkins-ci.org/browse/JENKINS-9212">issue 9212</a>)
  <li class='major rfe'>
    Added a mechanism to write views in Groovy. The interface isn't committed yet. We are looking for feedback.
</ul>
<h3><a name=v1.415>What's new in 1.415</a> (2011/06/12)</h3>
<ul class=image>
  <li class=bug>
    Output correct version from java -jar jenkins.war --version (broken since 1.410)
  <li class=bug>
    Correct usage text from java -jar jenkins.war --help
  <li class=bug>
    Incremental maven jobs: if POM parsing failed, do a full build next time.
    (<a href="http://issues.jenkins-ci.org/browse/JENKINS-9848">issue 9848</a>)
  <li class=bug>
    Do not expose the proxy password in the HTML for Update Center
    (<a href="http://issues.jenkins-ci.org/browse/JENKINS-4000">issue 4000</a>)
  <li class=rfe>
    CLI command page now lists all the available commands
    (<a href="http://issues.jenkins-ci.org/browse/JENKINS-9789">issue 9789</a>)
  <li class=rfe>
    Improve the post deployment job to make a clear error if you disabled artifacts archives
    (<a href="http://issues.jenkins-ci.org/browse/JENKINS-9791">issue 9791</a>)
  <li class=rfe>
    Post-build deploy task for Maven jobs : Repositories definitions can now be read from the POMs.
    (<a href="http://issues.jenkins-ci.org/browse/JENKINS-9786">issue 9786</a>)
  <li class=rfe>
    Run maven jobs as headless process. on OSX this avoid jumping Dock icon to take focus.
    (<a href="http://issues.jenkins-ci.org/browse/JENKINS-9785">issue 9785</a>)
  <li class=rfe>
    Reduce memory consumption of dependency calculation in maven jobs.
    (<a href="http://issues.jenkins-ci.org/browse/JENKINS-9845">issue 9845</a>)
  <li class=rfe>
    Strongly encrypt the proxy password
    (<a href="http://issues.jenkins-ci.org/browse/JENKINS-4002">issue 4002</a>)
  <li class=rfe>
    Added an extension point to allow prodding the NodeProvisioner into taking action faster than it might usually.
  <li class=bug>
    When there are absolutely no executors for a specific label, there was an unnecessary delay in provisioning the
    first node for that label.
</ul>
<h3><a name=v1.414>What's new in 1.414</a> (2011/06/04)</h3>
<ul class=image>
  <li class=bug>
    Fixed the concurrent modification exception in classloading during startup
  <li class=bug>
    Show an error message if no name is provided when creating a job (CLI)
    (<a href="http://issues.jenkins-ci.org/browse/JENKINS-6958">issue 6958</a>)
  <li class=bug>
    Fix unescaped apostrophe in French translation.
    (<a href="http://issues.jenkins-ci.org/browse/JENKINS-9699">issue 9699</a>)
  <li class=bug>
    Allow building multiple downstream dependencies on a single job via DependencyGraph and BuildTrigger.
    (<a href="http://issues.jenkins-ci.org/browse/JENKINS-8985">issue 8985</a>)
  <li class=bug>
    Catch FileNotFoundException in Maven builds if Mojos are executed from a classes directory.
    (<a href="https://issues.jenkins-ci.org/browse/JENKINS-5044">issue 5044</a>)
  <li class=bug>
    Fix NPE if node of last build isn't available anymore while polling for SCM changes.
    (<a href="https://issues.jenkins-ci.org/browse/JENKINS-9003">issue 9003 </a>)
  <li class=rfe>
    Set NODE_NAME for master node to "master"
    (<a href="http://issues.jenkins-ci.org/browse/JENKINS-9671">issue 9671</a>)
  <li class=rfe>
    Jenkins Maven build does not recognize Tycho surfire reports with new groupId org.eclipse.tycho
    (<a href="http://issues.jenkins-ci.org/browse/JENKINS-9326">issue 9326</a>)
  <li class=rfe>
    Add a default attribute to repeatableProperty and repeatable jelly tags
  <li class=rfe>
    Log which build steps have changed the build result to build console.
    (<a href="http://issues.jenkins-ci.org/browse/JENKINS-9687">issue 9687</a>)
</ul>
<h3><a name=v1.413>What's new in 1.413</a> (2011/05/22)</h3>
<ul class=image>
  <li class=bug>
    Fixed extra ' character in french translation.
    (<a href="http://issues.jenkins-ci.org/browse/JENKINS-9197">issue 9197</a>)
  <li class=bug>
    "Downgrade Jenkins" incorrectly shows 1.395
    (<a href="http://issues.jenkins-ci.org/browse/JENKINS-9656">issue 9656</a>)
  <li class=bug>
    Fixed NPE in <tt>GlobalMatrixAuthorizationStrategy.doCheckName</tt>
    (<a href="http://issues.jenkins-ci.org/browse/JENKINS-9412">issue 9412</a>)
  <li class=bug>
    Fixed a <tt>ClassCastException</tt> caused by multiple loading of the same class in different classloaders.
    (<a href="http://issues.jenkins-ci.org/browse/JENKINS-9017">issue 9017</a>)
  <li class=rfe>
    Support rebuilding a subset of matrix configurations
    (<a href="http://issues.jenkins-ci.org/browse/JENKINS-1613">issue 1613</a>)
  <li class=rfe>
    Gracefully handle old slave.jar to avoid <tt>AbstractMethodError</tt>
    (<a href="https://groups.google.com/d/topic/jenkinsci-dev/KqFw4nfiQdE/discussion">thread</a>)
  <li class=rfe>
    Debian packages now do log rotation
    (<a href="http://issues.jenkins-ci.org/browse/JENKINS-8641">issue 8641</a>)
  <li class=rfe>
    Provide more information to <tt>QueueTaskDispatcher</tt>
    (<a href="https://groups.google.com/d/topic/jenkinsci-dev/H1o_essBS_A/discussion">thread</a>)
  <li class=rfe>
    Replaced all gif images with png images (transparency support).
    (<a href="http://issues.jenkins-ci.org/browse/JENKINS-3969">issue 3969</a>)
  <li class=rfe>
    Boldify names of executed mojos for Freestyle and Maven2/3 jobs using Maven3 in console output.
    (<a href="https://issues.jenkins-ci.org/browse/JENKINS-9691">issue 9691</a>)
</ul>
<h3><a name=v1.412>What's new in 1.412</a> (2011/05/16)</h3>
<ul class=image>
  <li class=rfe>
    Wait until updates are successfully installed before restarting Jenkins
    (<a href="http://issues.jenkins-ci.org/browse/JENKINS-5047">issue 5047</a>)
</ul>
<h3><a name=v1.411>What's new in 1.411</a> (2011/05/09)</h3>
<ul class=image>
  <li class=bug>
    Allow blank rootDN in LDAPSecurityRealm.
    (<a href="http://jenkins.361315.n4.nabble.com/LDAP-and-empty-root-DN-values-td2216124.html">thread</a>)
  <li class=bug>
    Fixed the UI rendering problem when certain controls are nested together.
  <li class=bug>
    Auto-refresh is now disabled when triggering a build with parameters
    (<a href="http://issues.jenkins-ci.org/browse/JENKINS-7342">issue 7342</a>)
  <li class=bug>
    404 when clicking in the weather report column of a build that hasn't yet been run.
    (<a href="http://issues.jenkins-ci.org/browse/JENKINS-9532">issue 9532</a>)
  <li class=bug>
    Manually uploading a bundled plugin should trigger pin-down.
  <li class=bug>
    Clicking "History" from the left bar in a test result history page results in 404
    (<a href="http://issues.jenkins-ci.org/browse/JENKINS-5450">issue 5450</a>)
  <li class=rfe>
    Add active configurations in remote API for matrix projects.
    (<a href="http://issues.jenkins-ci.org/browse/JENKINS-9248">issue 9248</a>)
  <li class=rfe>
    Link to the console output from the status icon of an entry in the HistoryWidget.
  <li class=rfe>
    Exploit commons-codec for Base64 encoding rather than proprietary sun.misc.BASE64Encoder
    (<a href="http://issues.jenkins-ci.org/browse/JENKINS-9521">issue 9521</a>)
  <li class=rfe>
    Order of extension implementations is made bit more deterministic
</ul>
<h3><a name=v1.410>What's new in 1.410</a> (2011/05/01)</h3>
<ul class=image>
  <li class=bug>
    Maven3 with multiple threads does not work in Jenkins.
    Fix support of -Tx maven 3 option.
    (<a href="http://issues.jenkins-ci.org/browse/JENKINS-9183">issue 9183</a>)
  <li class=bug>
    Jenkins Maven build does not recognize Tycho surefire reports
    (<a href="http://issues.jenkins-ci.org/browse/JENKINS-9326">issue 9326</a>)
  <li class=bug>
    Fixed a persistence problem in <tt>View$PropertyList</tt>
    (<a href="http://issues.jenkins-ci.org/browse/JENKINS-9367">issue 9367</a>)
  <li class=bug>
    Added unique instance identifier to UDP broadcast and DNS multicast information.
    (<a href="http://issues.jenkins-ci.org/browse/JENKINS-9230">issue 9230</a>)
  <li class=bug>
    jenkins.xml explains how to use hudson.exe for Windows
    (<a href="https://issues.jenkins-ci.org/browse/JENKINS-9470">issue 9470</a>)
  <li class=rfe>
    Maven agent needs a fix for the 'hardcoded' socket connection to localhost
    (<a href="http://issues.jenkins-ci.org/browse/JENKINS-6795">issue 6795</a>)
  <li class=rfe>
    Support custom workspace for maven/ivy projects
    (<a href="http://issues.jenkins-ci.org/browse/JENKINS-8848">issue 8848</a>)
  <li class=rfe>
    Added a new extension point to execute background tasks more flexibly.
  <li class=rfe>
    Memory space monitor now works for Mac OS X Snow Leopard
    (<a href="http://issues.jenkins-ci.org/browse/JENKINS-9374">issue 9374</a>)
</ul>
<h3><a name=v1.409>What's new in 1.409</a> (2011/04/25)</h3>
<ul class=image>
  <li class=bug>
    Some french strings are incorrect after renaming to Jenkins
    (<a href="http://issues.jenkins-ci.org/browse/JENKINS-9334">issue 9334</a>)
  <li class=bug>
    Debian init script gives false positives for port already in use
    (<a href="http://issues.jenkins-ci.org/browse/JENKINS-9281">issue 9281</a>)
  <li class=bug>
    "include culprits" should treat unstable and failure as the same
    (<a href="http://issues.jenkins-ci.org/browse/JENKINS-4617">issue 4617</a>)
  <li class=bug>
    fixed "Copy existing job" autocompletion.
    (<a href="https://issues.jenkins-ci.org/browse/JENKINS-9384">issue 9384</a>)
  <li class=bug>
    Zip/tar files created by Jenkins now properly retains Unix file modes.
    (<a href="https://issues.jenkins-ci.org/browse/JENKINS-9397">issue 9397</a>)
  <li class=rfe>
    Added two new CLI commands "wait-node-online" and "wait-node-offline" to block until a slave becomes online/offline.
  <li class=rfe>
    Move Jenkins URL setting from E-mail Notification to its own section in the main configuration.
  <li class=rfe>
    Add LOADING overlay when triggering a build with parameters
    (<a href="http://issues.jenkins-ci.org/browse/JENKINS-9343">issue 9343</a>)
  <li class=rfe>
    Support self restart on Mac OS X 10.6 and onward
    (<a href="http://issues.jenkins-ci.org/browse/JENKINS-7537">issue 7537</a>)
  <li class=rfe>
    Added "about Jenkins" screen that shows the 3rd party license acknowledgement.
</ul>
<h3><a name=v1.408>What's new in 1.408</a> (2011/04/18)</h3>
<ul class=image>
  <li class='major bug'>
    Fixed a regression that resulted in too much escaping
    (<a href="http://issues.jenkins-ci.org/browse/JENKINS-9426">issue 9426</a>)
  <li class='bug'>
    Fixed a persistence problem in <tt>View$PropertyList</tt>
    (<a href="http://issues.jenkins-ci.org/browse/JENKINS-9367">issue 9367</a>)
</ul>
<h3><a name=v1.407>What's new in 1.407</a> (2011/04/15)</h3>
<ul class=image>
  <li class='major bug'>
    Implemented comprehensive preventive measure against cross-site scripting. 
    (SECURITY-14)
  <li class=bug>
    Javadoc links on maven job page with only one module
    (<a href="http://issues.jenkins-ci.org/browse/JENKINS-9202">issue 9202</a>)
  <li class=bug>
    Duplicate test results with Maven2 projects
    (<a href="http://issues.jenkins-ci.org/browse/JENKINS-1557">issue 1557</a>)
  <li class=bug>
    Re-fixed JDK1.6 dependency that has crept into the core in 1.400
    (<a href="http://issues.jenkins-ci.org/browse/JENKINS-8914">issue 8914</a>)
  <li class=bug>
    eclipse-plugin packaging doesn't work with maven plugin support.
    (<a href="http://issues.jenkins-ci.org/browse/JENKINS-8348">issue 8438</a>)
  <li class=bug>
    Failed to parse POMs for packaging swc.
    (<a href="http://issues.jenkins-ci.org/browse/JENKINS-8448">issue 8448</a>)
  <li class=bug>
    Fixed "AdjunctManager is not installed" error when Jenkins failed to startup.
    (<a href="http://issues.jenkins-ci.org/browse/JENKINS-9271">issue 9271</a>)
  <li class=rfe>
    Jenkins has a new logo, thanks to Charles Lowell at The Frontside
</ul>
<h3><a name=v1.406>What's new in 1.406</a> (2011/04/11)</h3>
<ul class=image>
  <li class=bug>
    Default viewport of the Timeline widgets were off by one day.
    (<a href="http://issues.jenkins-ci.org/browse/JENKINS-6439">issue 6439</a>)
  <li class=bug>
    Label expression logic wasn't supporting a binary operator sequence like "a || b || c"
    (<a href="http://issues.jenkins-ci.org/browse/JENKINS-8537">issue 8537</a>)
  <li class=bug>
    In matrix security, newly added rows weren't removable
  <li class=bug>
    Improve the stability of the test harness
  <li class=bug>
    Fixed a bug in handling ' and " in matrix build label axis
    (<a href="http://issues.jenkins-ci.org/browse/JENKINS-9009">issue 9009</a>)
  <li class=bug>
    Fixed NPE in the "deploy to Maven repository" as a post-action.
    (<a href="http://issues.jenkins-ci.org/browse/JENKINS-9084">issue 9084</a>)
  <li class=rfe>
    Performance: Specify image sizes for faster page loading
    (<a href="http://issues.jenkins-ci.org/browse/JENKINS-9182">issue 9182</a>)
  <li class=rfe>
    Support nested testsuites in the JUnit test result
    (<a href="http://issues.jenkins-ci.org/browse/JENKINS-6545">issue 6545</a>)
  <li class=rfe>
    Added an extension point to allow adding transient actions to computers.
  <li class=rfe>
    Added an extension point to allow associating custom properties with views.
  <li class=rfe>
    Actions can now override their rendering in the parent model object.
  <li class=rfe>
    Jenkins is exposed to DNS multi-cast as Jenkins now
  <li class=rfe>
    Added a mechanism for plugins to write an invisible job property
  <li class=rfe>
    Added a mechanism for plugins to write an invisible node property
</ul>
<h3><a name=v1.405>What's new in 1.405</a> (2011/04/04)</h3>
<ul class=image>
  <li class=bug>
    Fixed link to javadoc in maven modules and add link to generated test javadoc
  <li class=bug>
    Fixed an AbstractMethodError in ItemGroupMixin.create when using some older plugins.
  <li class=bug>
    The "last duration" column was broken since 1.403.
  <li class=bug>
    Fixed a bug where XML API can produce malformed XML.
    (<a href="http://issues.jenkins-ci.org/browse/JENKINS-8988">issue 8988</a>)
  <li class=bug>
    Archive maven artifacts by their canonical names to avoid possible name conflicts
    (<a href="http://issues.jenkins-ci.org/browse/JENKINS-9122">issue 9122</a>)
  <li class=bug>
    Marking modules as 'not build' in maven incremental builds didn't work anymore in maven 3 jobs
    (<a href="http://issues.jenkins-ci.org/browse/JENKINS-9072">issue 9072</a>)
  <li class=bug>
    In incremental maven builds, modules could be left unbuilt, although they had SCM changes
    (<a href="http://issues.jenkins-ci.org/browse/JENKINS-5764">issue 5764</a>)
  <li class=bug>
    Rebuilding dependency graph was taking much too long for big maven projects
    (<a href="http://issues.jenkins-ci.org/browse/JENKINS-7535">issue 7535</a>)    
  <li class=bug>
    Maven builds didn't work in JBoss 6.
  <li class=rfe>
    Ping setup for detecting bad master/slave communication is done more consistently now
    (<a href="http://issues.jenkins-ci.org/browse/JENKINS-8990">issue 8990</a>)
  <li class=rfe>
    Expand environment variables in fingerprint targets
    (<a href="http://issues.jenkins-ci.org/browse/JENKINS-9138">issue 9138</a>)
  <li class=rfe>
    Added an extension point to allow adding transient actions to computers.
</ul>
<h3><a name=v1.404>What's new in 1.404</a> (2011/03/27)</h3>
<ul class=image>
  <li class=bug>
    Regression in jenkins .401 maven plugin - deploy to repository post-task
    (<a href="http://issues.jenkins-ci.org/browse/JENKINS-9084">issue 9084</a>)
  <li class=bug>
    Fixed a bug in persisting user configuration that causes NPE in some plugins
    (<a href="http://issues.jenkins-ci.org/browse/JENKINS-9062">issue 9062</a>)
  <li class=bug>
    Replacement of some maven properties is not working
    (<a href="http://issues.jenkins-ci.org/browse/JENKINS-8573">issue 8573</a>)
  <li class=bug>
    Fixed JDK1.6 dependency that has crept into the core in 1.400
    (<a href="http://issues.jenkins-ci.org/browse/JENKINS-8914">issue 8914</a>)
  <li class=bug>
    When both "block build when upstream/downstream is building" are checked, the upstream block check wasn't taking effect.
    (<a href="http://issues.jenkins-ci.org/browse/JENKINS-8968">issue 8968</a>)
  <li class=bug>
    A project aggregating tests without any tests itself should now link properly
    to latest aggregated results, rather than broken link to non-existent test
    results.
  <li class=bug>
    Initial position of the "build time" timeline was off by one day
    (<a href="http://issues.jenkins-ci.org/browse/JENKINS-8865">issue 8865</a>)
  <li class=bug>
    Build list tables had "Date" as column label, but actual content of the column was "Time Since".
    (<a href="http://issues.jenkins-ci.org/browse/JENKINS-9102">issue 9102</a>)
  <li class=bug>
    PAM authentication fails to restore group membership information on "remember me" tokens.
    (<a href="http://issues.jenkins-ci.org/browse/JENKINS-9094">issue 9094</a>)
  <li class=bug>
    Upstream culprits did include culprits of an old build.
    (<a href="http://issues.jenkins-ci.org/browse/JENKINS-8567">issue 8567</a>)
  <li class=bug>
    Shell Task on Windows Slave Uses Incorrect /bin/sh.
    <a href="http://issues.jenkins-ci.org/browse/JENKINS-8449">issue 8449</a>)
  <li class=bug>
    NPE during run - fingerprint cleanup thread.
    <a href="http://issues.jenkins-ci.org/browse/JENKINS-6128">issue 6128</a>)
  <li class=bug>
    Failed to instantiate class hudson.slaves.DumbSlave.
    <a href="http://issues.jenkins-ci.org/browse/JENKINS-7174">issue 7174</a>)
  <li class=bug>
    "Last Duration" column was showing all N/A. Regression in 1.403
    <a href="http://issues.jenkins-ci.org/browse/JENKINS-9134">issue 9134</a>)
  <li class=rfe>
    Added the <tt>--mimeTypes</tt> command line option to define additional MIME type mappings.
  <li class=rfe>
    Added a new axis type to the matrix project that lets you use boolean expressions
    (<a href="https://github.com/jenkinsci/jenkins/pull/66">pull request #66</a>)
  <li class=rfe>
    Improved the error diagnostics when a remote method call fails to deserialize.
    (<a href="http://issues.jenkins-ci.org/browse/JENKINS-9050">issue 9050</a>)
  <li class=rfe>
    Added "Manage Jenkins" link to the left side panel.
    (<a href="http://issues.jenkins-ci.org/browse/JENKINS-7743">issue 7743</a>)
  <li class=rfe>
    LDAP group names are now available as-is for the use in authorization. No upper casing / no 'ROLE_' prefix.
  <li class=rfe>
    Added a new extension point to contribute build variables.
</ul>
<h3><a name=v1.403>What's new in 1.403</a> (2011/03/20)</h3>
<ul class=image>
  <li class='major bug'>
    Fixed a race condition in the remote data transfer that results in silent file copy failures.
    (<a href="http://issues.jenkins-ci.org/browse/JENKINS-7871">issue 7871</a>)
  <li class=bug>
   Maven Plugin : Successful build ends with NPE 
    (<a href="http://issues.jenkins-ci.org/browse/JENKINS-8436">issue 8436</a>)
  <li class=bug>
    Fixed a deadlock when upstream and downstream jobs are blocked on each other
    (<a href="http://issues.jenkins-ci.org/browse/JENKINS-8929">issue 8929</a>)
  <li class=bug>
    Email fails when sending to multiple recipients if _any_ of them are in error
    (<a href="http://issues.jenkins-ci.org/browse/JENKINS-9006">issue 9006</a>)
  <li class=bug>
    Ant properties with Windows %VAR% type variables did not expand since 1.370.
    (<a href="http://issues.jenkins-ci.org/browse/JENKINS-7442">issue 7442</a>)
  <li class=bug>
    Fixed a concurrent data access corruption in crumb generation.
  <li class=rfe>
    Allow maven builds to (opionally) make use of the token-macro-plugin.
  <li class=rfe>
    Proactively watch out for incomplete extensions to avoid cryptic NPE.
    (<a href="http://issues.jenkins-ci.org/browse/JENKINS-8866">issue 8866</a>)
  <li class=rfe>
    Added more event callbacks on <tt>ComputerListener</tt>
    (<a href="http://jenkins.361315.n4.nabble.com/Hooking-into-failed-slave-launches-td3339646.html">thread</a>)
  <li class=rfe>
    Improved the auto-completion for creating a job by copying.
  <li class=rfe>
    Improved the performance of the configuration page rendering by lazy-loading fragments.
  <li class=rfe>
    Introduced a behind-the-scene mechanism to lazy-load portions of HTML pages.
  <li class=rfe>
    Introduced a behind-the-scene mechanism to simplify server/client communication through JavaScript proxies.
  <li class=rfe>
    Added an option to aggregated test results to include failed builds as well as passing and unstable builds.
  <li class=rfe>
    Added autocompletion to "Build after other projects" textbox, with support for "autoCompleteField" on textboxes without a true field.
  <li class=rfe>
      Include OS type and version of slave in the system information page.
    (<a href="http://issues.jenkins-ci.org/browse/JENKINS-8996">issue 8996</a>)
</ul>
<h3><a name=v1.402>What's new in 1.402</a> (2011/03/20)</h3>
<ul class=image>
  <li class=bug>
    Botched release. It doesn't exist.
</ul>
<h3><a name=v1.401>What's new in 1.401</a> (2011/03/13)</h3>
<ul class=image>
  <li class=bug>
    Fix for JENKINS-8711 breaks deployments with credentials
    (<a href="http://issues.jenkins-ci.org/browse/JENKINS-8939">issue 8939</a>)
  <li class=bug>
    Environment variable not available for Maven build/POM parsing.
    (<a href="http://issues.jenkins-ci.org/browse/JENKINS-8865">issue 8865</a>)
  <li class=bug>
    Fixed a dead lock in concurrent builds of the same Maven projects.
      (<a href="http://issues.jenkins-ci.org/browse/JENKINS-4220">issue 4220</a>)
  <li class=bug>
    Plugin Manager incorrectly displays "Changes will take effect when you restart Jenkins".
    (<a href="http://issues.jenkins-ci.org/browse/JENKINS-8917">issue 8917</a>)
  <li class=rfe>
    Added Manage Jenkins link in sidepanel of Plugin Manager and Update Center.
    (<a href="http://issues.jenkins-ci.org/browse/JENKINS-8780">issue 8780</a>)
  <li class=rfe>
    Thread dump now reports all the threads from all the slaves, not just the master.
  <li class=rfe>
    Made the extension point implementation discovery logic customizable by a plugin
    (<a href="http://issues.jenkins-ci.org/browse/JENKINS-8897">issue 8897</a>)
  <li class=rfe>
    Defined a mechanism to replace some of the key UI text.
    (<a href="http://issues.jenkins-ci.org/browse/JENKINS-8579">issue 8579</a>)
</ul>
<h3><a name=v1.400>What's new in 1.400</a> (2011/03/06)</h3>
<ul class=image>
  <li class=bug>
    NPE during in parsing POMs for Multi Module Build
    (<a href="http://issues.jenkins-ci.org/browse/JENKINS-8525">issue 8525</a>)
  <li class=bug>
    Post build action deploy to maven repository can fail when using "use private maven repository option"
    (<a href="http://issues.jenkins-ci.org/browse/JENKINS-8711">issue 8711</a>)    
  <li class=bug>
    Groovy CLI command was failing to resolve plugin classes
    (<a href="http://issues.jenkins-ci.org/browse/JENKINS-8892">issue 8892</a>)    
  <li class=rfe>
    Exposing more key variables to the Groovy CLI command.
  <li class=rfe>
    Allow classworlds.conf to be externally configured for M3 builds
    (<a href="http://issues.jenkins-ci.org/browse/JENKINS-8905">issue 8905</a>)    
  <li class=bug>
    Configure the environment for Maven job type builds
    (<a href="http://issues.jenkins-ci.org/browse/JENKINS-8092">issue 8902</a>)
</ul>
<h3><a name=v1.399>What's new in 1.399</a> (2011/02/27)</h3>
<ul class=image>
  <li class='major bug'>
    On IBM JDKs, Jenkins incorrectly ended up closing stdout to read from forked processes.
    (<a href="http://issues.jenkins-ci.org/browse/JENKINS-8420">issue 8420</a>)
  <li class=bug>
    Fixed a race condition in obtaining the tail of the output from remote process.
    (<a href="http://issues.jenkins-ci.org/browse/JENKINS-7809">issue 7809</a>)
  <li class=bug>
    Jenkins was unable to kill/list up native processses on 64bit Mac JVMs.
  <li class=bug>
    Many messages about RecordReaper IllegalArgumentException
    (<a href="http://issues.jenkins-ci.org/browse/JENKINS-8647">issue 8647</a>)
  <li class=bug>
    Multiple polling events triggering a single build show up as multiple identical BuildActions in the sidebar, since there
    is only one polling log file, regardless of how many times polling happened. Should only be the latest polling instance now.
    (<a href="http://issues.jenkins-ci.org/browse/JENKINS-7649">issue 7649</a>)
  <li class=bug>
    Fix javascript errors on config pages when view name or user name contains an apostrophe.
    (<a href="http://issues.jenkins-ci.org/browse/JENKINS-8789">issue 8789</a>)
  <li class=bug>
    Fix expansion of builtin environment variables in Ant properties on Windows.
    (<a href="http://issues.jenkins-ci.org/browse/JENKINS-7442">issue 7442</a>)
  <li class=bug>
    Fixed a log rotation configuration problem on openSUSE.
    (<a href="http://issues.jenkins-ci.org/browse/JENKINS-5784">issue 5784</a>)
  <li class=bug>
    Fixed a bug in the OpenSUSE startup script (again)
    (<a href="http://issues.jenkins-ci.org/browse/JENKINS-5020">issue 5020</a>)
  <li class=rfe>
    Change prefix of BUILD_TAG variable to "jenkins-"
  <li class=rfe>
    Lock down maven plugin versions to shut up m3
    (<a href="http://issues.jenkins-ci.org/browse/JENKINS-7275">issue 7275</a>)
  <li class=rfe>
    <tt>BuildWrapper</tt>s can now act on the build in progress before the checkout occurs.
  <li class=rfe>
    Improved the process forking abstractions so that plugins can more easily read from child processes.
    (<a href="http://issues.jenkins-ci.org/browse/JENKINS-7809">issue 7809</a>)
</ul>
<h3><a name=v1.398>What's new in 1.398</a> (2011/02/20)</h3>
<ul class=image>
  <li class=bug>
    MavenBuild does not respect the "alternate settings" value of its parent MavenModuleSetBuild
    (<a href="http://issues.jenkins-ci.org/browse/JENKINS-8670">issue 8670</a>)
  <li class=bug>
    Jenkins wasn't telling build wrappers that builds were aborted when they were aborted.
    (<a href="http://issues.jenkins-ci.org/browse/JENKINS-8054">issue 8054</a>)
  <li class=bug>
    Maven deployment with uniqueVersion == true creating "new" versions for attached artifacts
    (<a href="http://issues.jenkins-ci.org/browse/JENKINS-8651">issue 8651</a>)    
  <li class=bug>
    Fixed a bug in the OpenSUSE startup script
    (<a href="http://issues.jenkins-ci.org/browse/JENKINS-5020">issue 5020</a>)
  <li class=bug>
    Fixed a XSS vulnerability in the project relationship page.
  <li class=bug>
    "apt-get purge" with Debian should really purge
  <li class=rfe>
    Added a new extension point to expose unprotected root action.
  <li class=rfe>
    While editing description, inline help should show the syntax guide based on the current markup formatter.
  <li class=rfe>
    Started exposing JENKINS_URL, JENKINS_SERVER_COOKIE env vars in addition to legacy HUDSON_* variables
</ul>
<h3><a name=v1.397>What's new in 1.397</a> (2011/02/12)</h3>
<ul class=image>
  <li class='major bug'>
    Fixed a master/slave communication problem since 1.378 that often manifests as "Not in GZIP format"
    (<a href="http://issues.jenkins-ci.org/browse/JENKINS-7745">issue 7745</a>)
  <li class=bug>
    When run as "java -jar jenkins.war", "~/.hudson" was still used as default.
    (<a href="http://issues.jenkins-ci.org/browse/JENKINS-8658">issue 8658</a>)
  <li class=bug>
    Debian package no longer messes around with the file permissions
    (<a href="http://issues.jenkins-ci.org/browse/JENKINS-4047">issue 4047</a>)
  <li class=bug>
    Fixed a JVM dependency in debian package so that it can run with OpenJDK
    (<a href="http://issues.jenkins-ci.org/browse/JENKINS-8159">issue 8159</a>)
  <li class=bug>
    Fixed a log rotation configuration problem on Red Hat
    (<a href="http://issues.jenkins-ci.org/browse/JENKINS-5784">issue 5784</a>)
  <li class=bug>
    Windows XP slave stopped working in 1.396 (related to name change)
    (<a href="http://issues.jenkins-ci.org/browse/JENKINS-8676">issue 8676</a>)
  <li class=bug>
    Unnecessary log messages if a remote pipe is not read until EOF
    (<a href="http://issues.jenkins-ci.org/browse/JENKINS-8592">issue 8592</a>)
  <li class=bug>
    Fixed a bug in the calendar computation.
    (<a href="http://issues.hudson-ci.org/browse/HUDSON-8656">issue 8656 in Hudson</a>)
  <li class=bug>
    Fixed an NPE when loading full build history.
    (<a href="http://issues.jenkins-ci.org/browse/JENKINS-8660">issue 8660</a>)
  <li class=bug>
    EXECUTOR_NUMBER uniqueness can degrate over time
    (<a href="http://issues.jenkins-ci.org/browse/JENKINS-4756">issue 4756</a>)
  <li class=bug>
    <tt>jenkins-cli.jar</tt> should honor <tt>JENKINS_URL</tt>.
  <li class=rfe>
    build RSS feeds now contain description of builds.
    (<a href="http://issues.jenkins-ci.org/browse/JENKINS-3935">issue 3935</a>)
  <li class=rfe>
    Debian package will force-terminate Jenkins if it fails to shut down in 5 seconds.
    (<a href="http://issues.jenkins-ci.org/browse/JENKINS-5415">issue 5415</a>)
</ul>
<h3><a name=v1.396>What's new in 1.396</a> (2011/02/02)</h3>
<ul class=image>
  <li class=bug>
    Fixed a bug in crontab "day of week" handling in locales where a week starts from Monday.
    (<a href="http://issues.jenkins-ci.org/browse/JENKINS-8401">issue 8401</a>)
  <li class=bug>
    If a master fails to ping a slave, it should be hard-disconnected.
  <li class=bug>
    "java -jar hudson.war --daemon" was forcing umask 027. This includes Debian/redhat packages.
    (<a href="http://issues.jenkins-ci.org/browse/JENKINS-5114">issue 5114</a>)
  <li class=rfe>
    If the JNLP-connected slave drops out without the master not noticing, allow the reconnection
    without rejecting it.
    (<a href="http://issues.jenkins-ci.org/browse/JENKINS-5055">issue 5055</a>)
  <li class='major rfe'>
    Fixed a trademark bug that caused a considerable fiasco by renaming to Jenkins
</ul>
<h3><a name=v1.395>What's new in 1.395</a> (2011/01/21)</h3>
<ul class=image>
  <li class=bug>
    Do not chmod/chown symlink targets in /var/lib/hudson (debian package)
    (<a href="http://issues.jenkins-ci.org/browse/JENKINS-8502">issue 8502</a>)
  <li class=bug>
    M2 and M3 builds behave differently when tests fail.
    (<a href="http://issues.jenkins-ci.org/browse/JENKINS-8415">issue 8415</a>)
  <li class=bug>
    Hudson was failing to record the connection termination problem in slave logs.
  <li class=bug>
    Node names can be edited to include slashes and then cannot be removed.
    (<a href="http://issues.jenkins-ci.org/browse/JENKINS-8438">issue 8437</a>)
  <li class=bug>
    Fix temporarily offline slaves not showing active jobs
    (<a href="http://issues.jenkins-ci.org/browse/JENKINS-8546">issue 8546</a>)
  <li class=rfe>
    Startup performance improvement
  <li class=rfe>
    Reduced the memory footprint used by fingerprints.
  <li class=rfe>
    Added a new extension point to support external login mechanisms.
  <li class=rfe>
    Heap dump of running Hudson instance can be obtained by requesting /heapDump from
    the browser.
  <li class=rfe>
    MavenReporter#postExecute parameter Throwable error is always empty in case of mojo failure
    (<a href="http://issues.jenkins-ci.org/browse/JENKINS-8493">issue 8493</a>)
  <li class=rfe>
    Improved the error diagnosis if a build fails because of the slave connectivity problem.
    (<a href="http://issues.jenkins-ci.org/browse/JENKINS-5073">issue 5073</a>)
</ul>
<h3><a name=v1.394>What's new in 1.394</a> (2011/01/15)</h3>
<ul class=image>
  <li class=bug> Parsing poms fails if a module is a path to a pom (and not to a directory)
   (<a href="http://issues.jenkins-ci.org/browse/JENKINS-8445">issue 8445</a>)
  <li class=bug> M3 builds doesn't have a colorized console
   (<a href="http://issues.jenkins-ci.org/browse/JENKINS-8411">issue 8411</a>)
  <li class=bug> Bad path for submodules
   (<a href="http://issues.jenkins-ci.org/browse/JENKINS-8452">issue 8452</a>)      
  <li class=rfe> Add more options to configure maven project building
   (<a href="http://issues.jenkins-ci.org/browse/JENKINS-8406">issue 8406</a>)
  <li class=rfe> Violations plugin tries to access nonexistant directory.
   (<a href="http://issues.jenkins-ci.org/browse/JENKINS-8418">issue 8418</a>)
  <li class=rfe> maven2 build fails due to 'RELEASE' plugin version.
   (<a href="http://issues.jenkins-ci.org/browse/JENKINS-8462">issue 8462</a>)          
  <li class=rfe>
   Block build when downstream projects are building.
   (<a href="http://issues.jenkins-ci.org/browse/JENKINS-7046">issue 7046</a>)  
   <li class=bug> nonRecursive option is not honored anymore when parsing pom
   (<a href="http://issues.jenkins-ci.org/browse/JENKINS-8484">issue 8484</a>)   
   <li class=ref>
   Maven 3 support : display same logging output as a maven build with the cli
   (<a href="http://issues.jenkins-ci.org/browse/JENKINS-8490">issue 8490</a>)           
</ul>
<h3><a name=v1.393>What's new in 1.393</a> (2011/01/09)</h3>
<ul class=image>
  <li class=rfe>
   Added CharacterEncodingFilter to prevent Non-ASCII characters from getting garbled.
  <li class=bug> Maven mirrors not used when project uses Maven 2.2
   (<a href="http://issues.jenkins-ci.org/browse/JENKINS-8387">issue 8387</a>) 
  <li class=bug> NPE while parsing POMs
   (<a href="http://issues.jenkins-ci.org/browse/JENKINS-8391">issue 8391</a>)   
  <li class=bug> M2 POMs aren't parsed if there is a M3 control error like an invalid scope in a plugin dep.
   (<a href="http://issues.jenkins-ci.org/browse/JENKINS-8395">issue 8395</a>)  
  <li class=bug> POMs parsing fails in m2 projects which has a wrong inheritence (m3 constraint).
   (<a href="http://issues.jenkins-ci.org/browse/JENKINS-8390">issue 8390</a>)      
</ul>
<h3><a name=v1.392>What's new in 1.392</a> (2010/12/31)</h3>
<ul class=image>
  <li class='major rfe'>
    Maven 3 support in maven-plugin. 
    (<a href="http://issues.jenkins-ci.org/browse/JENKINS-4988">issue 4988</a>)
  <li class=bug>
    Turn Off "Show Friendly HTTP Error Messages" Feature on the Server Side.
    (<a href="http://issues.jenkins-ci.org/browse/JENKINS-8352">issue 8352</a>)
  <li class=bug>
    Hudson installed as Windows service wasn't restarting properly
    (<a href="http://issues.jenkins-ci.org/browse/JENKINS-5090">issue 5090</a>)
  <li class=bug>
    Escape quotes.
    (<a href="http://issues.jenkins-ci.org/browse/JENKINS-8270">issue 8270</a>)
</ul>
<h3><a name=v1.391>What's new in 1.391</a> (2010/12/26)</h3>
<ul class=image>
  <li class=bug>
    failed to build with "Trigger builds remotely" enabled.
    (<a href="http://issues.jenkins-ci.org/browse/JENKINS-8319">issue 8319</a>)
  <li class=rfe>
    added a new extension point to use markup for job/user description
</ul>
<h3><a name=v1.390>What's new in 1.390</a> (2010/12/18)</h3>
<ul class=image>
  <li class=bug>
    " (from WhateverTest)" gratuitously appended to test result detail pages.
    (<a href="http://issues.jenkins-ci.org/browse/JENKINS-5655">issue 5655</a>)
  <li class=bug>
    Fixed a pipe leak to child processes.
    (<a href="http://issues.jenkins-ci.org/browse/JENKINS-8244">issue 8244</a>)
  <li class=bug>
    Fixed an NPE in ComputerRetentionWork
    (<a href="http://issues.jenkins-ci.org/browse/JENKINS-3696">issue 3696</a>)
  <li class=bug>
    Fixed an issue preventing to copy data on AIX, HP-UX or Linux for S/390.
    (<a href="http://issues.jenkins-ci.org/browse/JENKINS-8155">issue 8155</a>)
  <li class=rfe>
    Debian package init script now honors <tt>~/.profile</tt>.
  <li class=rfe>
    Build names (e.g., "#123") can be now modified by users/plugins to arbitrary text.
    (<a href="http://issues.jenkins-ci.org/browse/JENKINS-53">issue 53</a>,
     <a href="http://issues.jenkins-ci.org/browse/JENKINS-4884">issue 4884</a>)
  <li class=rfe>
    Allow the administrator to yank out dead executors.
</ul>
<h3><a name=v1.389>What's new in 1.389</a> (2010/12/11)</h3>
<ul class=image>
  <li class=rfe>
    Hide executors for offline nodes to conserve space in Build Executors Status list.
    (<a href="http://issues.jenkins-ci.org/browse/JENKINS-8252">issue 8252</a>)
  <li class=bug>
    throw AccessDeniedException if "Authentication Token" is invalid.
    (<a href="http://hudson.361315.n4.nabble.com/-td3069369.html">hudson-ja</a>)
</ul>
<h3><a name=v1.388>What's new in 1.388</a> (2010/12/04)</h3>
<ul class=image>
  <li class=bug>
    Failure to UDP broadcast shouldn't kill the Hudson bootup process.
  <li class=bug>
    Fixed an <tt>AbstractMethodError</tt> in listing up executors.
    (<a href="http://issues.jenkins-ci.org/browse/JENKINS-8106">issue 8106</a>)
  <li class=bug>
    Slaves launched by JNLP fail to reprot their version numbers.
    (<a href="http://issues.jenkins-ci.org/browse/JENKINS-8060">issue 8060</a>)
  <li class=bug>
    Restarting Hudson via debian init script didn't wait for the process to really terminate.
    (<a href="http://issues.jenkins-ci.org/browse/JENKINS-7937">issue 7937</a>)
  <li class=rfe>
    Test history with long build records had a scalability problem.
    (<a href="http://issues.jenkins-ci.org/browse/JENKINS-4621">issue 4621</a>)
  <li class=rfe>
    Added the build number to the test result graph tooltip.
  <li class=rfe>
    Added a new extension point to contribute transient View actions.
  <li class=rfe>
    Added "disable project" button.
  <li class=rfe>
    Added "set-build-description" CLI command.
</ul>
<h3><a name=v1.387>What's new in 1.387</a> (2010/11/27)</h3>
<ul class=image>
  <li class=bug>
    Avoid <tt>AbstractMethodError</tt> in the executors rendering.
  <li class=bug>
    Don't litter HUDSON_HOME with atomic*.xml files.
  <li class=bug>
    Hudson is made more robust in the face of malformed console annotations.
  <li class=rfe>
    Add parameter definition type and job name to job API
    (<a href="http://issues.jenkins-ci.org/browse/JENKINS-8133">issue 8133</a>)
  <li class=rfe>
    "Install as a service" now supports Vista and Windows 7.
  <li class=rfe>
    "Restart Hudson" button should appear when a plugin is manually installed.
  <li class=rfe>
    In this release only the background is changed until Dec 5th to i387 chip,
    to celebrate our 1.387 release (the feature is time bombed and will revert
    to the butler after that date.)
</ul>
<h3><a name=v1.386>What's new in 1.386</a> (2010/11/19)</h3>
<ul class=image>
  <li class=bug>
    Support CSRF protection when submitting results of an external job.
    (<a href="http://issues.jenkins-ci.org/browse/JENKINS-7961">issue 7961</a>)
  <li class=bug>
    Allow build to start when polling interval is shorter than quiet period and
    we need a workspace for polling.
    (<a href="http://issues.jenkins-ci.org/browse/JENKINS-8007">issue 8007</a>)
  <li class=bug>
    Fix escaping of some special characters when passing properties to Ant on Windows.
    (<a href="http://issues.jenkins-ci.org/browse/JENKINS-7657">issue 7657</a>)
  <li class=bug>
    Check poll_scm_threads.
  <li class=bug>
    "Retain long standard output/error" option could not be checked when
    configuring a job.
    (<a href="http://issues.jenkins-ci.org/browse/JENKINS-7562">issue 7562</a>)
  <li class=bug>
    Build number in Build History status was off-by-one.
    (<a href="http://issues.jenkins-ci.org/browse/JENKINS-7973">issue 7973</a>)
  <li class=bug>
    Check whether the name of ToolInstlation is not null.
    (<a href="http://issues.jenkins-ci.org/browse/JENKINS-8088">issue 8088</a>)
  <li class=bug>
    Prevent AbstractMethodError because of new method in Queue.Executor interface.
    (<a href="http://issues.jenkins-ci.org/browse/JENKINS-8033">issue 8033</a>)
  <li class=bug>
    View "Delete" permission was not checked properly for showing link.
    (<a href="http://issues.jenkins-ci.org/browse/JENKINS-7605">issue 7605</a>)
  <li class=bug>
    Fix javascript error in IE for some UI elements, such as one used by copyartifact plugin.
    (<a href="http://issues.jenkins-ci.org/browse/JENKINS-6756">issue 6756</a>)
  <li class=bug>
    Fix serialization of array containing null elements.
    (<a href="http://issues.jenkins-ci.org/browse/JENKINS-8006">issue 8006</a>)
  <li class=rfe>
    Update bundled subversion plugin to version 1.20 and ssh-slaves to version 0.14.
</ul>
<h4><s><a name=v1.385>What's new in 1.385</a> (2010/11/15)</s></h4>
<ul class=image>
  <li class=rfe> Oops, same as 1.384
</ul>
<h3><a name=v1.384>What's new in 1.384</a> (2010/11/05)</h3>
<ul class=image>
  <li class=bug>
    JDK download for auto installation was not honoring the proxy setting.
    (<a href="http://issues.jenkins-ci.org/browse/JENKINS-7327">issue 7327</a>)
  <li class=bug>
    Fixed the "Not in GZIP format" error when archiving site / copying files / etc.
    (<a href="http://issues.jenkins-ci.org/browse/JENKINS-7745">issue 7745</a>)
  <li class=bug>
    Fixed garbled node description.
    (<a href="http://hudson.361315.n4.nabble.com/-td3023036.html#a3023036">Hudson-ja</a>)
  <li class=bug>
    Fixed 404 Not Found error when downgrade buttons are clicked.
    (<a href="http://issues.jenkins-ci.org/browse/JENKINS-7988">issue 7988</a>)
  <li class=rfe>
    Label expression textbox for "Restrict where this project can be run" now
    provides autocompletion suggestions.
</ul>
<h3><a name=v1.383>What's new in 1.383</a> (2010/10/29)</h3>
<ul class=image>
  <li class="major bug">
    Fix security issue where a user with job configure permission could obtain
    admin permission for their session.
    (<a href="http://issues.jenkins-ci.org/browse/JENKINS-7256">issue 7256</a>)
  <li class=bug>
    Build wrappers can now decorate the launcher or logger for matrix builds.
    (<a href="http://issues.jenkins-ci.org/browse/JENKINS-7868">issue 7868</a>)
  <li class=bug>
    Fixed a bug where non-existent optional dependencies can result in a cascading load failure.
  <li class=rfe>
    Added extension point to allow plugins to add global filters to console
    log streams.
  <li class=rfe>
    Calculate "Estimated remaining time" for incremental Maven builds based on
    the modules which are actually being build.
    (<a href="http://issues.jenkins-ci.org/browse/JENKINS-6544">issue 6544</a>)
</ul>
<h3><a name=v1.382>What's new in 1.382</a> (2010/10/24)</h3>
<ul class=image>
  <li class=bug>
    Recognize initialization tasks from plugins.
    (<a href="http://issues.jenkins-ci.org/browse/JENKINS-5427">issue 5427</a>)
  <li class=bug>
    Hudson was failing to report error messages in several situations during a build.
  <li class=bug>
    UI for tying jobs to labels wasn't shown in some situations.
</ul>
<h3><a name=v1.381>What's new in 1.381</a> (2010/10/16)</h3>
<ul class=image>
  <li class=bug>
    Fixed a race condition.
  <li class=bug>
    Fixed issue with LabelAxis longer than 30 characters causing failures when saving matrix job configuration.
    (<a href="http://issues.jenkins-ci.org/browse/JENKINS-7500">issue 7500</a>)
  <li class=rfe>
    Improved packet fragmentation in Winstone when writing out HTTP responses.
  <li class=rfe><a href="http://wiki.jenkins-ci.org/display/JENKINS//Extension+Point+for+Project+Views+Navigation">Extension Point to provide alternate UI for Project Views implemented</a>
    (<a href="http://issues.jenkins-ci.org/browse/JENKINS-1467">issue 1467</a>)
</ul>
<h3><a name=v1.380>What's new in 1.380</a> (2010/10/09)</h3>
<ul class=image>
  <li class=bug>
    Safe restart was not working since 1.376
  <li class=bug>
    Don't let help icons get keyboard focus. This improves the keyboard navigability of the configuration page.
  <li class=bug>
    Debug message crept into the production code in 1.379.
    (<a href="http://issues.jenkins-ci.org/browse/JENKINS-7662">issue 7662</a>)
  <li class=bug>
    Fixed an AbstractMethodError in the UI with plugins (such as batch task.)
    (<a href="http://issues.jenkins-ci.org/browse/JENKINS-7546">issue 7546</a>)
  <li class=rfe>
    Add "proxy compatible" option to default crumb issuing algoritm
    (<a href="http://issues.jenkins-ci.org/browse/JENKINS-7518">issue 7518</a>)
</ul>
<h3><a name=v1.379>What's new in 1.379</a> (2010/10/02)</h3>
<ul class=image>
  <li class='major bug'>
    Fixed a pipe clogging problem that can result in a hanging build.
    (<a href="http://issues.jenkins-ci.org/browse/JENKINS-5977">issue 5977</a>,
     <a href="http://issues.jenkins-ci.org/browse/JENKINS-7572">issue 7572</a>)
  <li class=bug>
    Fixed a possible NPE in computing dependency changes.
  <li class=bug>
    Fixed the malformed HTTP request error recovery behavior in Winstone.
    (<a href="http://issues.jenkins-ci.org/browse/JENKINS-7201">issue 7201</a>)
  <li class=bug>
    When checking module descendant relationships, SCM changelog paths were using system file separators while module paths were always using /s.
    (<a href="http://issues.jenkins-ci.org/browse/JENKINS-7611">issue 7611</a>)
  <li class=bug>
    Hudson was creating multiple instances of <tt>PageDecorator</tt>s, resulting in data consistency problem.
    (<a href="http://hudson.361315.n4.nabble.com/PageDecorator-and-global-jelly-tp2552804p2552804.html">report</a>)
  <li class=bug>
    Fixed a possible AbstractMethodError 
    (<a href="http://issues.jenkins-ci.org/browse/JENKINS-7546">issue 7546</a>)
  <li class=rfe>
    Supported failsafe reports for the Maven2 job type.
    (<a href="http://issues.jenkins-ci.org/browse/JENKINS-4229">issue 4229</a>)
</ul>
<h3><a name=v1.378>What's new in 1.378</a> (2010/09/25)</h3>
<ul class=image>
  <li class='major bug'>
    Improving the master/slave communication to avoid pipe clogging problem.
    (<a href="http://issues.jenkins-ci.org/browse/JENKINS-5977">issue 5977</a>)
  <li class='major bug'>
    Rolling back to Ant 1.8.0 due to bug in Ant 1.8.1 file copy with large files.
    (<a href="http://issues.jenkins-ci.org/browse/JENKINS-7013">issue 7013</a>)
  <li class=bug>
    Multiple fingerprints and "redeploy artifacts" links are added to M2 builds when multiple forked lifecycles are invovled.
  <li class=bug>
    Computation of the module build time in the m2 job was incorrect when multiple forked lifecycles are involved.
  <li class=bug>
    Standardized logic for determining alternate settings file location in Maven projects for POM parsing and actual Maven execution.
    (<a href="http://issues.jenkins-ci.org/browse/JENKINS-4963">issue 4963</a>)
  <li class=bug>
    Side effect from earlier fix of <a href="http://issues.jenkins-ci.org/browse/JENKINS-7300">issue 7300</a> - some help files were linking to a now-moved file in SVN directly. Those are all changed to relative paths now.
  <li class=bug>
    BuildWrapper teardowns could not get result of build for Maven2 projects.
    (<a href="http://issues.jenkins-ci.org/browse/JENKINS-6033">issue 6033</a>)
  <li class=bug>
    Properly handle incremental builds of Maven projects using relative paths to modules.
    (<a href="http://issues.jenkins-ci.org/browse/JENKINS-5357">issue 5357</a>)
  <li class=bug>
    Setting of MAXOPENFILES was not reflected in the debian init script.
    (<a href="http://issues.jenkins-ci.org/browse/JENKINS-5721">issue 5721</a>)
  <li class=bug>
    Do not expose static resources under <tt>WEB-INF</tt> to clients
    (<a href="http://issues.jenkins-ci.org/browse/JENKINS-7457">issue 7457</a>)
  <li class=rfe>
    Console annotations are added to highlight warnings/errors in Maven
  <li class=rfe>
    If a polling initiated a build, capture its log to the build.
  <li class=rfe>
    Added a new extension point to prolong the quiet down period programmatically.
  <li class=rfe>
    Added a new extension point to make the ping behaviour customizable.
    (<a href="http://issues.jenkins-ci.org/browse/JENKINS-5249">issue 5249</a>)
  <li class=rfe>
    Added a new classloader ("a la" child first for plugin)
    (<a href="http://issues.jenkins-ci.org/browse/JENKINS-5360">issue 5360</a>)    
</ul>
<h3><a name=v1.377>What's new in 1.377</a> (2010/09/19)</h3>
<ul class=image>
  <li class=bug>
    Moved nulling out of buildEnvironments to cleanUp, so that node variables are available in Publishers.
    (<a href="http://issues.jenkins-ci.org/browse/JENKINS-5925">issue 5925</a>)
  <li class=bug>
    Fixed a persistence problem in the label properties.
    (<a href="http://issues.jenkins-ci.org/browse/JENKINS-7378">issue 7378</a>)
  <li class=bug>
    Fixed a problem in saving configuration for matrix projects with multiple label axes.
    (<a href="http://issues.jenkins-ci.org/browse/JENKINS-7281">issue 7281</a>)
  <li class=bug>
    Fixed French localization problem.
    (<a href="http://issues.jenkins-ci.org/browse/JENKINS-6003">issue 6003</a>,
     <a href="http://issues.jenkins-ci.org/browse/JENKINS-7404">issue 7404</a>)
  <li class=rfe>
    Matrix project now supports custom workspace.
    (<a href="http://issues.jenkins-ci.org/browse/JENKINS-5077">issue 5077</a>)
  <li class='major rfe'>
    Queue/execution model is extended to allow jobs that consume multiple executors on different nodes.
</ul>
<h3><a name=v1.376>What's new in 1.376</a> (2010/09/11)</h3>
<ul class=image>
  <li class=bug>
    Error in some remote API requests since 1.373.
    (<a href="http://issues.jenkins-ci.org/browse/JENKINS-7299">issue 7299</a>)
  <li class=bug>
    Fixed RSS of each user's "last builds only" are not found.
    (<a href="http://issues.jenkins-ci.org/browse/JENKINS-7384">issue 7384</a>)
  <li class=bug>
    Handle initialization problem more gracefully
    (<a href="http://issues.jenkins-ci.org/browse/JENKINS-7380">issue 7380</a>)
  <li class=bug>
    A matrix build configuration page with multiple nodes/labels was broken since 1.373.
    (<a href="http://issues.jenkins-ci.org/browse/JENKINS-7281">issue 7281</a>)
  <li class="rfe">
    Added downgrade support for the core and plugins.
</ul>
<h3><a name=v1.375>What's new in 1.375</a> (2010/09/07)</h3>
<ul class=image>
  <li class=bug>
    CLI login did not work for about half of the CLI commands (those defined via @CLIMethod annotation).
    (<a href="http://issues.jenkins-ci.org/browse/JENKINS-6628">issue 6628</a>)
  <li class=bug>
    Add escaping for comma character for Ant properties on Windows.
    (<a href="http://issues.jenkins-ci.org/browse/JENKINS-2149">issue 2149</a>)
  <li class=bug>
    Small update to empty Ant properties on Windows fix from 1.374, now also working for two consecutive empty properties.
    (<a href="http://issues.jenkins-ci.org/browse/JENKINS-7204">issue 7204</a>)
  <li class=bug>
    Fixed a possible race condition during Hudson start up.
  <li class=rfe>
    Improved the memory consumption when used with LDAP.
  <li class=rfe>
    Improved console annotations for Ant.
  <li class=rfe>
    (Internal) ConsoleNotes can now inject its associated CSS.
</ul>
<h3><a name=v1.374>What's new in 1.374</a> (2010/08/27)</h3>
<ul class=image>
  <li class=bug>
    Unable to add empty Ant properties on Windows since 1.370.
    (<a href="http://issues.jenkins-ci.org/browse/JENKINS-7204">issue 7204</a>)
  <li class=rfe>
    Maven2 projects now pick up Flexmojo test results automatically.
    (<a href="http://issues.jenkins-ci.org/browse/JENKINS-6893">issue 6893</a>)
  <li class=rfe>
    Auto-completion can be now easily added to text boxes by plugins. 
  <li class=rfe>
    Non build modules in incremental Maven builds are now set to NOT_BUILD at the beginning of the build, already. 
  <li class=rfe>
    Plugins can now transform the console output.
    (<a href="http://issues.jenkins-ci.org/browse/JENKINS-7112">issue 7112</a>)
  <li class=rfe>
    Administrator can unpin plugins that are pinned.
  <li class=rfe>
    Memory footprint reduction with fingerprints.
  <li class=rfe>
    Added "This build is disabled" on Matrix project when it disabled.
    (<a href="http://issues.jenkins-ci.org/browse/JENKINS-7266">issue 7266</a>)
</ul>
<h3><a name=v1.373>What's new in 1.373</a> (2010/08/23)</h3>
<ul class=image>
  <li class=bug>
    Fixed a config page regression in the matrix project.
    (<a href="http://issues.jenkins-ci.org/browse/JENKINS-7213">issue 7213</a>)
  <li class=bug>
    Ant target annotation should allow colon in the target name.
    (<a href="http://issues.jenkins-ci.org/browse/JENKINS-7026">issue 7026</a>)
  <li class=bug>
    Fixed a 1.372 regression in handling whitespace and other characters in label names.
    (<a href="http://issues.jenkins-ci.org/browse/JENKINS-7216">issue 7216</a>)
  <li class=bug>
    Allow use of username/password parameters for CLI when using LDAP authentication.
    (<a href="http://issues.jenkins-ci.org/browse/JENKINS-6628">issue 6628</a>)
  <li class=rfe>
    Axes in multi-configuration projects are now extensible.
  <li class=rfe>
    Multi-configuration projects now allow multiple label/node axes.
  <li class=rfe>
    Improved the layout algorithm of the matrix project visualization.
    (<a href="http://hudson.361315.n4.nabble.com/PATCH-Prefer-Y-axis-based-on-size-td2324178.html#a2324178">patch</a>)
  <li class=rfe>
    JUnit report archiving now captures stdout of tests run in Surefire.
    (<a href="http://issues.jenkins-ci.org/browse/JENKINS-4158">issue 4158</a>)
  <li class=rfe>
    Updated bundled ssh-slaves plugin to version 0.13.
</ul>
<h3><a name=v1.372>What's new in 1.372</a> (2010/08/13)</h3>
<ul class=image>
  <li class=rfe>
    Persist matrix-based security settings in a consistent order
    (<a href="http://issues.jenkins-ci.org/browse/JENKINS-7138">issue 7138</a>)
  <li class='major rfe'>
    Jobs can now use boolean expression over labels to control where they run.
</ul>
<h3><a name=v1.371>What's new in 1.371</a> (2010/08/09)</h3>
<ul class=image>
  <li class="major bug">
    A security hole in CLI command implementations enable unauthorized users
    from executing commands.
    (SECURITY-5)
</ul>
<h3><a name=v1.370>What's new in 1.370</a> (2010/08/07)</h3>
<ul class=image>
  <li class=bug>
    Added escaping of special characters when passing properties to Ant on Windows.
    (<a href="http://issues.jenkins-ci.org/browse/JENKINS-7108">issue 7108</a>)
  <li class=bug>
    Workaround issue in IBM JVM causing intermittent ClassNotFoundExceptions.
    (<a href="http://issues.jenkins-ci.org/browse/JENKINS-5141">issue 5141</a>)
  <li class=bug>
    Fixed a memory leak in Winstone
    (<a href="http://issues.jenkins-ci.org/browse/JENKINS-5119">issue 5119</a>)
  <li class=rfe>
    Updated bundled cvs plugin to version 1.2.
  <li class=rfe>
    Incorporated community contributed translations in Korean and Dutch.
</ul>
<h3><a name=v1.369>What's new in 1.369</a> (2010/07/30)</h3>
<ul class=image>
  <li class="major bug">
    <code>X-Hudson</code> header not being sent in 1.368.
    (<a href="http://issues.jenkins-ci.org/browse/JENKINS-7100">issue 7100</a>)
  <li class=bug>
    NPE on build after incremental Maven builds are aborted.
    (<a href="http://issues.jenkins-ci.org/browse/JENKINS-6429">issue 6429</a>)
  <li class=bug>
    On-demand slaves would launch even when "only for tied jobs" is set.
    (<a href="http://issues.jenkins-ci.org/browse/JENKINS-7054">issue 7054</a>)
  <li class=bug>
    Fix links to ant targets in console output view that were added in 1.367.
    (<a href="http://issues.jenkins-ci.org/browse/JENKINS-7041">issue 7041</a>)
  <li class=bug>
    Avoid error with invalid or null primary view, such as in upgrade from older Hudson.
    (<a href="http://issues.jenkins-ci.org/browse/JENKINS-6938">issue 6938</a>)
  <li class=bug>
    Support LogRotator deletion of old artifacts in multiconfiguration projects.
    (<a href="http://issues.jenkins-ci.org/browse/JENKINS-6925">issue 6925</a>)
  <li class=bug>
    Build queue was not saved in safeRestart or safeExit.
    (<a href="http://issues.jenkins-ci.org/browse/JENKINS-6804">issue 6804</a>)
  <li class=rfe>
    CLI can now work with a reverse proxy that requires BASIC auth.
    (<a href="http://issues.jenkins-ci.org/browse/JENKINS-3796">issue 3796</a>)
</ul>
<h3><a name=v1.368>What's new in 1.368</a> (2010/07/26)</h3>
<ul class=image>
  <li class=bug>
    Make <tt>/buildWithParameters</tt> support remote cause and user supplied cause text
    for build via authentication token, just as <tt>/build</tt> does.
    (<a href="http://issues.jenkins-ci.org/browse/JENKINS-7004">issue 7004</a>)
  <li class=bug>
    Auto install of JDK when master/slave are different platforms would fail.
    (<a href="http://issues.jenkins-ci.org/browse/JENKINS-6880">issue 6880</a>)
  <li class=bug>
    Modified to work with Tomcat 7.
    (<a href="http://issues.jenkins-ci.org/browse/JENKINS-6738">issue 6738</a>)
</ul>
<h3><a name=v1.367>What's new in 1.367</a> (2010/07/16)</h3>
<ul class=image>
  <li class=bug>
    Safe restart made Hudson unresponsive until all running jobs complete, since 1.361.
    (<a href="http://issues.jenkins-ci.org/browse/JENKINS-6649">issue 6649</a>)
  <li class=bug>
    Plugins with dependencies show wrong description on installed plugins page.
    (<a href="http://issues.jenkins-ci.org/browse/JENKINS-6966">issue 6966</a>)
  <li class=bug>
    Fix redirect after login when return URL has characters that need encoding.
    (<a href="http://issues.jenkins-ci.org/browse/JENKINS-6960">issue 6960</a>)
  <li class=bug>
    &lt;input type='hidden'&gt; field shouldn't be getting the plain text password value.
  <li class=rfe>
    Added a mechanism to register CLI option handler as an extension point.
  <li class=rfe>
    Added a CLI command 'set-build-result' that can be used from inside a build to set the build status.
  <li class=rfe>
    Show outline structure for Ant execution in the console output view.
  <li class=rfe>
    Remote API now supports the 'tree' filter query parameter which is more efficient and easier to use.
    (<a href="http://issues.jenkins-ci.org/browse/JENKINS-5940">issue 5940</a>)
</ul>
<h3><a name=v1.366>What's new in 1.366</a> (2010/07/09)</h3>
<ul class=image>
  <li class='major bug'>
    Fixed a possible security issue where a malicious user with the project
    configuration access can trick Hudson into leaking the proxy password,
    if Hudson is configured with a proxy with username/password.
    (SECURITY-3)
  <li class=bug>
    Delete contained module builds when a maven project build is deleted, to avoid
    orphaned builds which can then affect the displayed result of a prior build.
    (<a href="http://issues.jenkins-ci.org/browse/JENKINS-6779">issue 6779</a>)
  <li class=bug>
    Hide some sidepanel links that should not be shown in user-private views.
    (<a href="http://issues.jenkins-ci.org/browse/JENKINS-6832">issue 6832</a>)
  <li class=bug>
    Fix for file parameters that are copied to a subdirectory of the workspace.
    (<a href="http://issues.jenkins-ci.org/browse/JENKINS-6889">issue 6889</a>)
  <li class=bug>
    File parameters uploaded via the CLI are now displayed correctly on the build Parameters page.
    (<a href="http://issues.jenkins-ci.org/browse/JENKINS-6896">issue 6896</a>)
  <li class=bug>
    Allowed file parameters to be downloaded even when the name contains URL-unfriendly characters.
    (<a href="http://issues.jenkins-ci.org/browse/JENKINS-6897">issue 6897</a>)
  <li class=bug>
    Fixed a garbage in the raw console plain text output.
    (<a href="http://issues.jenkins-ci.org/browse/JENKINS-6034">issue 6034</a>)
  <li class=bug>
    "Hudson is loading" page didn't take the user back to the same page.
  <li class=rfe>
    Hudson can now remotely install JDK on Windows slaves when connecting via the
    "Let Hudson control this Windows slave as a Windows service" mode.
  <li class=rfe>
    The "Let Hudson control this Windows slave as a Windows service" mode now allows the same Windows slave
    to be used by multiple Hudson masters.
</ul>
<h3><a name=v1.365>What's new in 1.365</a> (2010/07/05)</h3>
<ul class=image>
  <li class='major bug'>
    Fixed a critical security problem. See <a href="http://infradna.com/content/security-advisory-2010-07-05">the advisory</a> for more details.
</ul>
<h3><a name=v1.364>What's new in 1.364</a> (2010/06/25)</h3>
<ul class=image>
  <li class=bug>
    Fixed a race condition where a queued build may get executed multiple times.
    (<a href="http://issues.jenkins-ci.org/browse/JENKINS-6819">issue 6819</a>)
  <li class=bug>
    Some UI labels related to JUnit results were shown in the wrong locale.
    (<a href="http://issues.jenkins-ci.org/browse/JENKINS-6824">issue 6824</a>)
  <li class=rfe>
    <tt>BuildWrapper</tt>s can now contribute build variables.
    (<a href="http://issues.jenkins-ci.org/browse/JENKINS-6497">issue 6497</a>)
</ul>
<h3><a name=v1.363>What's new in 1.363</a> (2010/06/18)</h3>
<ul class=image>
  <li class=bug>
    Fix queue handling to close locking gap between removing job from queue and starting build,
    to prevent unintended concurrent builds (refactor of change first made in 1.360).
    (<a href="http://hudson.361315.n4.nabble.com/Patch-to-fix-concurrent-build-problem-td2229136.html">report</a>)
  <li class=bug>
    Allow multiple dependencies between same two projects, as they may trigger under
    different conditions and with different parameters.
    (<a href="http://issues.jenkins-ci.org/browse/JENKINS-5708">issue 5708</a>)
  <li class=bug>
    Timeline on build trend page should use server timezone instead of always GMT.
    (<a href="http://issues.jenkins-ci.org/browse/JENKINS-6692">issue 6692</a>)
  <li class=bug>
    Don't mask the cause of the checkout related exception.
  <li class=bug>
    "who am I?" page should be visible to everyone.
  <li class=rfe>
    Avoid pointless and harmful redirection when downloading slave.jar. 
    (<a href="http://issues.jenkins-ci.org/browse/JENKINS-5752">issue 5752</a>)
  <li class=rfe>
    Cache downloaded JDKs.
  <li class=bug>
    Reinstall a JDK when a different version is selected.
    (<a href="http://issues.jenkins-ci.org/browse/JENKINS-5551">issue 5551</a>)
  <li class=rfe>
    Integrated community-contributed translations (Germany, Greek, Spanish, Finnish, Hungarian, Italian, Japanese, French,
    Russian, Slovenian, Dutch, Traditional Chinese, Swedish, Ukrainian, and Portuguese.) 
  <li class=rfe>
    Upgraded bundled Ant to version 1.8.1.
    (<a href="http://issues.jenkins-ci.org/browse/JENKINS-6562">issue 6562</a>)
</ul>
<h3><a name=v1.362>What's new in 1.362</a> (2010/06/11)</h3>
<ul class=image>
  <li class=bug>
    Restored optional container-based authentication for CLI.
    (<a href="http://issues.jenkins-ci.org/browse/JENKINS-6587">issue 6587</a>)
  <li class=bug>
    Fix javascript error when a plugin uses an empty <tt>dropdownList</tt>, resulting in LOADING overlay being left up.
    (<a href="http://issues.jenkins-ci.org/browse/JENKINS-6542">issue 6542</a>)
  <li class=rfe>
    Add setting so job views may show only enabled or disabled jobs.
    (<a href="http://issues.jenkins-ci.org/browse/JENKINS-6673">issue 6673</a>)
  <li class=rfe>
    File parameters can now be downloaded from the build Parameters page.
    (<a href="http://issues.jenkins-ci.org/browse/JENKINS-6719">issue 6719</a>)
  <li class=rfe>
    Added an ability to point to different update sites.
  <li class=rfe>
    Added a new extension point to plug in custom utility to kill processes.
  <li class=rfe>
    Added a proactive error diagnostics to look for a broken reverse proxy setup.
    (<a href="http://wiki.jenkins-ci.org/display/JENKINS//Running+Hudson+behind+Apache#RunningHudsonbehindApache-modproxywithHTTPS">report</a>)
</ul>
<h3><a name=v1.361>What's new in 1.361</a> (2010/06/04)</h3>
<ul class=image>
  <li class=bug>
    Fixed a bug where IE shows empty client cert dialog when connecting to HTTPS site run by Winstone.
    (<a href="http://hudson.361315.n4.nabble.com/winstone-container-and-ssl-td383501.html">report</a>)
  <li class=bug>
    "java -jar hudson.war" with AJP was broken.
    (<a href="http://issues.jenkins-ci.org/browse/JENKINS-5753">issue 5753</a>)
  <li class=bug>
    Safe restart stopped working on protected Hudson since 1.359.
    (<a href="http://issues.jenkins-ci.org/browse/JENKINS-6667">issue 6667</a>)
  <li class=bug>
    Parameterized jobs did not use configured quiet period.
    (<a href="http://issues.jenkins-ci.org/browse/JENKINS-6660">issue 6660</a>)
  <li class=bug>
    Fix form data conflict when fingerprinting is used with Promoted Builds plugin.
    (<a href="http://issues.jenkins-ci.org/browse/JENKINS-6642">issue 6642</a>)
  <li class=bug>
    Avoid possible exception at startup when some plugins have optional dependencies.
    (<a href="http://issues.jenkins-ci.org/browse/JENKINS-6435">issue 6435</a>)
  <li class=bug>
    Add <tt>autocomplete="off"</tt> for LDAP managerDN and managerPassword fields.
    (<a href="http://issues.jenkins-ci.org/browse/JENKINS-3586">issue 3586</a>)
  <li class=bug>
    Set a TCP timeout when slaves connect to the master.
    (<a href="http://issues.jenkins-ci.org/browse/JENKINS-6262">issue 6262</a>)
  <li class=bug>
    File parameter builds started with the CLI command no longer throw an NPE.
    (<a href="http://issues.jenkins-ci.org/browse/JENKINS-4296">issue 4296</a>)
  <li class=bug>
    Workaround for bug in Glassfish Enterprise.
    (<a href="http://issues.jenkins-ci.org/browse/JENKINS-6459">issue 6459</a>)
  <li class=bug>
    Ensure nested <tt>f:repeatable</tt> content does not inherit outer list when inner list is null.
    (<a href="http://issues.jenkins-ci.org/browse/JENKINS-6679">issue 6679</a>)
  <li class=rfe>
    Add two new permalinks to job pages: "Last unstable build" and "Last unsuccessful build".
  <li class=rfe>
    Allow the build number to be set so long as it's still bigger than the last build.
    (<a href="http://issues.jenkins-ci.org/browse/JENKINS-4930">issue 4930</a>)
  <li class=rfe>
    Copied jobs are now disabled until configuration is saved, so they don't start building before ready.
    (<a href="http://issues.jenkins-ci.org/browse/JENKINS-2494">issue 2494</a>)
  <li class=rfe>
    Reduced logging from jmDNS.
</ul>
<h3><a name=v1.360>What's new in 1.360</a> (2010/05/28)</h3>
<ul class=image>
  <li class=bug>
    A Java6 dependency had crept in in 1.359.
    (<a href="http://issues.jenkins-ci.org/browse/JENKINS-6653">issue 6653</a>)
  <li class=bug>
    Workaround for bug in Glassfish Enterprise.
    (<a href="http://issues.jenkins-ci.org/browse/JENKINS-6459">issue 6459</a>)
  <li class=rfe>
    Added an extension point to control the assignment of tasks to nodes.
    (<a href="http://issues.jenkins-ci.org/browse/JENKINS-6598">issue 6598</a>)
</ul>
<h3><a name=v1.359>What's new in 1.359</a> (2010/05/21)</h3>
<ul class=image>
  <li class=bug>
    Accept latest JRockit JVM release as a compatible JVM.
    (<a href="http://issues.jenkins-ci.org/browse/JENKINS-6556">issue 6556</a>)
  <li class=rfe>
    Hudson now broadcasts itself in DNS multicast at "_hudson._tcp.local" to facilitate auto-discovery from other tools
  <li class=rfe>
    Added the "-block" option to the "quiet-down" CLI command so that the command will block until the system really quiets down.
</ul>
<h3><a name=v1.358>What's new in 1.358</a> (2010/05/14)</h3>
<ul class=image>
  <li class=bug>
    Too much memory used by stdout/stderr from test results.
    (<a href="http://issues.jenkins-ci.org/browse/JENKINS-6516">issue 6516</a>)
  <li class=bug>
    Fixed a memory leak in Winstone sessions.
    (<a href="http://issues.jenkins-ci.org/browse/JENKINS-5119">issue 5119</a>)
  <li class=bug>
    Fix to handle usernames with colon character on Windows.
    (<a href="http://issues.jenkins-ci.org/browse/JENKINS-6476">issue 6476</a>)
  <li class=bug>
    Fixed the port number handling problem in debian init script.
    (<a href="http://issues.jenkins-ci.org/browse/JENKINS-6474">issue 6474</a>)
  <li class=bug>
    Fix FilePath.getParent() handling of edge cases.
    (<a href="http://issues.jenkins-ci.org/browse/JENKINS-6494">issue 6494</a>)
  <li class=bug>
    Fix css conflict introduced in 1.357 that caused missing data display in analysis plugins.
    (<a href="http://issues.jenkins-ci.org/browse/JENKINS-6496">issue 6496</a>)
  <li class=rfe>
    Support "optional=true" parameter for @Extension.
  <li class=rfe>
    Supported OpenSSL-style certificate/key file format with "java -jar hudson.war"
  <li class=rfe>
    If --httpsPort option is given without the certificate, run with a one-time self-signed certificate.
  <li class=rfe>
    Hudson shouldn't show a login error page unless the user really failed to login (think about when the user presses a back button.)
</ul>
<h3><a name=v1.357>What's new in 1.357</a> (2010/05/07)</h3>
<ul class=image>
  <li class=bug>
    Maven builds abort unexpectedly due to a SocketTimeoutException on machine with poor resources.
    (<a href="http://issues.jenkins-ci.org/browse/JENKINS-3273">issue 3273</a>)
  <li class=bug>
    Fix incorrect handling of ".." in paths with mix of / and \ separators since 1.349.
    (<a href="http://issues.jenkins-ci.org/browse/JENKINS-5951">issue 5951</a>)
  <li class=bug>
    Javadoc publishing should not fail build if javadoc is already current.
    (<a href="http://issues.jenkins-ci.org/browse/JENKINS-6332">issue 6332</a>)
  <li class=bug>
    Fix download of files/artifacts larger than 2GB.
    (<a href="http://issues.jenkins-ci.org/browse/JENKINS-6351">issue 6351</a>)
  <li class=bug>
    Build page may not list all of the artifacts since 1.348.
    (<a href="http://issues.jenkins-ci.org/browse/JENKINS-6371">issue 6371</a>)
  <li class=bug>
    Add workaround for Opera 10.52/53 bug causing error in saving job configuration.
    (<a href="http://issues.jenkins-ci.org/browse/JENKINS-6424">issue 6424</a>)
  <li class=bug>
    Fix createSymlink problem on *nix systems that do not use GNUCLibrary since 1.356.
    (<a href="http://issues.jenkins-ci.org/browse/JENKINS-6437">issue 6437</a>)
  <li class=bug>
    Hide add/edit description link on test result pages when user does not have
    permission to submit a description.
  <li class=rfe>
    Changed permission required to set description on test result pages
    from Build Job to Update Run.
  <li class=rfe>
    Add "LOADING" overlay on global and job config pages until form is ready for use.
  <li class=rfe>
    Email recipient lists now support build parameters.
    (<a href="http://issues.jenkins-ci.org/browse/JENKINS-6394">issue 6394</a>)
  <li class=rfe>
    Make it easier to see the latest update jobs on the Update Center page.
    (<a href="http://issues.jenkins-ci.org/browse/JENKINS-4255">issue 4255</a>)
  <li class=rfe>
    Allow plugins to use forms with an onsubmit handler, and fix "no-json" handling.
    (<a href="http://issues.jenkins-ci.org/browse/JENKINS-5927">issue 5927</a>)
  <li class=rfe>
    Updated bundled subversion plugin to version 1.17.
</ul>
<h3><a name=v1.356>What's new in 1.356</a> (2010/05/03)</h3>
<ul class=image>
  <li class=bug>
    Fix <tt>StringIndexOutOfBoundsException</tt> in console log from <tt>UrlAnnotator</tt>.
    (<a href="http://issues.jenkins-ci.org/browse/JENKINS-6252">issue 6252</a>)
  <li class=bug>
    Fixed potential deadlock between saving project config and getting project page.
    (<a href="http://issues.jenkins-ci.org/browse/JENKINS-6269">issue 6269</a>)
  <li class=bug>
    Fixed timeline display on build time trend page.
    (<a href="http://issues.jenkins-ci.org/browse/JENKINS-6439">issue 6439</a>)
  <li class=bug>
    Fixed garbled response of XML API if xpath is specified.
    (<a href="http://n4.nabble.com/Hudson-API-XML-td1723766.html#a1723766">ja@hudson.dev.javanet</a>)
  <li class=bug>
    Fix broken links for stopping jobs in executor list on pages for slave nodes or filtered views.
  <li class=bug>
    Fixed <tt>NoSuchMethodError</tt> with Maven and Ivy plugins.
    (<a href="http://issues.jenkins-ci.org/browse/JENKINS-6311">issue 6311</a>)
  <li class=rfe>
    Extension points can be now sorted.
</ul>
<h3><a name=v1.355>What's new in 1.355</a> (2010/04/16)</h3>
<ul class=image>
  <li class=bug>
    Colored ball image at top of build pages was broken for Hudson in some web
    containers (fixed by removing workaround for a Firefox bug fixed since 3.0.5/Dec2008).
    (<a href="http://issues.jenkins-ci.org/browse/JENKINS-2341">issue 2341</a>)
  <li class=bug>
    Console page while build is running did not wrap lines when viewed in IE.
    (<a href="http://issues.jenkins-ci.org/browse/JENKINS-5869">issue 5869</a>)
  <li class=bug>
    Fixed build history to indicate test failure for MavenBuild and MavenModuleSetBuild.
  <li class=bug>
    Make <tt>dropdownList</tt> work in repeatable content, such as a build step.
  <li class=bug>
    Fixed a bug where a job created via XML didn't properly receive upstream/downstream computation.
    (<a href="http://n4.nabble.com/Hudson-API-td1747758.html#a1747758">report</a>)
  <li class=bug>
    Argument masking wasn't working correctly for commands run on slaves
    (<a href="http://n4.nabble.com/Password-masking-when-running-commands-on-a-slave-tp1753033p1753033.html">report</a>)
  <li class=rfe>
    Added the slave retention strategy based on a schedule.
  <li class=rfe>
    Added to configure charset option of Mailer.
</ul>
<h3><a name=v1.354>What's new in 1.354</a> (2010/04/12)</h3>
<ul class=image>
  <li class=bug>
    POM parsing was still using the module root as the base for relative paths for alternate settings files.
    (<a href="http://issues.jenkins-ci.org/browse/JENKINS-6080">issue 6080</a>)
  <li class=bug>
    Fix dynamic updates of build history table when CSRF protection is turned on.
    (<a href="http://issues.jenkins-ci.org/browse/JENKINS-6072">issue 6072</a>)
  <li class=bug>
    Improved the error reporting mechanism in LDAP setting.
  <li class=bug>
    Raw console output contains garbage.
    (<a href="http://issues.jenkins-ci.org/browse/JENKINS-6034">issue 6034</a>)
  <li class=bug>
    Fixed a file handle leak in the slave connection.
    (<a href="http://issues.jenkins-ci.org/browse/JENKINS-6137">issue 6137</a>)
  <li class=bug>
    Quiet period wasn't taking effect properly when doing parameterized builds.
</ul>
<h3><a name=v1.353>What's new in 1.353</a> (2010/03/29)</h3>
<ul class=image>
  <li class=bug>
    Tagging a repository can result in NPE. 
  <li class=bug>
    Fix possible form submission error when using multiple combobox elements.
    (<a href="http://issues.jenkins-ci.org/browse/JENKINS-6025">issue 6025</a>)
  <li class=bug>
    Better escaping of test case names in test results pages.
    (<a href="http://issues.jenkins-ci.org/browse/JENKINS-5982">issue 5982</a>)
  <li class=bug>
    Make radio buttons work in repeatable content, such as a build step.
    (<a href="http://issues.jenkins-ci.org/browse/JENKINS-5028">issue 5028</a>)
  <li class=bug>
    Fixed the handling of verifying that the POM path entered for Maven projects exists.
    (<a href="http://issues.jenkins-ci.org/browse/JENKINS-4693">issue 4693</a>)
  <li class=rfe>
    Added link to builds in buildTimeTrend
    (<a href="http://issues.jenkins-ci.org/browse/JENKINS-3993">issue 3993</a>)
</ul>
<h3><a name=v1.352>What's new in 1.352</a> (2010/03/19)</h3>
<ul class=image>
  <li class=bug>
    Fixed a file handle leak when a copy fails.
    (<a href="http://issues.jenkins-ci.org/browse/JENKINS-5899">issue 5899</a>)
  <li class=bug>
    Replace '&gt;' with '_' in username, as already done for '&lt;'.
    (<a href="http://issues.jenkins-ci.org/browse/JENKINS-5833">issue 5833</a>)
  <li class=bug>
    Fix <tt>editableComboBox</tt> to select item when mouse click takes more than 100ms.
    (<a href="http://issues.jenkins-ci.org/browse/JENKINS-2722">issue 2722</a>)
  <li class=bug>
    Fixed NPE when configuring a view without "Regular expression".
  <li class=bug>
    Page shouldn't scroll up when the user opens/closes a stack trace in the test failure report.
  <li class=bug>
    Fixed a bug where Hudson can put a wrong help file link.
    (<a href="http://n4.nabble.com/Resolution-of-help-files-in-jelly-entries-tp1592533p1592533.html">report</a>)
  <li class=bug>
    Fixed Maven site goal archiving from slaves.
    (<a href="http://issues.jenkins-ci.org/browse/JENKINS-5943">issue 5943</a>)
  <li class=bug>
    Fixed a regression with NetBeans Hudson plugin progressive console output.
    (<a href="http://issues.jenkins-ci.org/browse/JENKINS-5941">issue 5941</a>)
  <li class=bug>
    Fixed a situation where a failure in plugin start up can prevent massive number of job loss. 
  <li class=rfe>
    Supported JBoss EAP 5.0.0 GA.
    (<a href="http://issues.jenkins-ci.org/browse/JENKINS-5922">issue 5922</a>)
  <li class=rfe>
    CLI commands on protected Hudson now asks a password interactively, if run on Java6.
  <li class=rfe>
    Added CLI 'login' and 'logout' commands so that you don't have to specify a credential
    for individual CLI invocation. 
  <li class=rfe>
    URLs in the console output are now hyperlinks. 
  <li class=rfe>
    Improved the URL annotation logic.
  <li class=rfe>
    Add drag&amp;drop support for <tt>f:repeatable</tt> lists and use this for
    the JDK/Ant/Maven installations in global config so these can be reordered.
  <li class=rfe>
    Integrated a new round of community-contributed localizations (ca, es, fi, fr, hi_IN, it, nl, ru, and sv_SE locales.)
</ul>
<h3><a name=v1.351>What's new in 1.351</a> (2010/03/15)</h3>
<ul class=image>
  <li class='major bug'>
    Regression in 1.350 that can delete old build artifacts.
    (<a href="http://n4.nabble.com/Warning-about-Hudson-1-350-Could-delete-your-artifacts-td1593483.html">report</a>)
</ul>
<h3><a name=v1.350>What's new in 1.350</a> (2010/03/12)</h3>
<ul class=image>
  <li class=bug>
    Fix handling of relative paths in alternate settings.xml path for Maven projects.
    (<a href="http://issues.jenkins-ci.org/browse/JENKINS-4693">issue 4693</a>)
  <li class=bug>
    Alternate settings, private repository, profiles, etc were not used in embedded Maven for
    deploy publisher.
    (<a href="http://issues.jenkins-ci.org/browse/JENKINS-4939">issue 4939</a>)
  <li class=bug>
    Make <tt>editableComboBox</tt> work in repeatable content, such as a build step.
  <li class=bug>
    If content is captured using <tt>&lt;j:set var=".."&gt;..content..&lt;/j:set&gt;</tt>,
    fixed this to use proper HTML rendering when appropriate.
  <li class=bug>
    '&lt;' and '&amp;' in the console output was not escaped since 1.349
    (<a href="http://issues.jenkins-ci.org/browse/JENKINS-5852">issue 5852</a>)
  <li class='major bug'>
    Fixed an <tt>AbstractMethodError</tt> in SCM polling under some circumstances.
    (<a href="http://issues.jenkins-ci.org/browse/JENKINS-5756">issue 5756</a>)
  <li class='major bug'>
    Fixed a <tt>ClassCastException</tt> in the Subversion plugin - now using Subversion plugin 1.13.
    (<a href="http://issues.jenkins-ci.org/browse/JENKINS-5827">issue 5827</a>)
  <li class=bug>
    The Maven Integration plugin link in the Update Center was going to a dead location.
    (<a href="http://issues.jenkins-ci.org/browse/JENKINS-4811">issue 4811</a>)
  <li class=bug>
    On RPM/DEB/etc installation, don't offer the self upgrade. It should be done by the native package manager.
    (<a href="http://n4.nabble.com/RPM-for-Hudson-1-345-does-not-Upgrade-Automatically-tp1579580p1579580.html">report</a>)
  <li class=bug>
    Fixed a possible lock up of slaves.
  <li class=rfe>
    Added advanced option to LogRotator to allow for removing artifacts from old builds
    without removing the logs, history, etc.
    (<a href="http://issues.jenkins-ci.org/browse/JENKINS-834">issue 834</a>)
  <li class=rfe>
    Authentication support in Hudson CLI.
    (<a href="http://issues.jenkins-ci.org/browse/JENKINS-3796">issue 3796</a>)
  <li class=rfe>
    Added console annotation support to SCM polling logs.
</ul>
<h3><a name=v1.349>What's new in 1.349</a> (2010/03/05)</h3>
<ul class=image>
  <li class=bug>
    Fix deserialization problem with fields containing double underscore.
    (<a href="http://issues.jenkins-ci.org/browse/JENKINS-5768">issue 5768</a>)
  <li class=bug>
    Fix deserialization problem for Exception objects where the XML has bad/old data.
    (<a href="http://issues.jenkins-ci.org/browse/JENKINS-5769">issue 5769</a>)
  <li class=bug>
    Fix serialization problem with empty CopyOnWriteMap.Tree.
    (<a href="http://issues.jenkins-ci.org/browse/JENKINS-5776">issue 5776</a>)
  <li class=bug>
    Fixed a bug that can cause 404 in the form validation check.
  <li class=rfe>
    Remote build result submission shouldn't hang forever even if Hudson goes down.
  <li class=rfe>
    Added a monitor for old or unreadable data in XML files and a manage screen to assist
    in updating files to the current data format and/or removing unreadable data from plugins
    that are no longer active.  "Manage Hudson" page will show a link if any old/unreadable
    data was detected.
  <li class=rfe>
    Added a mechanism to bundle <tt>init.groovy</tt> inside the war for OEM.
    (<a href="http://n4.nabble.com/preconfigured-hudson-war-tp1575216p1575216.html">report</a>)
  <li class=rfe>
    Added an extension point to annotate console output.
    (<a href="http://issues.jenkins-ci.org/browse/JENKINS-2137">issue 2137</a>)
</ul>
<h3><a name=v1.348>What's new in 1.348</a> (2010/02/26)</h3>
<ul class=image>
  <li class=rfe>
    Fixed a performance problem of the job/build top page when there are too many artifacts.
  <li class=rfe>
    Improved /etc/shadow permission checks.
</ul>
<h3><a name=v1.347>What's new in 1.347</a> (2010/02/19)</h3>
<ul class=image>
  <li class=bug>
    Fix javascript problem showing test failure detail for test name with a quote character.
    (<a href="http://issues.jenkins-ci.org/browse/JENKINS-1544">issue 1544</a>)
  <li class=bug>
    Hudson can incorrectly configure labels for the master when bleeding edge EC2 plugin is used.
  <li class=bug>
    Fixed the regression wrt the whitespace trimming caused by 1.346.
    (<a href="http://issues.jenkins-ci.org/browse/JENKINS-5633">issue 5633</a>)
  <li class=bug>
    Under some circumstances, Hudson can incorrectly delete the temporary directory itself.
    (<a href="http://issues.jenkins-ci.org/browse/JENKINS-5642">issue 5642</a>)
  <li class=bug>
    Newlines in MAVEN_OPTS environment variable can cause problems in other contexts.
    (<a href="http://issues.jenkins-ci.org/browse/JENKINS-5651">issue 5651</a>)
  <li class=rfe>
    Improved the form validation mechanism to support multiple controls.
    (<a href="http://issues.jenkins-ci.org/browse/JENKINS-5610">issue 5610</a>)
  <li class=rfe>
    Added message to slave log when it has successfully come online.
    (<a href="http://issues.jenkins-ci.org/browse/JENKINS-5630">issue 5630</a>)
</ul>
<h3><a name=v1.346>What's new in 1.346</a> (2010/02/12)</h3>
<ul class=image>
  <li class=bug>
    Maven modules should not be buildable when the parent project is disabled.
    (<a href="http://issues.jenkins-ci.org/browse/JENKINS-1375">issue 1375</a>)
  <li class=bug>
    Fixed the broken quiet period implementation when polling interval is shorter than
    the quiet period.  (Changes in SCM impls are needed for this to take effect.) 
    (<a href="http://issues.jenkins-ci.org/browse/JENKINS-2180">issue 2180</a>)
  <li class=bug>
    Escape username in URLs in case it contains special characters such as "#".
    (<a href="http://issues.jenkins-ci.org/browse/JENKINS-2610">issue 2610</a>)
  <li class=bug>
    Fix sidepanel link for People to be visible and show view-specific info when appropriate.
    (<a href="http://issues.jenkins-ci.org/browse/JENKINS-5443">issue 5443</a>)
  <li class=bug>
    Improved HTML rendering, not using closing tags that do not exist in HTML.
    (<a href="http://issues.jenkins-ci.org/browse/JENKINS-5458">issue 5458</a>)
  <li class=bug>
    Show better error message for missing view type selection when creating a view.
    (<a href="http://issues.jenkins-ci.org/browse/JENKINS-5469">issue 5469</a>)
  <li class=bug>
    Hudson wasn't properly streaming a large external build submission,
    which can result in OOME and unresponsiveness.
  <li class=rfe>
    Use fixed-width font in text area for shell/batch build steps.
    (<a href="http://issues.jenkins-ci.org/browse/JENKINS-5471">issue 5471</a>)
  <li class=rfe>
    Use user selected icon size on People page.
    (<a href="http://issues.jenkins-ci.org/browse/JENKINS-5447">issue 5447</a>)
  <li class=rfe>
    Speed/footprint improvement in the HTML rendering.
</ul>
<h3><a name=v1.345>What's new in 1.345</a> (2010/02/08)</h3>
<ul class=image>
  <li class='major bug'>
    Update center retrieval, "build now" link, and real-time console update was broken in 1.344.
    (<a href="http://issues.jenkins-ci.org/browse/JENKINS-5536">issue 5536</a>)
  <li class=bug>
    Fixed the backward incompatibility introduced in JENKINS-5391 fix in 1.344.
    (<a href="http://issues.jenkins-ci.org/browse/JENKINS-5391">issue 5391</a>)
</ul>
<h3><a name=v1.344>What's new in 1.344</a> (2010/02/05)</h3>
<ul class=image>
  <li class=bug>
    Removed the forced upper casing in parameterized builds.
    (<a href="http://issues.jenkins-ci.org/browse/JENKINS-5391">issue 5391</a>)
  <li class=bug>
    Password parameter on the disk should be encrypted.
    (<a href="http://issues.jenkins-ci.org/browse/JENKINS-5420">issue 5420</a>)
  <li class=bug>
    Duplicate entries on Upstream/Downstream project with "Build modules in parallel".
    (<a href="http://issues.jenkins-ci.org/browse/JENKINS-5293">issue 5293</a>)
  <li class=bug>
    "Projects tied on" should be "Projects tied to".
    (<a href="http://issues.jenkins-ci.org/browse/JENKINS-5451">issue 5451</a>)
  <li class=bug>
    Fixed the bug that prevents update center metadata retrieval in Jetty.
    (<a href="http://issues.jenkins-ci.org/browse/JENKINS-5210">issue 5210</a>)
  <li class=rfe>
    Show which plugins have already been upgraded in Plugin Manager.
    (<a href="http://issues.jenkins-ci.org/browse/JENKINS-2313">issue 2313</a>)
  <li class=rfe>
    Show Hudson upgrade status on manage page instead of offering same upgrade again.
    (<a href="http://issues.jenkins-ci.org/browse/JENKINS-3055">issue 3055</a>)
  <li class=rfe>
    Make badges in build history line up.
    (<a href="http://n4.nabble.com/Align-lock-sign-of-keep-build-forever-td1016427.html">report</a>)
</ul>
<h3><a name=v1.343>What's new in 1.343</a> (2010/01/29)</h3>
<ul class=image>
  <li class=bug>
    Don't report a computer as idle if it running the parent job for a matrix project.
    (<a href="http://issues.jenkins-ci.org/browse/JENKINS-5049">issue 5049</a>)
  <li class=bug>
    Improve error message for a name conflict when renaming a job.
    (<a href="http://issues.jenkins-ci.org/browse/JENKINS-1916">issue 1916</a>)
  <li class=bug>
    Job description set via the remote API was not saved.
    (<a href="http://issues.jenkins-ci.org/browse/JENKINS-5351">issue 5351</a>)
  <li class=bug>
    Work around a JVM bug on Windows that causes the "Access denied" error
    while creating a temp file.
    (<a href="http://issues.jenkins-ci.org/browse/JENKINS-5313">issue 5313</a>)
  <li class=bug>
    Fixed a NPE in the update center with the container authentication mode.
    (<a href="http://issues.jenkins-ci.org/browse/JENKINS-5382">issue 5382</a>)
  <li class=bug>
    Global MAVEN_OPTS for Maven projects wasn't getting loaded properly for configuration.
    (<a href="http://issues.jenkins-ci.org/browse/JENKINS-5405">issue 5405</a>)
  <li class=bug>
    Fix for parameterized project with choice parameter value that has &lt; or &gt; character.
    (<a href="http://n4.nabble.com/Fwd-IllegalArgumentException-when-use-parametrised-build-with-choice-parametr-td1311451.html#a1311451">report</a>)
  <li class=bug>
    Build queue was showing some of the items in the wrong order &mdash; it should show new ones first and
    old ones later.
  <li class=rfe>
    Move form to adjust logging levels to its own page and include table of configured levels.
    (<a href="http://issues.jenkins-ci.org/browse/JENKINS-2210">issue 2210</a>)
  <li class=rfe>
    Allow the administrator to control the host names via a system property "host.name" per slave,
    in case auto-detection fails.
    (<a href="http://issues.jenkins-ci.org/browse/JENKINS-5373">issue 5373</a>)
  <li class=rfe>
    Introduced a new extension point for test result parsers.
    (<a href="http://n4.nabble.com/Review-requested-Test-Result-Refactoring-tp978100p978100.html">discussion</a>)
  <li class=rfe>
    Data loading is made more robust in the face of linkage failures.
    (<a href="http://issues.jenkins-ci.org/browse/JENKINS-5383">issue 5383</a>)
  <li class=rfe>
    Auto-detect if Hudson is run in Solaris <a href="http://www.sun.com/bigadmin/content/selfheal/smf-quickstart.jsp">SMF</a>
    and provide restart capability.
    (<a href="http://n4.nabble.com/Self-restart-not-available-when-running-as-Solaris-SMF-tp1289605p1289605.html">report</a>)
  <li class=rfe>
    Formalized an extension point to control priority among builds in the queue.
    (<a href="http://issues.jenkins-ci.org/browse/JENKINS-833">issue 833</a>)
</ul>
<h3><a name=v1.342>What's new in 1.342</a> (2010/01/22)</h3>
<ul class=image>
  <li class=bug>
    Commands run on slaves (such as SCM operations) were not printed to the log
    the way they would be when run on master.
    (<a href="http://issues.jenkins-ci.org/browse/JENKINS-5296">issue 5296</a>)
  <li class=bug>
    Downstream jobs could fail to trigger when using per-project read permissions.
    (<a href="http://issues.jenkins-ci.org/browse/JENKINS-5265">issue 5265</a>)
  <li class=bug>
    Update lastStable/lastSuccessful symlinks on filesystem later in build process to avoid
    incorrectly updating links when build fails in post-build actions, and links briefly
    pointing to a build that is not yet complete.
    (<a href="http://issues.jenkins-ci.org/browse/JENKINS-2543">issue 2543</a>)
  <li class=bug>
    Debian package no longer changes the permissions and owner of the jobs and .ssh directory.
    This is to improve upgrade speed and so that ssh works properly after upgrading.
    (<a href="http://issues.jenkins-ci.org/browse/JENKINS-4047">issue 4047</a> and
     <a href="http://issues.jenkins-ci.org/browse/JENKINS-5112">issue 5112</a>)
  <li class=bug>
    Automatic tool installation wasn't honoring proxy setting.
    (<a href="http://issues.jenkins-ci.org/browse/JENKINS-5271">issue 5271</a>)
  <li class=bug>
    Fixed a bug that induces a NPE during list view column construction.
    (<a href="http://issues.jenkins-ci.org/browse/JENKINS-5061">issue 5061</a>)
  <li class=bug>
    Fixed a bug that can cause Hudson to fail to encode non-ASCII characters in URL.
    (<a href="http://issues.jenkins-ci.org/browse/JENKINS-5155">issue 5155</a>)
  <li class=bug>
    Added "process-test-classes" phase to Maven intercepter.
    (<a href="http://issues.jenkins-ci.org/browse/JENKINS-2226">issue 2226</a>)
  <li class=bug>
    Fixed a regression in the remote API in 1.341.
    (<a href="http://n4.nabble.com/GZIP-encoded-response-only-for-css-js-resources-tp1010358p1010358.html">report</a>)
  <li class=rfe>
    Improved error diagnostics when failing to auto install Maven/Ant.
    (<a href="http://issues.jenkins-ci.org/browse/JENKINS-5272">issue 5272</a>)
  <li class=rfe>
    Infer the default e-mail address more smartly with user IDs like "DOMAIN\user" (often seen in Windows)
    (<a href="http://issues.jenkins-ci.org/browse/JENKINS-5164">issue 5164</a>)
  <li class=rfe>
    The hudson.model.Run.ArtifactList.treeCutoff property should not limit the number 
    of artifacts shown by the API.
    (<a href="http://issues.jenkins-ci.org/browse/JENKINS-5247">issue 5247</a>)
  <li class=rfe>
    Spanish translation made a great progress.
</ul>
<h3><a name=v1.341>What's new in 1.341</a> (2010/01/15)</h3>
<ul class=image>
  <li class=bug>
    Completed fix started in 1.325 for updating bundled plugins, now working when security is enabled.
    (<a href="http://issues.jenkins-ci.org/browse/JENKINS-3662">issue 3662</a>)
  <li class=bug>
    TemporarySpaceMonitor and DiskSpaceMonitor fail to instantiate on fresh systems.
    (<a href="http://issues.jenkins-ci.org/browse/JENKINS-5162">issue 5162</a>)
  <li class=bug>
    /tmp space monitoring didn't work if /tmp is filled up completely. 
  <li class=rfe>
    Plugins can now control how builds are triggered when they declare downstream jobs.
    (<a href="http://issues.jenkins-ci.org/browse/JENKINS-5236">issue 5236</a>)
  <li class=rfe>
    Hudson now detects a cyclic dependencies among plugins and report the error gracefully.
  <li class=rfe>
    Extension points can now contribute multiple actions.
  <li class=rfe>
    Responses to remote API calls now honor the "Accept-Encoding" header.
    (<a href="http://n4.nabble.com/GZIP-encoded-response-only-for-css-js-resources-tp1010358p1010358.html">report</a>)
  <li class=rfe>
    Link to project changes summary instead of this build's changes for "still unstable" email.
    (<a href="http://issues.jenkins-ci.org/browse/JENKINS-3283">issue 3283</a>)
  <li class=rfe>
    SCM retry count and "Block build when upstream project is building" is now available on matrix projects.
    (<a href="http://n4.nabble.com/Advanced-configuration-in-matrix-projects-td1011215.html#a1011215">report</a>)
</ul>
<h3><a name=v1.340>What's new in 1.340</a> (2010/01/11)</h3>
<ul class=image>
  <li class=bug>
    Non ASCII chars get mangled when a new user is created.
    (<a href="http://issues.jenkins-ci.org/browse/JENKINS-2026">issue 2026</a>)
  <li class=bug>
    Fixed garbled mail text when default encoding is not UTF-8.
    (<a href="http://issues.jenkins-ci.org/browse/JENKINS-1811">issue 1811</a>)
  <li class=bug>
    Fixed a bug in the log rotation setting of RPM packages.
    (<a href="http://n4.nabble.com/Hudson-logrotate-for-RPM-incorrect-tp999444p999444.html">report</a>)
  <li class=rfe>
    Added a new CLI command to obtain list of changes by specifying builds.
  <li class=rfe>
    Improved memory/swap monitoring on Solaris systems that doesn't have the 'top' command.
    (<a href="http://n4.nabble.com/Version-1-329-Java-Error-2-tp387349p387349.html">report</a>)
  <li class=rfe>
    User IDs in Hudson are now case preserving but case insensitive.
    (<a href="http://issues.jenkins-ci.org/browse/JENKINS-4354">issue 4354</a>)
  <li class=rfe>
    CVS support is separated into a plugin, although it's still bundled by default for compatibility.
    (<a href="http://issues.jenkins-ci.org/browse/JENKINS-3101">issue 3101</a>)
</ul>
<h3><a name=v1.339>What's new in 1.339</a> (2009/12/24)</h3>
<ul class=image>
  <li class=bug>
    <tt>slave.jar</tt> incorrectly shipped with a version number indicating a private build.
    (<a href="http://issues.jenkins-ci.org/browse/JENKINS-5138">issue 5138</a>)
  <li class=bug>
    Global MAVEN_OPTS weren't saving due to TopLevelItemDescriptors not being configured in global configuration.
    (<a href="http://issues.jenkins-ci.org/browse/JENKINS-5142">issue 5142</a>)
  <li class=bug>
    Make maven project more resilient to exceptions from plugins.
    (<a href="http://issues.jenkins-ci.org/browse/JENKINS-3279">issue 3279</a>)
  <li class=rfe>
    Add the ability to configure low-disk space thresholds.
    (<a href="http://issues.jenkins-ci.org/browse/JENKINS-2552">issue 2552</a>)
  <li class=rfe>
    Allow BuildWrapper tearDown code to detect when the build has failed.
    (<a href="http://issues.jenkins-ci.org/browse/JENKINS-2485">issue 2485</a>)
  <li class=rfe>
    Add help regarding "Auto" repository browser selection and add support
    for this in Subversion plugin.
    (<a href="http://issues.jenkins-ci.org/browse/JENKINS-2082">issue 2082</a>)
  <li class=rfe>
    Introduced a mechanism so that writing XSS-free code is easier.
    (<a href="http://wiki.jenkins-ci.org/display/JENKINS//Jelly+and+XSS+prevention">discussion</a>)
</ul>
<h3><a name=v1.338>What's new in 1.338</a> (2009/12/18)</h3>
<ul class=image>
  <li class=rfe>
    Maven projects will now use per-project MAVEN_OPTS if defined first, then global MAVEN_OPTS if defined, and finally
    as fallback, MAVEN_OPTS environment variable on executor.
    (<a href="http://issues.jenkins-ci.org/browse/JENKINS-2932">issue 2932</a>)
  <li class=rfe>
    Expose upstream cause details via remote API.
    (<a href="http://issues.jenkins-ci.org/browse/JENKINS-5074">issue 5074</a>)
</ul>
<h3><a name=v1.337>What's new in 1.337</a> (2009/12/11)</h3>
<ul class=image>
  <li class=bug>
    Matrix parent build shouldn't consume an executor.
    (<a href="http://issues.jenkins-ci.org/browse/JENKINS-936">issue 936</a>)
  <li class=bug>
    Exceptions in one publisher shouldn't block all other publishers from running.
    (<a href="http://issues.jenkins-ci.org/browse/JENKINS-5023">issue 5023</a>)
  <li class=bug>
    Fixed <tt>OutOfMemoryError</tt> in JNLP slaves that are running for too long.
    (<a href="http://issues.jenkins-ci.org/browse/JENKINS-3406">issue 3406</a>)
  <li class=bug>
    Auto installer for Maven couldn't be configured after the fact.
  <li class=bug>
    Fixed a bug that the form field validation couldn't handle &lt;select> box.
    (<a href="http://n4.nabble.com/f-validateButton-of-a-select-field-s-value-tp948691p948691.html">report</a>)
  <li class=bug>
    Fixed a possible "XYZ is missing its descriptor" storm.
    (<a href="http://issues.jenkins-ci.org/browse/JENKINS-5067">issue 5067</a>)
  <li class=rfe>
    Group available plugins in Plugin Manager by category.
    (<a href="http://issues.jenkins-ci.org/browse/JENKINS-1836">issue 1836</a>)
  <li class=rfe>
    Add sorting and link to directory browser for artifact list and tree display.
    (<a href="http://issues.jenkins-ci.org/browse/JENKINS-4976">issue 4976</a>)
  <li class=rfe>
    Make links in build history for a view stay under that view.
    (<a href="http://issues.jenkins-ci.org/browse/JENKINS-5021">issue 5021</a>)
  <li class=rfe>
    Automatically install dependent plugins.
    (<a href="http://issues.jenkins-ci.org/browse/JENKINS-4983">issue 4983</a>)
  <li class='major rfe'>
    Implemented a proper serialization of multi-classloader object graph.
    (<a href="http://issues.jenkins-ci.org/browse/JENKINS-5048">issue 5048</a>)
</ul>
<h3><a name=v1.336>What's new in 1.336</a> (2009/11/28)</h3>
<ul class=image>
  <li class=bug>
    Update or remove lastSuccessful/lastStable symlinks on filesystem as appropriate
    when a build is deleted.
    (<a href="http://issues.jenkins-ci.org/browse/JENKINS-1986">issue 1986</a>)
  <li class=bug>
    In-demand strategy could not relaunch slave nodes since 1.302.
    (<a href="http://issues.jenkins-ci.org/browse/JENKINS-3890">issue 3890</a>)
  <li class=bug>
    Actual cause for slave going offline was always masked by channel-terminated cause.
  <li class=bug>
    Improved display of why a slave is offline (don't incorrectly say "failed to launch").
  <li class=bug>
    Improved the error diagnostics on the failure to establish connection with JNLP slaves early on.
  <li class=bug>
    Fix so configure-slave permission actually allows configuration of slaves.
  <li class=bug>
    User pages showed add/edit description link to users without permission to edit,
    and guests were allowed to edit the user profile for anonymous user.
  <li class=bug>
    Debian package now demands full JRE, not just a headless JRE.
    (<a href="http://issues.jenkins-ci.org/browse/JENKINS-4879">issue 4879</a>)
  <li class=bug>
    Avoid exception if a plugin provides null for a dynamic node label.
    (<a href="http://issues.jenkins-ci.org/browse/JENKINS-4924">issue 4924</a>)
  <li class=bug>
    If restart is not supported, explain why.
    (<a href="http://issues.jenkins-ci.org/browse/JENKINS-4876">issue 4876</a>)
  <li class=bug>
    Matrix configuration builds should continue even when Hudson is about to shut down.
    (<a href="http://issues.jenkins-ci.org/browse/JENKINS-4873">issue 4873</a>)
  <li class=bug>
    Send build status email to valid addresses rather than aborting for one invalid address.
    (<a href="http://issues.jenkins-ci.org/browse/JENKINS-4927">issue 4927</a>)
  <li class=bug>
    Smart JDK/Maven/Ant auto installers aren't available for existing tool configurations.
  <li class=bug>
    Hudson can now run gracefully (albeit bit slowly) where JNA is not available.
    (<a href="http://issues.jenkins-ci.org/browse/JENKINS-4820">issue 4820</a>)
  <li class=rfe>
    Add ability to delete users from Hudson.
    (<a href="http://issues.jenkins-ci.org/browse/JENKINS-1867">issue 1867</a>)
  <li class=rfe>
    Gracefully detect the double loading of JNA instead of failing later with <tt>NoClassDefFoundError</tt>
    (<a href="http://wiki.jenkins-ci.org/display/JENKINS//JNA+is+already+loaded">detail</a>)
  <li class=rfe>
    Introduced a structure around the initialization process for better reporting and etc.
  <li class=rfe>
    Debian packages creates Hudson user with <tt>/bin/bash</tt> to accomodate some tools that want a valid shell.
    (<a href="http://issues.jenkins-ci.org/browse/JENKINS-4830">issue 4830</a>)
</ul>
<h3><a name=v1.335>What's new in 1.335</a> (2009/11/20)</h3>
<ul class=image>
  <li class=bug>
    Space in axis value for matrix type project was lost on reconfiguration.
    (<a href="http://issues.jenkins-ci.org/browse/JENKINS-2360">issue 2360</a>)
  <li class=bug>
    Remember me did not work with unix authentication.
    (<a href="http://issues.jenkins-ci.org/browse/JENKINS-3057">issue 3057</a>)
  <li class=bug>
    Node variables not passed through to Maven jobs.
    (<a href="http://issues.jenkins-ci.org/browse/JENKINS-4030">issue 4030</a>)
  <li class=bug>
    Fix handling of non-ASCII characters in external job submission.
    (<a href="http://issues.jenkins-ci.org/browse/JENKINS-4877">issue 4877</a>)
  <li class=bug>
    Job assigned to label that no longer has any nodes generates exception since 1.330.
    (<a href="http://issues.jenkins-ci.org/browse/JENKINS-4878">issue 4878</a>)
  <li class=bug>
    Custom workspace on Windows with just a drive letter or using forward slashes in path
    failed to build in 1.334.
    (<a href="http://issues.jenkins-ci.org/browse/JENKINS-4894">issue 4894</a>)
  <li class=bug>
    Core version number in plugin manager warning message was missing in 1.334.
  <li class=bug>
    Matrix build wasn't showing their full name in the executor list on the left.
  <li class=rfe>
    Hudson's UDP broadcast/discovery now supports IP multicast.
</ul>
<h3><a name=v1.334>What's new in 1.334</a> (2009/11/16)</h3>
<ul class=image>
  <li class='major bug'>
    Fixed a possible exception in submitting forms and obtaining update center metadata with Winstone in 1.333.
    (<a href="http://issues.jenkins-ci.org/browse/JENKINS-4804">issue 4804</a>)
  <li class='major bug'>
    Remoting layer was unable to kill remote processes. Prevented Mercurial plugin from implementing poll timeout on slaves.
    (<a href="http://issues.jenkins-ci.org/browse/JENKINS-4611">issue 4611</a>)
  <li class=bug>
    Display of console output as plain text did not work in browsers since 1.323.
    (<a href="http://issues.jenkins-ci.org/browse/JENKINS-4557">issue 4557</a>)
  <li class=bug>
    Show "Latest Test Results" link even when a new build is running.
    (<a href="http://issues.jenkins-ci.org/browse/JENKINS-4580">issue 4580</a>)
  <li class=bug>
    Fix broken links for failed tests on build page for a matrix type project.
    (<a href="http://issues.jenkins-ci.org/browse/JENKINS-4765">issue 4765</a>)
  <li class=bug>
    "Enable project-based security" always comes up unchecked on configure pages in 1.333,
    so project permissions are lost if not rechecked before clicking Save.
    (<a href="http://issues.jenkins-ci.org/browse/JENKINS-4826">issue 4826</a>)
  <li class=bug>
    Project read permission was not enforced via /jobCaseInsensitive/jobname path.
  <li class=bug>
    Project configuration could be modified via POST to /job/jobname/config.xml with only
    "Extended Read" permission but not configure permission.
  <li class=bug>
    Fixed the over zealous escaping in the inlined unit test failure report.
  <li class=bug>
    Fixed <tt>OutOfMemoryError</tt> in Winp
    (<a href="http://issues.jenkins-ci.org/browse/JENKINS-4058">issue 4058</a>)
  <li class=bug>
    Write log message and ignore unrecognized permissions when loading XML.
    (<a href="http://issues.jenkins-ci.org/browse/JENKINS-4573">issue 4573</a>)
  <li class=bug>
    Fix in stapler so we don't redirect to "." which causes problem in some containers.
    (<a href="http://issues.jenkins-ci.org/browse/JENKINS-4787">issue 4787</a>)
  <li class=bug>
    List counts for duplicate cause entries for a build rather than listing many times.
    (<a href="http://issues.jenkins-ci.org/browse/JENKINS-4831">issue 4831</a>)
  <li class=rfe>
    Plugin manager now shows warning for upgrade/install of plugins into a Hudson that
    is older than the plugin was built for.
    (<a href="http://issues.jenkins-ci.org/browse/JENKINS-541">issue 541</a>)
  <li class=rfe>
    CLI "build" command now supports passing parameters.
  <li class=rfe>
    Job should provide doDescription to allow easy manipulation over http
    (<a href="http://issues.jenkins-ci.org/browse/JENKINS-4802">issue 4802</a>)
  <li class=rfe>
    Improvement in the caching of the view templates.
  <li class=rfe>
    Added new SaveableListener to be called when objects implementing Saveable are saved.
</ul>
<h3><a name=v1.333>What's new in 1.333</a> (2009/11/09)</h3>
<ul class=image>
  <li class=bug>
    Fixed a performance problem in the file upload with Winstone.
    (<a href="http://d.hatena.ne.jp/tosik/20091026/1256553925">report</a>)
  <li class=bug>
    Allow non-absolute URLs in sidebar links that do not end with slash character.
    (<a href="http://issues.jenkins-ci.org/browse/JENKINS-4720">issue 4720</a>)
  <li class=bug>
    Build other projects "even when unstable" option was not working with Maven projects.
    (<a href="http://issues.jenkins-ci.org/browse/JENKINS-4739">issue 4739</a>)
  <li class=bug>
    When renaming a log recorder, check new name uses valid characters, remove config file for
    old name and redirect to new name after save.
  <li class=bug>
    Fixed <tt>ArrayIndexOutOfBoundsException</tt> in my view.
    (<a href="http://old.nabble.com/Stack-trace-from-My-Views-ts26121656.html">report</a>)
  <li class=bug>
    Fixed a race condition in interrupting pending remote calls.
  <li class=bug>
    Retry shouldn't kick in if the build is aborted during checkout. 
  <li class=rfe>
    Hudson now sends "Accept-Ranges" header where it's supported.
    (<a href="http://www.nabble.com/206-response-code-HTTP-1.1-Range-header-td25888373.html">report</a>)
  <li class=rfe>
    Hudson is internally capable of supporting multiple update sites.
  <li class=rfe>
    Added a new "safe-restart" CLI command, also accessible at "/safeRestart", and used for post-upgrade/plugin install restart.
    (<a href="http://issues.jenkins-ci.org/browse/JENKINS-4553">issue 4553</a>)
  <li class=rfe>
    Added "delete-builds" CLI command for bulk build record deletion.
  <li class=rfe>
    Supported a relative path in the custom workspace directory, which resolves from FS root of the slave.
  <li class='major bug'>
    Fixed another <tt>NotExportableException</tt> when making a remote API call on a project.
    Broke NetBeans integration and possibly others.
    (<a href="http://issues.jenkins-ci.org/browse/JENKINS-4760">issue 4760</a>)
</ul>
<h3><a name=v1.332>What's new in 1.332</a> (2009/11/02)</h3>
<ul class=image>
  <li class=bug>
    Fixed a regression in 1.331 where previously disabled plugins and their artifacts in <tt>build.xml</tt> can cause build records to fail to load.
    (<a href="http://issues.jenkins-ci.org/browse/JENKINS-4752">issue 4752</a>)
  <li class='major bug'>
    Fixed <tt>NotExportableException</tt> when making a remote API call on a project.
    (<a href="https://hudson.dev.java.net/servlets/BrowseList?list=users&amp;by=thread&amp;from=2222483">report</a>)
  <li class=bug>
    Fixed <tt>IllegalArgumentException: name</tt>
    (<a href="http://old.nabble.com/bug-1.331-to26145963.html">report</a>)
</ul>
<h3><a name=v1.331>What's new in 1.331</a> (2009/10/30)</h3>
<ul class=image>
  <li class=bug>
    Fixed a memory leak problem with the groovysh Hudson CLI command.
    (<a href="http://issues.jenkins-ci.org/browse/JENKINS-4618">issue 4618</a>)
  <li class=bug>
    CVS changelog reports were incorrect if built from tags.
    (<a href="http://issues.jenkins-ci.org/browse/JENKINS-1816">issue 1816</a>)
  <li class=bug>
    Upstream projects list was lost when saving matrix type project.
    (<a href="http://issues.jenkins-ci.org/browse/JENKINS-3607">issue 3607</a>)
  <li class=bug>
    <tt>slave.jar</tt> now supports HTTP BASIC auth.
    (<a href="http://issues.jenkins-ci.org/browse/JENKINS-4071">issue 4071</a>)
  <li class=bug>
    Fixed a problem where taglibs defined in plugins cannot be seen from other plugins.
    (<a href="http://www.nabble.com/Declaring-jelly-tag-lib-in-plugin-and-reusing-in-another-plugin-td25890803.html">report</a>)
  <li class=bug>
    Improved the UI of taking a node offline.
  <li class=bug>
    Added improved logging for exceptions encountered when attempting to invoke Maven in Maven projects.
    (<a href="http://issues.jenkins-ci.org/browse/JENKINS-3273">issue 3273</a>)
  <li class=rfe>
    Automated tool downloads are made more robust by using HTTP download retries.
  <li class=rfe>
    SCM information is now exposed via the remote API.
  <li class=rfe>
    Added the "install-plugin" command to install plugins from CLI.
    (<a href="http://www.nabble.com/Setup-for-using-Hudson-to-deploy-into-Hudson-td25962271.html">report</a>)
</ul>
<h3><a name=v1.330>What's new in 1.330</a> (2009/10/23)</h3>
<ul class=image>
  <li class=bug>
    Fixed <tt>NoSuchMethodError</tt> error during error recovery with Maven 2.1.
    (<a href="http://issues.jenkins-ci.org/browse/JENKINS-2373">issue 2373</a>)
  <li class=bug>
    RemoteClassLoader does not persist retrieved classes with package structure
    (<a href="http://issues.jenkins-ci.org/browse/JENKINS-4657">issue 4657</a>)
  <li class=rfe>
    Update center switched over from <tt>https://hudson.dev.java.net/</tt> to <tt>http://hudson-ci.org/</tt>
  <li class=rfe>
    Use tree view to show 17-40 build artifacts on build/project pages.
    (<a href="http://issues.jenkins-ci.org/browse/JENKINS-2280">issue 2280</a>)
  <li class=rfe>
    When showing why a build is pending, Hudson now puts hyperlinks to node/label/project names.
  <li class=rfe>
    Custom workspace is now subject to the variable expansion.
    (<a href="http://issues.jenkins-ci.org/browse/JENKINS-3997">issue 3997</a>)
</ul>
<h3><a name=v1.329>What's new in 1.329</a> (2009/10/16)</h3>
<ul class=image>
  <li class=bug>
    Fixed UI selector (hetero-list) to handle nested selectors (resolves conflict between
    Promoted Builds and Parameterized Trigger plugins).
    (<a href="http://issues.jenkins-ci.org/browse/JENKINS-4414">issue 4414</a>)
  <li class=bug>
    Fixed incremental Maven build behavior to properly handle new modules without hitting NPE.
    (<a href="http://issues.jenkins-ci.org/browse/JENKINS-4624">issue 4624</a>)
  <li class=bug>
    Added the "build" CLI command that can not only schedule a new build, but also wait until its completion.
  <li class=bug>
    Made visibility rules of test result remote API consistent with those for individual test cases.
  <li class=bug>
    Fixed a bug in the HTTP Range header handling.
    (<a href="http://www.nabble.com/206-response-code-HTTP-1.1-Range-header-td25888373.html">report</a>)
  <li class=bug>
    Fixed a bug in <tt>.cvspass</tt> form field persistence.
    (<a href="http://issues.jenkins-ci.org/browse/JENKINS-4456">issue 4456</a>)
</ul>
<h3><a name=v1.328>What's new in 1.328</a> (2009/10/09)</h3>
<ul class=image>
  <li class=bug>
    Overview of all SCM polling activity was never showing any entries.
    (<a href="http://issues.jenkins-ci.org/browse/JENKINS-4609">issue 4609</a>)
  <li class=bug>
    Fixed a bogus IOException in the termination of CLI.
  <li class=bug>
    Fixed a bug in the form submission logic of the SMTP authentation configuration.
    (<a href="http://www.nabble.com/error-configuring-SMTP-Gmail-with-Hudson-td25736116.html">report</a>)
  <li class=rfe>
    Hudson shouldn't store SMTP auth password in a clear text.
    (<a href="http://www.nabble.com/error-configuring-SMTP-Gmail-with-Hudson-td25736116.html">report</a>)
  <li class=rfe>
    Improved the form validation in global e-mail configurations.
    (<a href="http://www.nabble.com/error-configuring-SMTP-Gmail-with-Hudson-td25736116.html">report</a>)
</ul>
<h3><a name=v1.327>What's new in 1.327</a> (2009/10/02)</h3>
<ul class=image>
  <li class=bug>
    Worked around a possible Windows slave hang on start up.
    (<a href="http://wiki.jenkins-ci.org/display/JENKINS//Windows+slaves+fail+to+start+via+ssh">details</a>)
  <li class=bug>
    Inability to access <tt>hudson.dev.java.net</tt> shouldn't prevent Hudson from working.
    (<a href="http://issues.jenkins-ci.org/browse/JENKINS-4590">issue 4590</a>)
  <li class=rfe>
    Added a CLI command <tt>install-tool</tt> to invoke a tool auto-installation from Hudson CLI.
    (<a href="http://www.nabble.com/Passing-env-variables-automatically-td25584186.html">report</a>)
  <li class=rfe>
    Added column on plugin updates page showing currently installed version.
  <li class=rfe>
    Build page now shows where the build was done.
  <li class=rfe>
    Job-enabling API should reject GET requests
    (<a href="http://issues.jenkins-ci.org/browse/JENKINS-3721">issue 3721</a>)
  <li class=rfe>
    Added an extension point for inserting actions across all projects without configuration.
    (<a href="http://www.nabble.com/Howto-expose-action-for-every-job-without-configuration--td25638153.html">report</a>)
  <li class=rfe>
    stdout, stderr, error details and the stack trace can be filtered out of the remote API
    representation of a test case with the depth parameter.
    (<a href="http://www.nabble.com/Change-remote-API-visibility-for-CaseResult.getStdout-getStderr-td25619046.html">discussion</a>)
</ul>
<h3><a name=v1.326>What's new in 1.326</a> (2009/09/28)</h3>
<ul class=image>
  <li class='major bug'>
    Hudson fails to update a plugin due to a bug in the up-to-date check logic.
    (<a href="http://issues.jenkins-ci.org/browse/JENKINS-4353">issue 4353</a>)
</ul>
<h3><a name=v1.325>What's new in 1.325</a> (2009/09/25)</h3>
<ul class=image>
  <li class=bug>
    Self restart was not working on Solaris 64bit JVM.
  <li class=bug>
    Fixed a possible <tt>NoSuchElementException</tt> in Hudson start up.
  <li class=bug>
    "Redeploy Maven artifacts" GUI causes NPE.
  <li class=bug>
    Permission check was missing for file mask validators.
  <li class=bug>
    Fixed a problem regarding SCM plugin evolution and SCM browser settings, as observed in the Mercurial plugin.
    (<a href="http://issues.jenkins-ci.org/browse/JENKINS-4514">issue 4514</a>)
  <li class=bug>
    Update center wasn't capable of updating bundled plugins, such as subversion.
  <li class=bug>
    Fixed a problem in the up-to-date check of the plugin extraction.
    (<a href="http://issues.jenkins-ci.org/browse/JENKINS-4353">issue 4353</a>)
  <li class=bug>
    Fixed a bug in the Debian package init script.
    (<a href="http://issues.jenkins-ci.org/browse/JENKINS-4304">issue 4304</a>)
  <li class=bug>
    Fixed an NPE in <tt>MavenBuild$RunnerImpl.decideWorkspace</tt>
    (<a href="http://issues.jenkins-ci.org/browse/JENKINS-4226">issue 4226</a>)
  <li class=bug>
    "Test e-mail" feature in the system configuration page wasn't taking most of the parameters from the current values of the form.
    (<a href="http://issues.jenkins-ci.org/browse/JENKINS-3983">issue 3983</a>)
  <li class=rfe>
    If a Maven project is built with "-N" or "--non-recursive" in the goals, it will not attempt to
    load and parse the POMs for any modules defined in the root POM.
    (<a href="http://issues.jenkins-ci.org/browse/JENKINS-4491">issue 4491</a>)
  <li class=rfe>
    Update center will create <tt>*.bak</tt> files to make it easier for manual roll back of botched upgrades.
  <li class=rfe>
    Vastly improved the default MIME type table of the built-in servlet container. 
  <li class=rfe>
    Javadoc location is now subject to the variable expansions.
    (<a href="http://issues.jenkins-ci.org/browse/JENKINS-3942">issue 3942</a>)
  <li class=rfe>
    JNLP clients now report the reason when the connection is rejected by the master.
    (<a href="http://issues.jenkins-ci.org/browse/JENKINS-3889">issue 3889</a>)
</ul>
<h3><a name=v1.324>What's new in 1.324</a> (2009/09/18)</h3>
<ul class=image>
  <li class=bug>
    Added call to MailSender in RunnerImpl.cleanUp so that mail gets sent for top-level Maven project as well as individual modules. This means mail will be sent if there are POM parsing errors, etc.
    (<a href="http://issues.jenkins-ci.org/browse/JENKINS-1066">issue 1066</a>)
  <li class=bug>
    Default value for password parameter in a parameterized project was not saved.
    (<a href="http://issues.jenkins-ci.org/browse/JENKINS-4333">issue 4333</a>)
  <li class=bug>
    Run sequentially option for Matrix project was not visible unless Axes was checked.
    (<a href="http://issues.jenkins-ci.org/browse/JENKINS-4366">issue 4366</a>)
  <li class=bug>
    Fix launching Windows slave for slave name with space or other characters needed encoding.
    (<a href="http://issues.jenkins-ci.org/browse/JENKINS-4392">issue 4392</a>)
  <li class=bug>
    Support authentication when running java -jar hudson-core-*.jar using username/password
    included in HUDSON_HOME URL; also removed dependency on winstone.jar.
    (<a href="http://issues.jenkins-ci.org/browse/JENKINS-4400">issue 4400</a>)
  <li class=bug>
    Fixed links on age values in JUnit test reports.
    (<a href="http://issues.jenkins-ci.org/browse/JENKINS-4402">issue 4402</a>)
  <li class=bug>
    Maven project POM parser now ignores empty modules or modules only containing whitespace,
    matching Maven's behavior.
    (<a href="http://issues.jenkins-ci.org/browse/JENKINS-4442">issue 4442</a>)
  <li class=bug>
    Fixed setting of "blockBuildWhenUpstreamBuilding" for AbstractProject - wasn't being set at all, or displayed.
    (<a href="http://issues.jenkins-ci.org/browse/JENKINS-4423">issue 4423</a>)
  <li class=bug>
    Handling of URLs with encoded character at end of a path component did not work in 1.323.
    (<a href="http://issues.jenkins-ci.org/browse/JENKINS-4454">issue 4454</a>)
  <li class=bug>
    Fixed some field validators to work for values including + character.
  <li class=bug>
    Fixed the charset encoding handling when different encodings are involved between the master and slaves.
    (<a href="http://www.nabble.com/Build-log%27s-charset-problem.-td25424831.html">patch</a>)
  <li class=bug>
    Fixed a bug in the workspace archive support.
    (<a href="http://issues.jenkins-ci.org/browse/JENKINS-4039">issue 4039</a>)
  <li class=rfe>
    Added client-side validator for required fields and used this to replace some AJAX calls.
  <li class=rfe>
    JNLP clients perform periodic ping to detect terminated connections and recover automatically.
    (<a href="http://www.nabble.com/Trying-to-investigate-JNLP-disconnection-issues-to25467992.html">report</a>)
</ul>
<h3><a name=v1.323>What's new in 1.323</a> (2009/09/04)</h3>
<ul class=image>
  <li class=bug>
    Creation of symlinks failed (or created in wrong location) since 1.320.
    (<a href="http://issues.jenkins-ci.org/browse/JENKINS-4301">issue 4301</a>)
  <li class=bug>
    Fixed a NoClassDefFoundError problem that happens in remoting+maven+3rd plugin combo.
    <a href="http://www.nabble.com/NoClassDefFoundError%3A-hudson-maven-MavenBuildProxy%24BuildCallable-td24719002.html#a24719002">report</a>
  <li class=bug>
    Raw console output was doing XML escaping for '&amp;' and '&lt;' but it shouldn't.
  <li class=bug>
    Manually wiping out a workspace from GUI can cause NPE with some SCM plugins.
  <li class=bug>
    Fixed <tt>ClassCastException</tt> in JavaMail with some application servers.
    (<a href="http://issues.jenkins-ci.org/browse/JENKINS-1261">issue 1261</a>)
  <li class=bug>
    Fixed a bug in the tabular display of matrix projects.
    (<a href="http://issues.jenkins-ci.org/browse/JENKINS-4245">issue 4245</a>)
  <li class=bug>
    Avoid division by zero error in swap space monitor.
    (<a href="http://issues.jenkins-ci.org/browse/JENKINS-4284">issue 4284</a>)
  <li class=bug>
    Avoid duplicate My Views links after Reload configuration from disk.
    (<a href="http://issues.jenkins-ci.org/browse/JENKINS-4272">issue 4272</a>)
  <li class=bug>
    Removed need for hack that lowered build health scores by one, so now 4/5 is reported as 80 instead of 79.
    (<a href="http://issues.jenkins-ci.org/browse/JENKINS-4286">issue 4286</a>)
  <li class=bug>
    Fixed renaming a job to a name that includes a + character.
  <li class=bug>
    Matrix project did not properly handle axis values with some special characters such as slash.
    (<a href="http://issues.jenkins-ci.org/browse/JENKINS-2670">issue 2670</a>)
  <li class=rfe>
    Added validation for axis names in Matrix project.
  <li class=rfe>
    Ajax validator for name of a new job now warns about invalid characters.
  <li class=rfe>
    Maven builder in freestyle projects now supports "Use private repository" option.
    (<a href="http://issues.jenkins-ci.org/browse/JENKINS-4205">issue 4205</a>)
  <li class=rfe>
    Maven incremental builds now rebuild failed/unstable modules from previous builds, even if they are unchanged.
    (<a href="http://issues.jenkins-ci.org/browse/JENKINS-4152">issue 4152</a>)
  <li class=rfe>
    Labels are listed in lexicographic order.
    (<a href="http://www.nabble.com/selenium-grid-overview%3A-labels-sometimes-inversed-td25049542.html">report</a>)
  <li class=rfe>
    Labels for nodes are shown in a tag cloud style.
    (<a href="http://www.nabble.com/labels---tagcloud-style-display-td25131812.html">patch</a>)
  <li class=rfe>
    Exposing load statistics to the remote API.
    (<a href="http://www.nabble.com/time-in-queue-td25127970.html">report</a>)
  <li class=rfe>
    Make dynamic labelling of nodes clearer and easier to work with.
  <li class=rfe>
    Plugins can mark themselves as incompatible with earlier versions to notify users during upgrade.
    (<a href="http://issues.jenkins-ci.org/browse/JENKINS-4056">issue 4056</a>)
  <li class=rfe>
    Footer now includes a timestamp.
  <li class=rfe>
    Advanced option now available for all project types to keep builds in queue while upstream projects are building. Off by default.
    (<a href="http://issues.jenkins-ci.org/browse/JENKINS-1938">issue 1938</a>)
  <li class=rfe>
    Fixed a bug in Winstone that hides the root cause of exceptions. 
</ul>
<h3><a name=v1.322>What's new in 1.322</a> (2009/08/28)</h3>
<ul class=image>
  <li class="major bug">
    NPE in Subversion polling problem.
    (<a href="http://issues.jenkins-ci.org/browse/JENKINS-4299">issue 4299</a>)
  <li class="major bug">
    Changing credential in Subversion can still result in "svn authentication cancelled"
    (<a href="http://issues.jenkins-ci.org/browse/JENKINS-3936">issue 3936</a>)
  <li class=bug>
    Debian init script now uses "su" to properly initialize the environment.
    (<a href="http://issues.jenkins-ci.org/browse/JENKINS-4304">issue 4304</a>)
</ul>
<h3><a name=v1.321>What's new in 1.321</a> (2009/08/21)</h3>
<ul class=image>
  <li class='major bug'>
    "Tag this build" was failing.
    (<a href="http://issues.jenkins-ci.org/browse/JENKINS-4018">issue 4018</a>)
  <li class='major bug'>
    Build history AJAX update was buggy.
  <li class=bug>
    Failed Junit tests will display error message and stacktrace even when no
    additional TestDataPublishers are attached to the project.
    (<a href="http://issues.jenkins-ci.org/browse/JENKINS-4257">issue 4257</a>)
  <li class=bug>
    Maven test failures will again properly mark a build as unstable,
    even if later task segments are successful.
    (<a href="http://issues.jenkins-ci.org/browse/JENKINS-4177">issue 4177</a>)
  <li class=bug>
    Matrix permissions with LDAP now properly validates group names using configured
    prefix and case settings; added help text about these settings.
    (<a href="http://issues.jenkins-ci.org/browse/JENKINS-3459">issue 3459</a>)
  <li class=bug>
    Improved the debian package to set <tt>USER</tt> and <tt>HOME</tt>.
    (<a href="http://www.nabble.com/Debian-Hudson-daemon-runs-as-separate-user-but-still-env-reports--USER%3Droot-td24979804.html">report</a>)
  <li class=bug>
    Failed to look up an e-mail address for LDAP users shouldn't cause a build to fail.
    (<a href="http://www.nabble.com/Build-fails-with-FATAL%3A-Bad-credentials-td25005592.html">report</a>)
  <li class=bug>
    Fixed a possible NPE in <tt>Hudson.removeNode</tt>
    (<a href="http://www.nabble.com/problems-adding-deleting-nodes-p24999793.html">report</a>)
  <li class=bug>
    Debian start-up script should inherit <tt>LANG</tt> and other key environment variables.
  <li class=bug>
    Dynamic label computation wasn't re-done properly for the master node.
    (<a href="http://issues.jenkins-ci.org/browse/JENKINS-4235">issue 4235</a>)
  <li class=bug>
    Form validation for the remote FS root of slaves was not functioning.
  <li class=bug>
    Privilege escalation on Solaris without username was not working.
  <li class=bug>
    Hudson can make mistakes in binding plugins to their right /plugin/NAME/ URLs.
    (<a href="http://www.nabble.com/Custom-Plugin---No-external-resources-available-td25064554.html">report</a>)
  <li class=bug>
    Hudson wasn't working on WebLogic on Windows.
    (<a href="http://www.nabble.com/Re%3A-Hudson-on-Weblogic-10.3-td25038378.html#a25043415">report</a>)
  <li class=bug>
    Fix New Job and Edit View links when default view is not "All" jobs.
    (<a href="http://issues.jenkins-ci.org/browse/JENKINS-4212">issue 4212</a>)
  <li class=bug>
    Revert logger settings when a log recorder is deleted.
    (<a href="http://issues.jenkins-ci.org/browse/JENKINS-4201">issue 4201</a>)
  <li class=bug>
    Add xml header on RSS/atom feeds and fix RSS URLs in header for non-default views.
    (<a href="http://issues.jenkins-ci.org/browse/JENKINS-4080">issue 4080</a>,
     <a href="http://issues.jenkins-ci.org/browse/JENKINS-4081">issue 4081</a>)
  <li class=rfe>
    Plugin installation / Hudson upgrade are made more robust in the face of possible connection abortion.
    (<a href="http://www.ashlux.com/wordpress/2009/08/14/hudson-and-the-sonar-plugin-fail-maveninstallation-nosuchmethoderror/comment-page-1/#comment-26">report</a>)
  <li class=rfe>
    Global and per-node environment vars are made available to SCM checkout.
    (<a href="http://issues.jenkins-ci.org/browse/JENKINS-4124">issue 4124</a>)
  <li class=rfe>
    You can designate certain combinations in a matrix project as "touchstone builds". These will
    be run first, and the rest of the combinations will run if the touchstone builds are successful.
    (<a href="http://issues.jenkins-ci.org/browse/JENKINS-1613">issue 1613</a>)
  <li class=rfe>
    Added <tt>BUILD_URL</tt> and <tt>JOB_URL</tt> to the exposed environment variables.
    (<a href="http://www.nabble.com/url-for-job-td25015395.html">request</a>)
  <li class=rfe>
    Added <tt>restart</tt> CLI command.
</ul>
<h3><a name=v1.320>What's new in 1.320</a> (2009/08/14)</h3>
<ul class=image>
  <li class=bug>
    Fixed an encoding problem in CVS changelog calculation.
    (<a href="http://issues.jenkins-ci.org/browse/JENKINS-3979">issue 3979</a>)
  <li class='bug'>
    Environment variables are considered in test paths.
    (<a href="http://issues.jenkins-ci.org/browse/JENKINS-3451">issue 3451</a>)
  <li class='bug'>
    A failing test is recorded when JUnit XML is invalid
    (<a href="http://issues.jenkins-ci.org/browse/JENKINS-3149">issue 3149</a>)
  <li class=bug>
    Fixed possible <tt>Unable to call getCredential. Invalid object ID</tt> race problem.
    (<a href="http://issues.jenkins-ci.org/browse/JENKINS-4176">issue 4176</a>)
  <li class='bug'>
    If the timing coincides between polling and build, Hudson ended up creating multiple workspaces for the same job,
    even when concurrent build is off.
    (<a href="http://issues.jenkins-ci.org/browse/JENKINS-4202">issue 4202</a>)
  <li class='bug'>
    Fixed a "Releasing unallocated workspace" assertion error.
    (<a href="http://issues.jenkins-ci.org/browse/JENKINS-4206">issue 4206</a>)
  <li class='bug'>
    Fixed NPE in various Maven reporters caused by Hudson core problem.
    (<a href="http://issues.jenkins-ci.org/browse/JENKINS-4192">issue 4192</a>)
  <li class=bug>
    Show warning if zero value entered for #builds/#days to save for discarding old builds
    (<a href="http://issues.jenkins-ci.org/browse/JENKINS-4110">issue 4110</a>)
  <li class=rfe>
    Added <tt>create-job</tt> CLI command.
  <li class=rfe>
    Hudson now tracks why a slave is put offline.
    (<a href="http://issues.jenkins-ci.org/browse/JENKINS-2431">issue 2431</a>)
  <li class='rfe'>
    User-settable descriptions for tests.
  <li class='rfe'>
    A history page with test count and duration charts.
    (<a href="http://issues.jenkins-ci.org/browse/JENKINS-2228">issue 2228</a>)
  <li class='rfe'>
    A collapsible panel with test error details on the overview pages.
  <li class='rfe'>
    Skipped tests counts are included in tables.
    (<a href="http://issues.jenkins-ci.org/browse/JENKINS-1820">issue 1820</a>)
  <li class='rfe'>
    New tests are shown in bold.
    (<a href="http://issues.jenkins-ci.org/browse/JENKINS-2046">issue 2046</a>)
  <li class='major rfe'>
    JUnit report improvements: A new extension point for contributing to test reports.
</ul>
<h3><a name=v1.319>What's new in 1.319</a> (2009/08/08)</h3>
<ul class=image>
  <li class=bug>
    Improved the start up error handling with <tt>slave.jar -jnlpUrl</tt> option.
    (<a href="http://www.nabble.com/Windows-slave-unable-to-connect-after-upgrade-to-1.317-td24726491.html">report</a>)
  <li class=bug>
    Made hetero-list's include of descriptor config pages optional, so
    that descriptors without config.jelly files don't break page rendering.
    (<a href="http://www.nabble.com/claim-plugin-text-finder-plugin-conflict-tc24535708.html">See
    here for background.</a>
  <li class=bug>
    Moved Maven help files to maven-plugin.
    (<a href="http://issues.jenkins-ci.org/browse/JENKINS-3527">issue 3527</a>)
  <li class=bug>
    Hudson shouldn't immediately launch a slave newly created via copy.
    <a href="http://www.nabble.com/copying-slave-td24791624.html">report</a>
  <li class=rfe>
    Added support for optional alternate Maven settings file for use
    in embedded Maven for POM parsing as well as actual Maven
    execution.
    (<a href="http://issues.jenkins-ci.org/browse/JENKINS-2575">issue 2575</a>)
  <li class=rfe>
    Added a test button to the PAM configuration to make sure Hudson has read access to
    /etc/shadow
    (<a href="http://www.nabble.com/pam-auth-issues-td24698467.html">report</a>)
  <li class=rfe>
    Users can define their own views
  <li class=rfe>
    Added a /me url that points to the current user
  <li class=rfe>
    Added a new password parameter type to the parameterized builds.
    (<a href="http://www.nabble.com/Creating-a-new-parameter-Type-%3A-Masked-Parameter-td24786554.html">report</a>)
  <li class=rfe>
    Matrix projects can now run sequentially
    (<a href="http://issues.jenkins-ci.org/browse/JENKINS-3028">issue 3028</a>)
  <li class='major rfe'>
    Hudson now allows builds of a single project to execute concurrently.
</ul>
<h3><a name=v1.318>What's new in 1.318</a> (2009/07/31)</h3>
<ul class=image>
  <li class=bug>
    Removed a problematic MIME type entry that prevents Hudson from deploying on JOnAS.
    (<a href="http://www.nabble.com/Error-with-mime-type--%27application-xslt%2Bxml%27-when-deploying-hudson-1.316-in-jonas-td24740489.html">report</a>)
  <li class=bug>
    Hudson can't restart itself on Mac, so don't pretend that it can.
    (<a href="http://www.nabble.com/Restarting-hudson-not-working-on-MacOS--to24641779.html">report</a>)
  <li class=bug>
    Fixed Maven plugin to properly use private repository (when
    specified) when parsing POMs.
    (<a href="http://issues.jenkins-ci.org/browse/JENKINS-4102">issue 4102</a>)
  <li class=bug>
    Edit Description worked incorrectly when default view is changed from All jobs.
    (<a href="http://issues.jenkins-ci.org/browse/JENKINS-4070">issue 4070</a>)
  <li class=bug>
    Fixed a bug in JDK auto-installation to Windows with directories with whitespaces.
    (<a href="http://issues.jenkins-ci.org/browse/JENKINS-4118">issue 4118</a>)
  <li class=rfe>
    Added support for incremental Maven project builds,
    using <a href="http://docs.codehaus.org/display/MAVEN/Make+Like+Reactor+Mode">Maven's
    make-like reactor mode</a>.
  <li class=rfe>
    Script console can now see classes from all the plugins, not just core.
    (<a href="http://issues.jenkins-ci.org/browse/JENKINS-4086">issue 4086</a>)
  <li class=rfe>
    <tt>slave.jar</tt> now has the <tt>-auth</tt> option to specify the credential for accessing Hudson
    (<a href="http://www.nabble.com/Hudson-Linux-Master-%2B-Windows-Slave-issues-to24679421.html">report</a>)
  <li class=rfe>
    Debian package now depends on <tt>java2-runtime-headless</tt> instead of <tt>java2-runtime</tt>
  <li class=rfe>
    Actions can now contribute environment variables.
    (<a href="http://www.nabble.com/Plugin-dev%3A-Builder-and-the-exporting-of-environment-variables.-td24676833.html">report</a>)
  <li class=rfe>
    Modified the reconnection logic for slaves connecting via JNLP so that it works better with protected Hudson.
    (<a href="http://www.nabble.com/more-lenient-retry-logic-in-Engine.waitForServerToBack-td24703172.html">report</a>)
</ul>
<h3><a name=v1.317>What's new in 1.317</a> (2009/07/24)</h3>
<ul class=image>
  <li class=bug>
    Fixed a bug in inferring root DN in non-anonymous LDAP environment.
      (<a href="http://www.nabble.com/Hudson-non-anonymous-LDAP-broken---td24529557.html">report</a>)
  <li class=bug>
    Fixed a MissingResourceException for "Ajp13Listener.ShortPacket"
    (<a href="http://issues.jenkins-ci.org/browse/JENKINS-4053">issue 4053</a>)
  <li class=bug>
    Fixed 500 error when requesting the zip URL.
    (<a href="http://issues.jenkins-ci.org/browse/JENKINS-4039">issue 4039</a>)
  <li class=bug>
    Debian package now has 750 permission on /var/run/hudson and /var/lib/hudson to make ssh work
    (<a href="http://issues.jenkins-ci.org/browse/JENKINS-4047">issue 4047</a>)
  <li class=bug>
    Fixed <tt>LinkageError</tt> in PAM authentication on Solaris.
    (<a href="http://issues.jenkins-ci.org/browse/JENKINS-3546">issue 3546</a>)
  <li class=bug>
    Fixed a JDK path separator issue between Windows master and Unix slaves.
  <li class=bug>
    Fixed a memory leak in the remoting layer.
    (<a href="http://issues.jenkins-ci.org/browse/JENKINS-4045">issue 4045</a>)
  <li class=bug>
    Fixed Maven dependency build order logic.
    (<a href="http://issues.jenkins-ci.org/browse/JENKINS-2736">issue 2736</a>)
  <li class=bug>
    Renaming views and jobs, and deleting jobs should use POST instead of GET.
    (<a href="http://www.nabble.com/Changing-some-GETs-to-POSTs-td24401229.html">discussion</a>)
  <li class=rfe>
    Improved the error diagnosis of "Processing failed due to a bug in the code"
  <li class=rfe>
    Slaves expose more information via the remote API now.
  <li class=rfe>
    Exported BUILD_ID to the remote API.
    (<a href="http://www.nabble.com/How-get-BUILD_ID-from-other-project-in-Hudson-td24588627.html">report</a>)
  <li class=rfe>
    Don't let the slave TCP/IP connection port failure to prevent Hudson start up.
    (<a href="http://www.nabble.com/%22java.net.BindException%3A-Address-already-in-use%22-blocks-Hudson-td24549943.html">report</a>)
  <li class=rfe>
    If the user sets up "Hudson's own" security realm, UI now asks the first admin user to be created.
  <li class=rfe>
    Windows service now does log rotation and handles whitespace in path correctly.
    (This is only applicable to newly installed services.)
    (<a href="http://www.nabble.com/Windows-Service%3A-Error-193%3A-***-is-not-a-valid-Win32-application.-td24586795.html">report</a>)
</ul>
<h3><a name=v1.316>What's new in 1.316</a> (2009/07/17)</h3>
<ul class=image>
  <li class=bug>
    Matrix configuration should show a test trend.
    (<a href="http://issues.jenkins-ci.org/browse/JENKINS-840">issue 840</a>)
  <li class=bug>
    Fixed a possible NPE in installing Windows service.
    (<a href="http://d.hatena.ne.jp/ushiday/20090708">report</a>)
  <li class=bug>
    Fixed a possible NPE in <tt>CrumbFilter.getCrumbIssuer</tt>.
    (<a href="http://issues.jenkins-ci.org/browse/JENKINS-3986">issue 3986</a>)
  <li class=bug>
    Login may result in 403 if the user realm is delegated to container.
    (<a href="http://issues.jenkins-ci.org/browse/JENKINS-1235">issue 1235</a>)
  <li class=bug>
    The <tt>--logfile</tt> option stopped working on Windows.
    (<a href="http://issues.jenkins-ci.org/browse/JENKINS-3272">issue 3272</a>)
  <li class=bug>
    On-demand retention policy almost immediately turns off slaves.
    (<a href="http://issues.jenkins-ci.org/browse/JENKINS-3972">issue 3972</a>)
  <li class=bug>
    Fixed "incomplete LifecycleExecutor" warning with Maven 2.2
    (<a href="http://issues.jenkins-ci.org/browse/JENKINS-2373">issue 2373</a>)
  <li class=bug>
    Fixed a bug in Winstone that may result in "unable to create new native thread" error
    (<a href="http://www.nabble.com/OutOfMemoryError-on-all-jobs-after-a-while-td24408800.html">report</a>)
  <li class=bug>
    Fixed a possible NPEs with the slavestatus plugin.
    (<a href="http://www.nabble.com/Hudson-throws-NPE-after-upgrade-to-1.1315-td24476619.html">report</a>)
  <li class=bug>
    Fixed a possible StringIndexOutOfBoundsException with Windows process execution.
    (<a href="http://issues.jenkins-ci.org/browse/JENKINS-4034">issue 4034</a>)
  <li class=bug>
    Fixed an NPE when environment variables are enabled but no variables are set.
    (<a href="http://issues.jenkins-ci.org/browse/JENKINS-4032">issue 4032</a>)
  <li class=rfe>
    Added <tt>ibm-web-bnd.xmi</tt> to simplify the automated deployment with WebSphere.
    (<a href="http://issues.jenkins-ci.org/browse/JENKINS-3270">issue 3270</a>)
  <li class=rfe>
    When deleting the workspace of a matrix project, do so for all configurations.
    (<a href="http://issues.jenkins-ci.org/browse/JENKINS-3087">issue 3087</a>)
  <li class=rfe>
    Enclose URLs in angle brackets when sending mail.
    (<a href="http://issues.jenkins-ci.org/browse/JENKINS-3647">issue 3647</a>)
  <li class=rfe>
    Plugins can now hide classes in the core so that they can ship their own versions.
    (<a href="http://www.nabble.com/jaxen-JDOM-classloading-issues.-td24459951.html">report</a>)
  <li class=rfe>
    The default view is now configurable.
  <li class=rfe>
    Tentatively added additional extension points to control queue behaviors.
    (<a href="http://www.nabble.com/Queue-handling-contribution-td24322512.html">patch</a>)
  <li class=rfe>
    Added support for proxy authentication on non-NTLM systems
    (<a href="http://issues.jenkins-ci.org/browse/JENKINS-1920">issue 1920</a>)
  <li class=rfe>
    Added MIME type mapping for several well-known file extensions so that it works everywhere.
    (<a href="http://issues.jenkins-ci.org/browse/JENKINS-3803">issue 3803</a>)
</ul>
<h3><a name=v1.315>What's new in 1.315</a> (2009/07/10)</h3>
<ul class=image>
  <li class=bug>
    Hudson failed to notice a build result status change if aborted builds
    were in the middle.
    (<a href="http://www.nabble.com/Losing-build-state-after-aborts--td24335949.html">report</a>)
  <li class=bug>
    TCP/IP hostname calculation of slaves may fail due in high latency network.
    (<a href="http://issues.jenkins-ci.org/browse/JENKINS-3981">issue 3981</a>)
  <li class=bug>
    Expose MAVEN_OPTS as env. var, in addition to set it to Maven JVM.
    (<a href="http://issues.jenkins-ci.org/browse/JENKINS-3644">issue 3644</a>)
  <li class=bug>
    Fixed winp.dll load problem on WebSphere
    (<a href="http://www.nabble.com/winp.dll-problem-still-exists-td24390682.html">report</a>)
  <li class=bug>
    Subversion checkouts created files for symlinks
    (<a href="http://issues.jenkins-ci.org/browse/JENKINS-3949">issue 3949</a>)
  <li class=rfe>
    Hudson CLI now tries to connect to Hudson via plain TCP/IP, then fall back to tunneling over HTTP.
  <li class=rfe>
    Added ability to exclude by author and revision property with Subversion polling trigger.
  <li class=rfe>
    CLI slave agents show details of how it failed to connect.
    (<a href="http://www.nabble.com/Can%27t-start-a-slave-via-JNLP-td24363116.html">report</a>)
</ul>
<h3><a name=v1.314>What's new in 1.314</a> (2009/07/02)</h3>
<ul class=image>
  <li class=bug>
    Fixed a possible "Cannot create a file when that file already exists" error in managed Windows slave launcher.
    <a href="http://www.nabble.com/%22Cannot-create-a-file-when-that-file-already-exists%22---huh--td23949362.html#a23950643">report</a>
  <li class=bug>
    Made Hudson more robust in parsing <tt>CVS/Entries</tt>
    <a href="http://www.nabble.com/Exception-while-checking-out-from-CVS-td24256117.html">report</a>
  <li class=bug>
    Fixed a regression in the <tt>groovy</tt> CLI command
    <a href="http://d.hatena.ne.jp/tanamon/20090630/1246372887">report</a>
  <li class='major bug'>
    Fixed regression in handling of usernames containing <code>&lt;</code>, often used by Mercurial.
    (<a href="http://issues.jenkins-ci.org/browse/JENKINS-3964">issue 3964</a>)
  <li class=rfe>
    Allow Maven projects to have their own artifact archiver settings.
    (<a href="http://issues.jenkins-ci.org/browse/JENKINS-3289">issue 3289</a>)
</ul>
<h3><a name=v1.313>What's new in 1.313</a> (2009/06/26)</h3>
<ul class=image>
  <li class=bug>
    Added copy-job, delete-job, enable-job, and disable-job command.
  <li class=bug>
    Fixed a bug in the non-ASCII character handling in remote bulk file copy.
    (<a href="http://www.nabble.com/WG%3A-Error-when-saving-Artifacts-td24106649.html">report</a>)
  <li class=rfe>
    Supported self restart on all containers in Unix
    (<a href="http://www.nabble.com/What-are-your-experiences-with-Hudson-and-different-containers--td24075611.html">report</a>)
  <li class=rfe>
    Added Retry Logic to SCM Checkout
  <li class=bug>
    Fix bug in crumb validation when client is coming through a proxy.
    (<a href="http://issues.jenkins-ci.org/browse/JENKINS-3854">issue 3854</a>)
  <li class=bug>
    Replaced "appears to be stuck" with an icon.
    (<a href="http://issues.jenkins-ci.org/browse/JENKINS-3891">issue 3891</a>)
  <li class=bug>
    WebDAV deployment from Maven was failing with VerifyError.
  <li class=bug>
    Subversion checkout/update gets in an infinite loop when a previously valid password goes invalid.
    (<a href="http://issues.jenkins-ci.org/browse/JENKINS-2909">issue 2909</a>)
</ul>
<h3><a name=v1.312>What's new in 1.312</a> (2009/06/23)</h3>
<ul class=image>
  <li class=bug>
    1.311 jars were not properly signed
  <li class=bug>
    Subversion SCM browsers were not working.
    (<a href="http://www.nabble.com/Build-311-breaks-change-logs-td24150221.html">report</a>)
</ul>
<h3><a name=v1.311>What's new in 1.311</a> (2009/06/19)</h3>
<ul class=image>
  <li class=bug>
    Gracefully handle IBM JVMs on PowerPC.
    (<a href="http://issues.jenkins-ci.org/browse/JENKINS-3875">issue 3875</a>)
  <li class=bug>
    Fixed NPE with GlassFish v3 when CSRF protection is on.
    (<a href="http://issues.jenkins-ci.org/browse/JENKINS-3878">issue 3878</a>)
  <li class=bug>
    Fixed a bug in CLI where the state of command executions may interfere with each other.
  <li class=bug>
    CLI should handle the situation gracefully if the server doesn't use crumb.
  <li class=bug>
    Fixed a performance problem in CLI execution.
  <li class=bug>
    Don't populate the default value of the Subversion local directory name.
    (<a href="http://www.nabble.com/Is-%22%22Local-module-directory%22-really-optional--td24035475.html">report</a>)
  <li class=rfe>
    Integrated SVNKit 1.3.0
  <li class=rfe>
    Implemented more intelligent polling assisted by <tt>commit-hook</tt> from SVN repository. 
    (<a href="http://wiki.jenkins-ci.org/display/JENKINS//Subversion+post-commit+hook">details</a>)
  <li class=rfe>
    Subversion support is moved into a plugin to isolate SVNKit that has GPL-like license.
  <li class=rfe>
    Fixed a performance problem in master/slave file copy.
    (<a href="http://issues.jenkins-ci.org/browse/JENKINS-3799">issue 3799</a>)
  <li class=rfe>
    Set time out to avoid infinite hang when SMTP servers don't respond in time.
    (<a href="http://www.nabble.com/Lockup-during-e-mail-notification.-td23718820.html">report</a>)
</ul>
<h3><a name=v1.310>What's new in 1.310</a> (2009/06/14)</h3>
<ul class=image>
  <li class=bug>
    Ant/Maven installers weren't setting the file permissions on Unix.
    (<a href="http://issues.jenkins-ci.org/browse/JENKINS-3850">issue 3850</a>)
  <li class=bug>
    Fixed cross-site scripting vulnerabilities, thanks to Steve Milner.
  <li class=bug>
    Changing number of executors for master node required Hudson restart.
    (<a href="http://issues.jenkins-ci.org/browse/JENKINS-3092">issue 3092</a>)
  <li class=bug>
    Improved validation and help text regarding when number of executors setting may be zero.
    (<a href="http://issues.jenkins-ci.org/browse/JENKINS-2110">issue 2110</a>)
  <li class=bug>
    NPE fix in the remote API if @xpath is used without @exclude.
    (<a href="http://www.nabble.com/Adding-Remote-API-support-to-findbugs-and-emma-plugins-td23819499.html">patch</a>)
  <li class=rfe>
    Expose the node name as 'NODE_NAME' environment varilable to build.
  <li class=rfe>
    Added a CLI command to clear the job queue.
    (<a href="http://www.nabble.com/cancel-all--td23930886.html">report</a>)
  <li class=rfe>
    Sundry improvements to automatic tool installation. You no longer need to configure an absolute tool home directory. Also some Unix-specific fixes.
  <li class='major rfe'>
    Generate nonce values to prevent cross site request forgeries. Extension point to customize the nonce generation algorithm.
</ul>
<h3><a name=v1.309>What's new in 1.309</a> (2009/05/31)</h3>
<ul class=image>
  <li class=bug>
    Reimplemented JDK auto installer to reduce Hudson footprint by 5MB. This also fix a failure to run on JBoss.
   (<a href="http://www.nabble.com/Hudson-1.308-seems-to-be-broken-with-Jboss-td23780609.html">report</a>)
</ul>
<h3><a name=v1.308>What's new in 1.308</a> (2009/05/28)</h3>
<ul class=image>
  <li class=bug>
    Unit test trend graph was not displayed if there's no successful build.
   (<a href="http://www.nabble.com/Re%3A-Test-Result-Trend-plot-not-showing-p23707741.html">report</a>)
  <li class=bug>
    init script (<tt>$HUDSON_HOME/init.groovy</tt>) is now run with uber-classloader.
  <li class=bug>
    Maven2 projects may fail with "Cannot lookup required component".
    (<a href="http://issues.jenkins-ci.org/browse/JENKINS-3706">issue 3706</a>)
  <li class=bug>
    Toned down the form validation of JDK, Maven, Ant installations given that we can now auto-install them.
  <li class=rfe>
    Ant can now be automatically installed from ant.apache.org.
  <li class=rfe>
    Maven can now be automatically installed from maven.apache.org.
</ul>
<h3><a name=v1.307>What's new in 1.307</a> (2009/05/22)</h3>
<ul class=image>
  <li class=bug>
    AbstractProject.doWipeOutWorkspace() wasn't calling SCM.processWorkspaceBeforeDeletion.
    (<a href="http://issues.jenkins-ci.org/browse/JENKINS-3506">issue 3506</a>)
  <li class=bug>
    <tt>X-Hudson</tt> header was sent for all views, not just the top page.
    (<a href="http://www.netbeans.org/issues/show_bug.cgi?id=165067">report</a>)
  <li class=bug>
    Remote API served incorrect absolute URLs when Hudson is run behind a reverse proxy.
    (<a href="http://www.netbeans.org/issues/show_bug.cgi?id=165067">report</a>)
  <li class=bug>
    Further improved the JUnit report parsing.
    (<a href="http://www.nabble.com/NPE-%28Fatal%3A-Null%29-in-recording-junit-test-results-td23562964.html">report</a>)
  <li class=bug>
    External job monitoring was ignoring the possible encoding difference between Hudson and the remote machine that executed the job.
    (<a href="http://www.nabble.com/windows%E3%81%AEhudson%E3%81%8B%E3%82%89ssh%E3%82%B9%E3%83%AC%E3%83%BC%E3%83%96%E3%82%92%E4%BD%BF%E3%81%86%E3%81%A8%E3%81%8D%E3%81%AE%E6%96%87%E5%AD%97%E3%82%B3%E3%83%BC%E3%83%89%E5%8F%96%E3%82%8A%E6%89%B1%E3%81%84%E3%81%AB%E3%81%A4%E3%81%84%E3%81%A6-td23583532.html">report</a>)
  <li class=bug>
    Slave launch log was doing extra buffering that can prevent error logs (and so on) from showing up instantly.
    (<a href="http://www.nabble.com/Selenium-Grid-Plugin-tp23481283p23486010.html">report</a>)
  <li class=bug>
    Some failures in Windows batch files didn't cause Hudson to fail the build.
    (<a href="http://www.nabble.com/Propagating-failure-in-Windows-Batch-actions-td23603409.html">report</a>)
</ul>
<h3><a name=v1.306>What's new in 1.306</a> (2009/05/16)</h3>
<ul class=image>
  <li class=bug>
    Maven 2.1 support was not working on slaves.
    (<a href="http://www.nabble.com/1.305-fully-break-native-maven-support-td23575755.html">report</a>)
</ul>
<h3><a name=v1.305>What's new in 1.305</a> (2009/05/16)</h3>
<ul class=image>
  <li class=bug>
    Fixed a bug that caused Hudson to delete slave workspaces too often.
    (<a href="http://issues.jenkins-ci.org/browse/JENKINS-3653">issue 3653</a>)
  <li class=bug>
    If distributed build isn't enabled, slave selection drop-down shouldn't be displayed in the job config.
  <li class=bug>
    Added support for Svent 2.x SCM browsers.
    (<a href="http://issues.jenkins-ci.org/browse/JENKINS-3357">issue 3357</a>)
  <li class=bug>
    Fixed unexpanded rootURL in CLI. 
    (<a href="http://d.hatena.ne.jp/masanobuimai/20090511#1242050331">report</a>)
  <li class=bug>
    Trying to see the generated maven site results in 404.
    (<a href="http://issues.jenkins-ci.org/browse/JENKINS-3497">issue 3497</a>)
  <li class=rfe>
    Long lines in console output are now wrapped in most browsers.
  <li class='major rfe'>
    Hudson can now automatically install JDKs from java.sun.com
  <li class='major rfe'>
    The native m2 mode now works with Maven 2.1
    (<a href="http://issues.jenkins-ci.org/browse/JENKINS-2373">issue 2373</a>)
</ul>
<h3><a name=v1.304>What's new in 1.304</a> (2009/05/08)</h3>
<ul class=image>
  <li class=bug>
    CLI didn't work with "java -jar hudson.war"
    (<a href="http://d.hatena.ne.jp/masanobuimai/20090503#1241357664">report</a>)
  <li class=bug>
    Link to the jar file in the CLI usage page is made more robust.
    (<a href="http://issues.jenkins-ci.org/browse/JENKINS-3621">issue 3621</a>)
  <li class=bug>
    "Build after other projects are built" wasn't loading the proper setting.
    (<a href="http://issues.jenkins-ci.org/browse/JENKINS-3284">issue 3284</a>)
  <li class=rfe>
    Hudson started as "java -jar hudson.war" can now restart itself on all Unix flavors.
  <li class=rfe>
    When run on GlassFish, Hudson configures GF correctly to handle URI encoding always in UTF-8
  <li class=rfe>
    Added a new extension point to contribute fragment to UDP-based auto discovery.
  <li class=bug>
    Rolled back changes for JENKINS-3580 - workspace is once again deleted on svn checkout.
    (<a href="http://issues.jenkins-ci.org/browse/JENKINS-3580">issue 3580</a>)
</ul>
<h3><a name=v1.303>What's new in 1.303</a> (2009/05/03)</h3>
<ul class=image>
  <li class='bug'>
    Fixed a binary incompatibility in <tt>UpstreamCause</tt> that results in <tt>NoSuchMethodError</tt>. Regression in 1.302.
    (<a href="http://www.nabble.com/URGENT%3A-parameterizedtrigger-plugin-gone-out-of-compatible-with-the--latest-1.302-release....-Re%3A-parameterized-plugin-sometime-not-trigger-a--build...-td23349444.html">report</a>)
  <li class='bug'>
    The "groovysh" CLI command puts "println" to server stdout, instead of CLI stdout.
</ul>
<h3><a name=v1.302>What's new in 1.302</a> (2009/05/01)</h3>
<ul class=image>
  <li class='major bug'>
    The elusive 'Not in GZIP format' exception is finally fixed thanks to <tt>cristiano_k</tt>'s great detective work
    (<a href="http://issues.jenkins-ci.org/browse/JENKINS-2154">issue 2154</a>)
  <li class='bug'>
    Hudson kept relaunching the slave under the "on-demand" retention strategy.
    (<a href="http://www.nabble.com/SlaveComputer.connect-Called-Multiple-Times-td23208903.html">report</a>)
  <li class=bug>
    Extra slash (/) included in path to workspace copy of svn external.
    (<a href="http://issues.jenkins-ci.org/browse/JENKINS-3533">issue 3533</a>)
  <li class=bug>
    NPE prevents Hudson from starting up on some environments
    (<a href="http://www.nabble.com/Failed-to-initialisze-Hudson-%3A-NullPointerException-td23252806.html">report</a>)
  <li class=bug>
    Workspace deleted when subversion checkout happens.
    (<a href="http://issues.jenkins-ci.org/browse/JENKINS-3580">issue 3580</a>)
  <li class=bug>
    Hudson now handles unexpected failures in trigger plugins more gracefully.
  <li class='rfe'>
    Use 8K buffer to improve remote file copy performance.
    (<a href="http://issues.jenkins-ci.org/browse/JENKINS-3524">issue 3524</a>)
  <li class='rfe'>
    Hudson now has a CLI
  <li class='major rfe'>
    Hudson's start up performance is improved by loading data concurrently.
</ul>
<h3><a name=v1.301>What's new in 1.301</a> (2009/04/25)</h3>
<ul class=image>
  <li class=bug>
    When a SCM plugin is uninstalled, projects using it should fall back to "No SCM".
  <li class=bug>
    When polling SCMs, boolean parameter sets default value collectly.
  <li class=bug>
    Sidebar build descriptions will not have "..." appended unless they have been truncated.
    (<a href="http://issues.jenkins-ci.org/browse/JENKINS-3541">issue 3541</a>)
  <li class=bug>
    Workspace with symlink causes svn exception when updating externals.
    (<a href="http://issues.jenkins-ci.org/browse/JENKINS-3532">issue 3532</a>)
  <li class=rfe>
    Hudson now started bundling ssh-slaves plugin out of the box.
  <li class=rfe>
    Added an extension point to programmatically contribute a Subversion authentication credential.
    (<a href="http://www.nabble.com/Subversion-credentials-extension-point-td23159323.html">report</a>)
  <li class=rfe>
    You can now configure which columns are displayed in a view.
    "Last Stable" was also added as an optional column (not displayed by default).
    (<a href="http://issues.jenkins-ci.org/browse/JENKINS-3465">issue 3465</a>)
  <li class=rfe>
    Preventive node monitoring like /tmp size check, swap space size check can be now disabled selectively.
    (<a href="http://issues.jenkins-ci.org/browse/JENKINS-2596">issue 2596</a>,
     <a href="http://issues.jenkins-ci.org/browse/JENKINS-2552">issue 2552</a>)
  <li class='major rfe'>
    Per-project read permission support.
    (<a href="http://issues.jenkins-ci.org/browse/JENKINS-2324">issue 2324</a>)
</ul>

<p>
<b>Older changelogs can be found in a <a href="changelog-old.html">separate file</a></b>

</body>
</html><|MERGE_RESOLUTION|>--- conflicted
+++ resolved
@@ -72,8 +72,10 @@
 
 <!-- these changes are controlled by the release process. DO NOT MODIFY -->
 <div id="rc" style="display:none;"><!--=BEGIN=-->
-<<<<<<< HEAD
-<h3><a name=v1.525>What's new in 1.525</a> <!--=DATE=--></h3>
+<h3><a name=v1.526>What's new in 1.526</a> <!--=DATE=--></h3>
+<!--=RC-CHANGES=-->
+</div><!--=END=-->
+<h3><a name=v1.525>What's new in 1.525</a> (2013/07/29)</h3>
 <ul class=image>
   <li class=rfe>
     Can't build using maven 3.1.0
@@ -111,13 +113,6 @@
     People View does Not Populate if JQuery plugin enabled.
     (<a href="https://issues.jenkins-ci.org/browse/JENKINS-18641">issue 18641</a>)
 </ul>
-=======
-<h3><a name=v1.526>What's new in 1.526</a> <!--=DATE=--></h3>
-<!--=RC-CHANGES=-->
->>>>>>> 04ba3dfa
-</div><!--=END=-->
-<h3><a name=v1.525>What's new in 1.525</a> (2013/07/29)</h3>
-<!--=RC-CHANGES=-->
 <h3><a name=v1.524>What's new in 1.524</a> (2013/07/23)</h3>
 <ul class=image>
   <li class=bug>
