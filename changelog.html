<!DOCTYPE HTML PUBLIC "-//W3C//DTD HTML 4.01 Transitional//EN" "http://www.w3.org/TR/html4/loose.dtd">
<html>
<!--

We record noteworthy changes in this file, which then becomes http://jenkins-ci.org/changelog

Some tips:

- Record your changes between "TRUNK-BEGIN" and "TRUNK-END".
  (except in rare cases when you are making changes in the RC branch,
   in which case it goes to the rc section)

- There are four CSS classes to denote the kind of changes.
  "rfe" for enhancement and "bug" for bug fixes,
  plus "major" to indicate major RFE/bugfix.

- Link to bugs in the issue tracker, e-mail thread in the archive, and so on if you can.

-->
<head>
  <meta http-equiv="Content-Type" content="text/html;charset=utf-8">
  <title>Changelog</title>
  <link rel="stylesheet" TYPE="text/css" href="changelog.css">
<!--[if IE]>
<style type="text/css">div.rate-offset { bottom: 0.2em !important; left: 5em !important; }</style>
<![endif]-->
  <script type="text/javascript" src="/rate/rate.js"></script>
</head>
<body>
<div align="right">Legend:
    <span class="iconlegend">
        <img src="images/rfe2.gif" alt="major RFE">major enhancement <img src="images/rfe.gif" alt="RFE">enhancement
        <img src="images/bug2.gif" alt="major bug">major bug fix     <img src="images/bug.gif" alt="bug">bug fix
    </span><span style="visibility:hidden">xxxxx</span>
</div>

<div id="ratings" style="display:none; font-size:120%;
     border:1px solid black; background-color:#eee; padding:0.5em; margin-bottom:1em">
Help other Jenkins users by letting the community know which releases you've used,
and whether they had any significant issues. <br>
Legend: <br>
 <img src="http://ci.jenkins-ci.org/images/16x16/health-80plus.gif" width="16" height="16"
  alt="Sunny"> = I use it on my production site without major issues. <br>
 <img src="http://ci.jenkins-ci.org/images/16x16/health-40to59.gif" width="16" height="16"
  alt="Cloudy"> = I don't recommend it. <br>
 <img src="http://ci.jenkins-ci.org/images/16x16/health-00to19.gif" width="16" height="16"
  alt="Lightning"> = I tried it but rolled back to a previous version. <br>
View ratings below, and click one of the icons next to your version to provide your input.
</div>

<a href="" onClick="document.getElementById('trunk').style.display=document.getElementById('rc').style.display='block';return false">
Upcoming changes</a>
<a href="" style="padding-left:3em" onClick="return loaddata(this)">Community ratings</a>

<!-- Record your changes in the trunk here. -->
<div id="trunk" style="display:none"><!--=TRUNK-BEGIN=-->
<ul class=image>
  <li class=>
</ul>
</div><!--=TRUNK-END=-->

<!-- these changes are controlled by the release process. DO NOT MODIFY -->
<div id="rc" style="display:none;"><!--=BEGIN=-->
<<<<<<< HEAD
<h3><a name=v1.469>What's new in 1.469</a> <!--=DATE=--></h3>
<ul class=image>
  <li class=bug>
    JSON MIME type should be "application/json"
    (<a href="http://java.net/jira/browse/STAPLER-17">STAPLER-17</a>)
  <li class=bug>
    Fixed: XML API Logs Too Much Information When Invalid Char is Present
    (<a href="https://issues.jenkins-ci.org/browse/JENKINS-13378">issue 13378</a>)
  <li class=rfe>
    Improved the way we store hashed passwords.
    (<a href="http://blog.linkedin.com/2012/06/06/linkedin-member-passwords-compromised/">motivation</a>)
  <li class=rfe>
    Reduce the total height of items shown in the view configuration page.
    (<a href="https://github.com/jenkinsci/jenkins/pull/488">pull 488</a>)
  <li class=rfe>
     The CLI <tt>build</tt> command now has the <tt>-v</tt> option that reports the console output of the build in progress.
  <li class=rfe>
    The CLI <tt>build</tt> command can now wait until the start of the build.
</ul>
=======
<h3><a name=v1.470>What's new in 1.470</a> <!--=DATE=--></h3>
<!--=RC-CHANGES=-->
>>>>>>> 201bd2f8
</div><!--=END=-->
<h3><a name=v1.469>What's new in 1.469</a> (2012/06/11)</h3>
<ul class=image>
  <li class=bug>
    Fixed a regression in 1.468 that broke LDAP
</ul>
<h3><a name=v1.468>What's new in 1.468</a> (2012/06/11)</h3>
<ul class=image>
  <li class=bug>
    Added more MIME type mapping for Winstone.
    (<a href="https://issues.jenkins-ci.org/browse/JENKINS-13496">issue 13496</a>)
  <li class=bug>
    Winstone wasn't handling downloads bigger than 2GB.
    (<a href="https://issues.jenkins-ci.org/browse/JENKINS-12854">issue 12854</a>)
  <li class=bug>
    With 'on-demand' retention strategy, wrong slave can be started for jobs restricted to specific slave.
    (<a href="https://issues.jenkins-ci.org/browse/JENKINS-13735">issue 13735</a>)
  <li class=bug>
    Fixed encoding handling in e-mail headers.
    (<a href="https://github.com/jenkinsci/jenkins/pull/486">pull 486</a>)
  <li class=rfe>
    Added a new extension point for custom checkout behaviour, especially targeted for matrix projects.
    (<a href="https://github.com/jenkinsci/jenkins/pull/482">pull 482</a>)
  <li class=rfe>
    REST API now supports pretty printing of JSON and other formats.
  <li class=rfe>
    Allow the tree parameter and the xpath parameter to be used together in the REST API.
  <li class=rfe>
    Improved the background transparency of the animating ball icon
</ul>
<h3><a name=v1.467>What's new in 1.467</a> (2012/06/04)</h3>
<ul class=image>
  <li class=bug>
    When accessing a page that requires authentication, redirection to start authentication results in a content decoding failure.
    (<a href="https://issues.jenkins-ci.org/browse/JENKINS-13625">issue 13625</a>)
  <li class=bug>
    Fixed a bug in the way cloud support handles free-roaming jobs.
    (<a href="https://groups.google.com/forum/?fromgroups#!topic/jenkinsci-dev/bUwGEgOwv4Q">discussion</a>)
  <li class=bug>
    Fixed a regression in untar operation in exotic platforms
    (<a href="https://issues.jenkins-ci.org/browse/JENKINS-13202">issue 13202</a>)
  <li class=bug>
    Fixed a possible race condition
  <li class=bug>
    Fixed nested view not showing up with just read perm for View
    (<a href="https://issues.jenkins-ci.org/browse/JENKINS-13429">issue 13429</a>)
  <li class=rfe>
    Allow file parameters to be viewed as plain text.
    (<a href="https://issues.jenkins-ci.org/browse/JENKINS-13640">issue 13640</a>)
  <li class=rfe>
    CLI connection to the master is now encrypted.
  <li class=rfe>
    Improve the low disk space warning message.
    (<a href="https://issues.jenkins-ci.org/browse/JENKINS-13826">issue 13826</a>)
  <li class=rfe>
    Matrix custom workspace support is improved to allow configuration builds to share workspace
  <li class=rfe>
    Added more context menus to hyperlinks in the console output
  <li class=rfe>
    Exposed plugin manager and update center to the REST API
  <li class=rfe>
    Added a new extension point for agent protocols.
  <li class=rfe>
    Enabled concurrent build support for matrix projects
    (<a href="https://issues.jenkins-ci.org/browse/JENKINS-6747">issue 6747</a>)
</ul>
<h3><a name=v1.466>What's new in 1.466</a> (2012/05/28)</h3>
<ul class=image>
  <li class=bug>
    Maven plugin: expand variables in "Room POM" field
    (<a href="https://issues.jenkins-ci.org/browse/JENKINS-13822">issue 13822</a>)
  <li class=rfe>
    Exposed plugin manager and update center to the REST API
  <li class=rfe>
    Enabled concurrent build support for matrix projects
</ul>
<h3><a name=v1.465>What's new in 1.465</a> (2012/05/21)</h3>
<ul class=image>
  <li class=bug>
    Artifact archiving from an ssh slave fails if symlinks are present
    (<a href="https://issues.jenkins-ci.org/browse/JENKINS-13202">issue 13202</a>)
</ul>
<h3><a name=v1.464>What's new in 1.464</a> (2012/05/14)</h3>
<ul class=image>
  <li class=bug>
    Don't try to set cookies on cachable requests.
    (<a href="https://issues.jenkins-ci.org/browse/JENKINS-12585">issue 12585</a>)
  <li class=bug>
    Fixed a regression in 1.462 that introduced Java6 dependency.
    (<a href="https://issues.jenkins-ci.org/browse/JENKINS-13659">issue 13659</a>)
  <li class=bug>
    Fixed JDK auto-installer
  <li class=bug>
    missing search image on plugin manager.
</ul>
<h3><a name=v1.463>What's new in 1.463</a> (2012/05/07)</h3>
<ul class=image>
  <li class=bug>
    Fixed a bug in the Content-Range header handling.
    (<a href="https://issues.jenkins-ci.org/browse/JENKINS-13125">issue 13125</a>)
  <li class=bug>
    Ant's default exclusion was preventing plugins from archiving some files.
    (<a href="https://issues.jenkins-ci.org/browse/JENKINS-13165">issue 13165</a>)
  <li class=bug>
    Fixed NPE in PAM authentication if the user is in a group that doesn't exist anymore.
  <li class=bug>
    End up more gracefully if there's some problem when searching for user partipication in the build
    (<a href="https://issues.jenkins-ci.org/browse/JENKINS-13564">issue 13564</a>)
  <li class=rfe>
    Improved the performance of the fingerprint persistence.
    (<a href="https://issues.jenkins-ci.org/browse/JENKINS-13154">issue 13154</a>)
  <li class=rfe>
    PAM authentication supports '@group' to force interpretation as a group instead of user.
    (<a href="https://issues.jenkins-ci.org/browse/JENKINS-13526">issue 13526</a>)
  <li class=rfe>
    Honor the <tt>Accept</tt> header in the <tt>job/name/build</tt> URL. 
    (<a href="https://issues.jenkins-ci.org/browse/JENKINS-13546">issue 13546</a>)
  <li class=rfe>
    Added a DISCOVER permission to allow anonymous users to be presented the login screen
    when accessing job URLs.
    (<a href="https://issues.jenkins-ci.org/browse/JENKINS-8214">issue 8214</a>)
  <li class='major rfe'>
    Publishers can be now reordered by the user.
    (<a href="https://groups.google.com/forum/?fromgroups#!topic/jenkinsci-dev/UQLvxQclyb4">discussion</a>)
</ul>
<h3><a name=v1.462>What's new in 1.462</a> (2012/04/30)</h3>
<ul class=image>
  <li class=bug>
    API token authentication was broken in 1.461
    (<a href="https://issues.jenkins-ci.org/browse/JENKINS-13600">issue 13600</a>)
  <li class=rfe>
    Added the filter textbox to the update center selector.
    (<a href="https://issues.jenkins-ci.org/browse/JENKINS-13476">issue 13476</a>)
  <li class=rfe>
    Move "View as plain text" link on console output page from top right to the sidepanel.
    (<a href="https://issues.jenkins-ci.org/browse/JENKINS-13389">issue 13389</a>)
  <li class=rfe>
    Convert "Delete this build" buttons into links in the sidepanel.
    (<a href="https://issues.jenkins-ci.org/browse/JENKINS-13387">issue 13387</a>)
  <li class=rfe>
    Validate project naming regex immediately.
    (<a href="https://issues.jenkins-ci.org/browse/JENKINS-13524">issue 13524</a>)
</ul>
<h3><a name=v1.461>What's new in 1.461</a> (2012/04/23)</h3>
<ul class=image>
  <li class=bug>
    Flag -U is not used during the parsing step of a Maven Job
    (<a href="https://issues.jenkins-ci.org/browse/JENKINS-8663">issue 8663</a>)
  <li class=bug>
    Custom workspace validation not working.
    (<a href="https://issues.jenkins-ci.org/browse/JENKINS-13404">issue 13404</a>)
  <li class=rfe>
    allow j/k navigation for search results
    (<a href="https://issues.jenkins-ci.org/browse/JENKINS-13105">issue 13105</a>)    
</ul>
<h3><a name=v1.460>What's new in 1.460</a> (2012/04/14)</h3>
<ul class=image>
  <li class=bug>
    Fixed: tests with the same name are no longer counted correctly.
    (<a href="https://issues.jenkins-ci.org/browse/JENKINS-13214">issue 13214</a>)
  <li class=rfe>
    Added a tag to copy text into clipboard for plugins
  <li class=rfe>
    Removed ASM dependency to avoid class incompatibility trobules.
  <li class=rfe>
    Supported hash token in the crontab syntax to distribute workload and avoid spikes.
</ul>
<h3><a name=v1.459>What's new in 1.459</a> (2012/04/09)</h3>
<ul class=image>
  <li class=bug>
    CLI - I/O error in channel Chunked connection/Unexpected termination of the channel - still occuring in Jenkins 1.449.
    (<a href="https://issues.jenkins-ci.org/browse/JENKINS-12037">issue 12037</a>)
  <li class=bug>
    Quiet period is blocking other jobs in queue.
    (<a href="https://issues.jenkins-ci.org/browse/JENKINS-12994">issue 12994</a>)  
  <li class=bug>
    Loading All Build History Fails.
    (<a href="https://issues.jenkins-ci.org/browse/JENKINS-13238">issue 13238</a>)  
  <li class=rfe>
    Added the View.READ permission to control visibility of views, and updated the default implementation to hide empty views.
    (<a href="https://issues.jenkins-ci.org/browse/JENKINS-3681">issue 3681</a>)  
  <li class=rfe>
    Added new extension point for transient build actions.
    (<a href="https://github.com/jenkinsci/jenkins/pull/421">pull 421</a>)
</ul>
<h3><a name=v1.458>What's new in 1.458</a> (2012/04/02)</h3>
<ul class=image>
  <li class=bug>
    Build Status page continues to show flashing "building" icons after build completion.
    (<a href="https://issues.jenkins-ci.org/browse/JENKINS-13217">issue 13217</a>)  
  <li class=bug>
    New Breadcrumb bar covers search suggestions
    (<a href="https://issues.jenkins-ci.org/browse/JENKINS-13195">issue 13195</a>)  
  <li class=bug>
    Fixed a log rotation portability problem on RedHat RPM package.
    (<a href="https://issues.jenkins-ci.org/browse/JENKINS-5784">issue 5784</a>)  
  <li class=bug>
    Computer.getHostName() returns null when it is not.
    (<a href="https://issues.jenkins-ci.org/browse/JENKINS-13185">issue 13185</a>)  
  <li class=bug>
    Fixed a socket file descriptor leak.
  <li class=rfe>
    Run <tt>$JENKINS_HOME/init.groovy.d/*.groovy</tt> as the init script if present
    (<a href="https://wiki.jenkins-ci.org/display/JENKINS/Configuring+Jenkins+upon+start+up">feature</a>)
  <li class=rfe>
    Improved the page loading performance, especially on large latency network
  <li class=bug>
    Resolve dependency issue between 'maven-plugin' and 'config-file-provider' plugin. If you are using the 'config-file-provider' plugin, you have to upgrade to version 1.9.1!  
</ul>
<h3><a name=v1.457>What's new in 1.457</a> (2012/03/26)</h3>
<ul class=image>
  <li class=bug>
    Fixed a thread leak in the embedded servlet container.
    (<a href="https://issues.jenkins-ci.org/browse/JENKINS-9882">issue 9882</a>)
  <li class=bug>
    Fixed a file handle leak in serving static content
    (<a href="https://issues.jenkins-ci.org/browse/JENKINS-13097">issue 13097</a>)
  <li class=bug>
    Breadcrumb popup menu gives javascript error on Internet Explorer 8.
    (<a href="https://issues.jenkins-ci.org/browse/JENKINS-13082">issue 13082</a>)
  <li class=bug>
    Ajax on Update Center does not work in prototype 1.7
  <li class=bug>
    'View as plain text' in Console Output is hidden by the new breadcrums bar
  <li class=bug>
    Last modification date of files in a zip are not the original timestamps
    (<a href="https://issues.jenkins-ci.org/browse/JENKINS-13122">issue 13122</a>)
  <li class=bug>
    "Reload Configuration from Disk" loses labels for swarm-clients
    (<a href="https://issues.jenkins-ci.org/browse/JENKINS-8043">issue 8043</a>)
  <li class="rfe">
    Jenkins uses correct port in mDNS advertisement and shows up in Safari Bonjour bookmarks.
</ul>
<h3><a name=v1.456>What's new in 1.456</a> (2012/03/19)</h3>
<ul class=image>
  <li class=bug>
    After renaming a job, the redirect goes to a wrong view.
    (<a href="https://github.com/jenkinsci/jenkins/pull/401">pull 401</a>)
  <li class=bug>
    <tt>BUILD_TAG</tt> wasn't unique for hierarchical project.
    (<a href="https://github.com/jenkinsci/jenkins/pull/402">pull 402</a>)
  <li class=bug>
    Workspace archiving wasn't handling symlinks correctly.
    (<a href="https://issues.jenkins-ci.org/browse/JENKINS-9118">issue 9118</a>)
  <li class=bug>
    Fixed a bug in the auto-overwrite of bundled plugins on Windows.
    (<a href="https://issues.jenkins-ci.org/browse/JENKINS-12514">issue 12514</a>)
  <li class=bug>
    Fixed a temporary memory spike when dealing with rapidly growing large console output and interactive monitoring.
  <li class=bug>
    Fixed a file handle leak while serving static files.
    (<a href="https://issues.jenkins-ci.org/browse/JENKINS-12674">issue 12674</a>)
  <li class=bug>
    Fixed a bug in executor/queue filtering for matrix projects.
    (<a href="https://github.com/jenkinsci/jenkins/pull/394">pull 394</a>)
  <li class=bug>
    Some of the context menu items have wrong links
    (<a href="https://issues.jenkins-ci.org/browse/JENKINS-12945">issue 12945</a>)
  <li class=rfe>
    Removed entries that don't make sense from the context menu
  <li class=rfe>
    Enable automatic hyperlinking on failed test summary.
    (<a href="https://github.com/jenkinsci/jenkins/pull/392">pull 392</a>)
  <li class=rfe>
    Performance improvement in JavaScript on modern browsers
    (<a href="https://github.com/jenkinsci/jenkins/pull/276">pull 276</a>)
  <li class=rfe>
    Matrix project execution order is made pluggable.
    (<a href="https://issues.jenkins-ci.org/browse/JENKINS-12778">issue 12778</a>)
</ul>
<h3><a name=v1.455>What's new in 1.455</a> (2012/03/12)</h3>
<ul class=image>
  <li class=bug>
    Fixed a regression in 1.453 with IE9
    (<a href="https://github.com/jenkinsci/jenkins/pull/397">pull 397</a>)
  <li class=bug>
    Fixed NPE in Groovy script execution via CLI (<a href="https://issues.jenkins-ci.org/browse/JENKINS-12302">issue 12302</a>)
  <li class=bug>
    Fixed bug where a queued build could start while the previous build was still in its post production state.
  <li class=bug>
    Improved the error retry logic of update center retrieval.
  <li class=bug>
    Update JavaMail to 1.4.4.
    (<a href="https://issues.jenkins-ci.org/browse/JENKINS-1152">issue 1152</a>, <a href="https://issues.jenkins-ci.org/browse/JENKINS-3983">issue 3983</a>)
  <li class=rfe>
    Integrated prototype.js 1.7
    (<a href="https://groups.google.com/forum/#!topic/jenkinsci-dev/rzHstHyK9Lo/discussion">discussion</a>)
  <li class=rfe>
    Supported programmatic retrieval/update of slave <tt>config.xml</tt>
  <li class=rfe>
    Breadcrumb now supports drop-down menu for faster navigation
    (<a href="https://groups.google.com/forum/#!topic/jenkinsci-dev/j9uCKnQB-Xw/discussion">discussion</a>)
  <li class=rfe>
    Configuration pages show a navigation drop-down menu in the breadcrumb bar to jump to sections
  <li class=rfe>
    Hyperlinks to model objects also supports drop-down menu for faster navigation.
    (<a href="https://groups.google.com/forum/#!topic/jenkinsci-dev/j9uCKnQB-Xw/discussion">discussion</a>)
  <li class=rfe>
    New ExtensionPoint to enforce naming conventions for projects/jobs and two implementations: Default (no restriction), Pattern (regex). 
    (<a href="https://issues.jenkins-ci.org/browse/JENKINS-12928">issue 12928</a>)
  <li class=rfe>
    <tt>java -jar jenkins.war</tt> now uses the HTTP only session cookie that's more robust against XSS vulnerability.
</ul>
<h3><a name=v1.454>What's new in 1.454</a> (2012/03/05)</h3>
<ul class=image>
  <li class=bug>
    Adjusted the HTML sanitization rules as they were too restrictive.
</ul>
<h3><a name=v1.453>What's new in 1.453</a> (2012/03/05)</h3>
<ul class=image>
  <li class='major bug'>
    Fixed a XSS vulnerability.
    (SECURITY-26)
  <li class='major bug'>
    Fixed a directory traversal vulnerability.
    (SECURITY-23)
  <li class=bug>
    Fixed a file descriptor leak on Windows
    (<a href="https://issues.jenkins-ci.org/browse/JENKINS-9882">issue 9882</a>)
  <li class=bug>
    'Age' column on 'Test Result' tab may show incorrect value when a test suite is divided into multiple junit files.
    (<a href="https://issues.jenkins-ci.org/browse/JENKINS-12457">issue 12457</a>)
  <li class=rfe>
    System Message - Doesnt appear on any view other than the default view.
    (<a href="https://issues.jenkins-ci.org/browse/JENKINS-7733">issue 7733</a>)
  <li class="rfe">
    Added UI component to show notification bar at the top of the page
  <li class="rfe">
    Users can configure search to be case insensitive.
    (<a href="https://issues.jenkins-ci.org/browse/JENKINS-850">issue 850</a>)
  <li class="rfe">
    Inline help now reports the plugin that contributes the said feature.
  <li class="rfe">
    Various configuration pages are getting the "apply" button.
  <li class="rfe">
    Avoid post-build depoy to Maven repository in release build
    (<a href="https://issues.jenkins-ci.org/browse/JENKINS-12397">issue 12397</a>)   
  <li class=rfe>
    Jenkins no longer failes to start if plugins have cyclic dependencies, but deactivates these plugins.
  <li class=rfe>
    Adding the video/webm mime type for files with extension .webm.
  <li class=rfe>
    update to guava 11.0.1
</ul>
<h3><a name=v1.452>What's new in 1.452</a> (2012/02/27)</h3>
<ul class=image>
  <li class=bug>
    Infinite loop or invalid next execution with crontab DoW=7
    (<a href="https://issues.jenkins-ci.org/browse/JENKINS-12357">issue 12357</a>)
  <li class=bug>
    Broken links to test results with '#' or '?' in the name
    (<a href="https://issues.jenkins-ci.org/browse/JENKINS-10458">issue 10458</a>)
  <li class="bug">
    Fix launching browser too early to http://localhost:8080 in OS X
    installer.
    (<a href="https://issues.jenkins-ci.org/browse/JENKINS-12622">issue 12622</a>)
  <li class="bug">
    Bundled slf4j binding to avoid classloader contraint violation in JBoss
    (<a href="https://issues.jenkins-ci.org/browse/JENKINS-12334">issue 12334</a>,
     <a href="https://issues.jenkins-ci.org/browse/JENKINS-12446">issue 12446</a>,
     <a href="https://issues.jenkins-ci.org/browse/JENKINS-12650">issue 12650</a>)
  <li class="bug">
    Fixed a UI problem with the "save" button that sticks to the bottom.
  <li class="rfe">
    Misc performance improvements
    (<a href="https://github.com/jenkinsci/jenkins/pull/342">pull 342</a>)
</ul>
<h3><a name=v1.451>What's new in 1.451</a> (2012/02/13)</h3>
<ul class=image>
  <li class=bug>
    The <tt>-c</tt> option in the <tt>build</tt> command wasn't working for some SCM.
  <li class=bug>
    Fix multi submit with shortcut key in script console.
    (<a href="https://github.com/jenkinsci/jenkins/pull/364">pull 364</a>)
  <li class=rfe>
    job rows in view should have id= for easy access
    (<a href="https://issues.jenkins-ci.org/browse/JENKINS-12490">issue 12518</a>)
  <li class=rfe>
    M2 job: create links to codehaus maven plugins and their goals
    (<a href="https://issues.jenkins-ci.org/browse/JENKINS-12529">issue 12529</a>)  
  <li class=rfe>
    Matrix job now allows delete whole matrix, including sub-jobs.
  <li class=bug>
    Fixed a bug in LDAP default root DN inference.
    (<a href="https://issues.jenkins-ci.org/browse/JENKINS-8152">issue 8152</a>)
  <li class=bug>
    <tt>ComputerListener.onOffline</tt> was not called when the client was terminated abruptly.
    (<a href="https://issues.jenkins-ci.org/browse/JENKINS-12680">issue 12680</a>)
  <li class=ref>
    CLI now supports also encrypted key file
  <li class=rfe>
    Recognize test results from eviware:maven-soapui-plugin.
    (<a href="https://issues.jenkins-ci.org/browse/JENKINS-11353">issue 11353</a>)    
</ul>
<h3><a name=v1.450>What's new in 1.450</a> (2012/01/30)</h3>
<ul class=image>
  <li class=bug>
    <tt>install-plugin</tt> CLI command fails to put a file in the right location when installing from URL.
  <li class=bug>
    Fixed a bug where long post-production processing in matrix jobs can cause incorrect abortion.
  <li class=bug>
    month should not be 0.
    (<a href="https://issues.jenkins-ci.org/browse/JENKINS-12356">issue 12356</a>)
  <li class=bug>
    "Create a new slave" page didn't auto-complete for copying.
    (<a href="https://issues.jenkins-ci.org/browse/JENKINS-12490">issue 12490</a>)
  <li class=bug>
    Fixed a bug in the auto-overwrite of bundled plugins.
  <li class=rfe>
    Upgrade to maven artifacts 3.0.4
  <li class=rfe>
    Running build via CLI now records actual user who started the build
</ul>
<h3><a name=v1.449>What's new in 1.449</a> (2012/01/23)</h3>
<ul class=image>
  <li class=bug>
    Build fails on "Deploy artifacts to Maven repository" due to trying to upload parent POM twice for release artifacts.
    (<a href="https://issues.jenkins-ci.org/browse/JENKINS-11248">issue 11248</a>)
  <li class=bug>
    Fixed an occasional "URI must start with a slash" error when the anonymous user doesn't have the read access.
  <li class="rfe">
    OS X installer can optionally create a new user &quot;jenkins&quot; and use
    it. This user has a writable home directory, making it possible to set up ssh for Jenkins.
  <li class="rfe">
    No workspace available message includes wiped out workspace as a potential cause.
    (<a href="https://issues.jenkins-ci.org/browse/JENKINS-10432">issue 10432</a>)
  <li class="bug">
    Stop users being created in memory if they failed to provide all the required registration information correctly.
    (<a href="https://issues.jenkins-ci.org/browse/JENKINS-7096">issue 7096</a>)
  <li class=bug>
    <tt>java -jar jenkins.war</tt> finally detects invalid command line options and report that as an error.
  <li class=rfe>
    When run in terminal, warning/error messages are colored.
</ul>
<h3><a name=v1.448>What's new in 1.448</a> (2012/01/17)</h3>
<ul class=image>
  <li class=bug>
    Location of the temporary file "Maven Global Settings" incompatible with release:prepare
    (<a href="https://issues.jenkins-ci.org/browse/JENKINS-12315">issue 12315</a>)
  <li class=bug>
    Failure to check the username/groupname in the matrix security shouldn't hide the user name
    (<a href="https://issues.jenkins-ci.org/browse/JENKINS-9519">issue 9519</a>)
  <li class=bug>
    Fixed a hash DoS vulnerability.
    (<a href="http://www.ocert.org/advisories/ocert-2011-003.html">SECURITY-22</a>)
  <li class=bug>
    Fixed "Deploy artifacts to Maven repository" as a promotion action.
    Requires promoted-builds plugin 2.5+.
    (<a href="https://issues.jenkins-ci.org/browse/JENKINS-11766">issue 11766</a>)
  <li class="bug">
    Fixed a bug in the symlink creation code on BSD platforms.
    <a href="https://issues.jenkins-ci.org/browse/JENKINS-12119">issue 12119</a>
  <li class="bug">
    Default e-mail suffix should be used to complete the domain name portion of the recipients list.
    (<a href="https://github.com/jenkinsci/jenkins/pull/324">pull #324</a>)
  <li class="bug">
    Closure execution after <tt>CLI.upgrade()</tt> should carry over the transport credential.
    <a href="https://issues.jenkins-ci.org/browse/JENKINS-10890">issue 10890</a>
  <li class="bug">
    Incorrect path delimiter used in ZipArchiver when creating archive on Windows.
    <a href="https://issues.jenkins-ci.org/browse/JENKINS-9942">issue 9942</a>
  <li class="rfe">
    <tt>.jpi</tt> is now supported as well as <tt>.hpi</tt> as a plugin extension.
    (<a href="https://github.com/jenkinsci/jenkins/pull/331">pull #331</a>)
  <li class="rfe">
    Windows service slave launcher now supports more generalized user account option.
    (<a href="https://github.com/jenkinsci/jenkins/pull/328">pull #328</a>)
  <li class="rfe">
    OSX installer now checks for the existence of JVM and open the browser in the end.
    (<a href="https://github.com/jenkinsci/jenkins/pull/329">pull #329</a>)
  <li class="rfe">
    Added the Reploy-To header support.
    (<a href="https://github.com/jenkinsci/jenkins/pull/306">pull #306</a>)
  <li class="rfe">
    The location of Maven local repository is now pluggable, and supported per-executor configuration out of the box.
    (<a href="https://github.com/jenkinsci/jenkins/pull/293">pull #293</a>)
  <li class="rfe">
    Jobs now support display name separate from its unique name
    <a href="https://issues.jenkins-ci.org/browse/JENKINS-11762">issue 11762</a>
</ul>
<h3><a name=v1.447>What's new in 1.447</a> (2012/01/09)</h3>
<ul class=image>
  <li class=bug>
    Fixed a hash DoS vulnerability.
    (<a href="http://www.ocert.org/advisories/ocert-2011-003.html">SECURITY-22</a>)
  <li class=bug>
  NullPointerException in maven-plugin: Maven3Builder / ExecutedMojo (1.445)
  (<a href="https://issues.jenkins-ci.org/browse/JENKINS-12259">issue 12259</a>)
  <li class='rfe'>
    Reduced overhead of maven jobs.
    (<a href="https://issues.jenkins-ci.org/browse/JENKINS-11883">issue 11883</a>)
  <li class=bug>
    Link to user profile from console output should go to the user ID, not the user name
    (<a href="https://issues.jenkins-ci.org/browse/JENKINS-12279">issue 12279</a>)
</ul>
<h3><a name=v1.446>What's new in 1.446</a> (2012/01/02)</h3>
<ul class=image>
  <li class='major rfe'>
    Jenkins now acts as an SSH daemon
    (<a href="https://wiki.jenkins-ci.org/display/JENKINS/Jenkins+SSH">doc</a>)
  <li class='rfe'>
    Added hyperlinks to console output
    (<a href="https://github.com/jenkinsci/jenkins/pull/334">pull #334</a>)
  <li class='rfe'>
    Add option to disable mailnotifications for each failed maven module.
    (<a href="https://issues.jenkins-ci.org/browse/JENKINS-5695">issue 5695</a>)
  <li class='rfe'>
    Sort workspace file list based on request locale.
    (<a href="https://issues.jenkins-ci.org/browse/JENKINS-12139">issue 12139</a>)
</ul>
<h3><a name=v1.445>What's new in 1.445</a> (2011/12/26)</h3>
<ul class=image>
  <li class=rfe>
    CLI now supports using HTTP proxy for tunneling its TCP/IP connection.
  <li class=rfe>
    CLI now supports routing TCP/IP requests without going through HTTP reverse proxy.
  <li class=rfe>
    If reload fails, don't let the partially loaded state running, or risk the user overwriting the configs they have.
    (<a href="https://issues.jenkins-ci.org/browse/JENKINS-11204">issue 11204</a>)
  <li class=rfe>
    Update center UI improvement. "Install" button is now always visisble.
  <li class=rfe>
    Configuration UI improvement. "Save" button is always visible.
  <li class=bug>
    Fixed a bug where a large output from Maven can cause module log output to go out of sync with module build log files.
  <li class=bug>
    Confusing error message when the --username option is used on the system with the .ssh directory.
    (<a href="https://issues.jenkins-ci.org/browse/JENKINS-11873">issue 11873</a>)
  <li class=bug>
    Fixed prematurely re-drawn matrix test result graph.
</ul>
<h3><a name=v1.444>What's new in 1.444</a> (2011/12/19)</h3>
<ul class=image>
  <li class=rfe>
    Make the matrix configuration table looks like the rest of Jenkins tables.
    (<a href="https://issues.jenkins-ci.org/browse/JENKINS-10251">issue 10251</a>)
  <li class=rfe>
    Improved Italian translation.
  <li class=bug>
    Fixed the incorrect table border cropping
    (<a href="https://issues.jenkins-ci.org/browse/JENKINS-12061">issue 12061</a>)
</ul>
<h3><a name=v1.443>What's new in 1.443</a> (2011/12/12)</h3>
<ul class=image>
  <li class=bug>
    Wagon 2.0 upgrade broke the Redeploy task for webdav repositories
    (<a href="https://issues.jenkins-ci.org/browse/JENKINS-11318">issue 11318</a>)
  <li class=bug>
    Self-restart wasn't working with 32bit x86 Solaris
    (<a href="https://issues.jenkins-ci.org/browse/JENKINS-6629">issue 6629</a>)
  <li class=bug>
    Fixed IPv6 handling in Winstone
    (<a href="https://github.com/jenkinsci/winstone/pull/2">pull request #2</a>)
  <li class=bug>
    OS X installer can fail to set the file permissions correctly.
    (<a href="https://issues.jenkins-ci.org/browse/JENKINS-11714">issue 11714</a>)
  <li class=bug>
    Build history time line wasn't working for IE8.
    (<a href="https://issues.jenkins-ci.org/browse/JENKINS-7403">issue 7403</a>)
  <li class=bug>
    Build history time line should be resizable
    (<a href="https://issues.jenkins-ci.org/browse/JENKINS-11834">issue 11834</a>)
  <li class=bug>
    Fixed a bug in Windows registry enumeration with large data.
    (<a href="https://issues.jenkins-ci.org/browse/JENKINS-11767">issue 11767</a>)
  <li class=bug>
    Debian/Ubuntu init script does not wait long enough during stop operation
    (<a href="https://issues.jenkins-ci.org/browse/JENKINS-11744">issue 11744</a>)
  <li class=bug>
    Jenkins takes up too much space in /var/run
    (<a href="https://issues.jenkins-ci.org/browse/JENKINS-11366">issue 11366</a>)
  <li class=bug>
    Fixed a <tt>NoSuchMethodError</tt> on JBoss 5.1 EAP
    (<a href="https://issues.jenkins-ci.org/browse/JENKINS-11960">issue 11960</a>)
  <li class=bug>
    Use $JENKINS_USER in Debian postinst script.
    (<a href="https://issues.jenkins-ci.org/browse/JENKINS-5771">issue 5771</a>)
  <li class=bug>
    Fixed a bug where Jenkins failed to show localized text for Hebrew, Indonesian, and Yedish.
  <li class=bug>
    Canonical name of Maven artifacts may end with "-" if classifier is empty.
    (<a href="https://issues.jenkins-ci.org/browse/JENKINS-11819">issue 11819</a>) 
  <li class=rfe>
    Proxy configuration supported "no proxy host" setting to allow some hosts to bypass proxy.
    (<a href="https://issues.jenkins-ci.org/browse/JENKINS-8710">issue 8710</a>)
  <li class=rfe>
    Added/improved localization to Arabic, Bulgarian, Catalan, Czech, Danish, German, Greek, Esperanto, Spanish, Estonian, Basque, Finnish, French, Hebrew, Hindi, Hungarian, Indonesian, Icelandic, Italian, Kannada, Korean, Lithuanian, Latvian, Marathi, Norwegian, Dutch, Polish, Portugeese, Romanian, Russian, Slovak, Slovenian, Serbian, Swedish, Telgu, Turkish, Ukrainian, and Chinese. Thanks everyone!
</ul>
<h3><a name=v1.442>What's new in 1.442</a> (2011/12/05)</h3>
<ul class=image>
  <li class=bug>
    Workspaces mixed when launching multiple concurrent builds.
    (<a href="https://issues.jenkins-ci.org/browse/JENKINS-11825">issue 11825</a>)
  <li class=bug>
    Fixed ConcurrentModificationException in parallel Maven 3 builds.
    (<a href="https://issues.jenkins-ci.org/browse/JENKINS-11256">issue 11256</a>)
  <li class=bug>
    Copy artifacts fails on windows slaves due to failing to set a timestamp.
    (<a href="https://issues.jenkins-ci.org/browse/JENKINS-11073">issue 11073</a>)
  <li class=rfe>
    Upgrade aether version to 1.13 and sisu to 2.3.0 .
  <li class=rfe>
    add new action type to enable plugins to intercept the maven 'goals and options' 
    (<a href="https://github.com/jenkinsci/jenkins/pull/316">pull #316</a>)
  <li class=rfe>
    Upgrade to Maven Wagon 2.1 which supports preemptive authz for dav deployment.
  <li class='major rfe'>
    Plugins can be now installed without taking Jenkins offline.
</ul>
<h3><a name=v1.441>What's new in 1.441</a> (2011/11/27)</h3>
<ul class=image>
  <li class=bug>
    If running as a daemon, don't daemonize one more time during restart.
    (<a href="https://issues.jenkins-ci.org/browse/JENKINS-11742">issue 11742</a>)
  <li class=bug>
    Fixed NPE in Subversion polling of Maven jobs.
    (<a href="https://issues.jenkins-ci.org/browse/JENKINS-11592">issue 11592</a>)
  <li class=rfe>
    CLI jar now has the version number in the manifest as well as the "-version" option.
</ul>
<h3><a name=v1.440>What's new in 1.440</a> (2011/11/17)</h3>
<ul class=image>
  <li class=bug>
    Sorting "diff" in test result requires 2 clicks
    (<a href="https://issues.jenkins-ci.org/browse/JENKINS-5460">issue 5460</a>)
  <li class=bug>
    java.io.IOException: Unexpected termination of the channel - SEVERE: I/O error in channel Chunked connection when using jenkins-cli.jar (works on older Hudson version)
    (<a href="https://issues.jenkins-ci.org/browse/JENKINS-11130">issue 11130</a>)
  <li class=bug>
    Debian init script now returns the proper exit code from the 'status' command.
    (<a href="https://issues.jenkins-ci.org/browse/JENKINS-11306">issue 11306</a>)
  <li class=bug>
    Fixed a bug in Mac OS X ProcessKiller argument parsing.
    (<a href="https://issues.jenkins-ci.org/browse/JENKINS-9634">issue 9634</a>)
  <li class=bug>
    Dependency wasn't recalculated with CLI "update-job" command.
    (<a href="https://issues.jenkins-ci.org/browse/JENKINS-11636">issue 11636</a>)
  <li class=rfe>
    Sortable table wasn't "stable" when there are same values in different rows
    (<a href="https://issues.jenkins-ci.org/browse/JENKINS-11551">issue 11551</a>)
  <li class=rfe>
    Managed windows slaves can be now run as a specific user account
    (<a href="https://github.com/jenkinsci/jenkins/pull/289">pull #289</a>) 
  <li class=rfe>
    Description field now has the preview button to test it inline.
    (<a href="https://github.com/jenkinsci/jenkins/pull/243">pull #243</a>)
  <li class=rfe>
    Record fingerprints of parent POMs - only working with Maven 2.2 or newer
    (<a href="https://issues.jenkins-ci.org/browse/JENKINS-8383">issue 8383</a>)
  <li class=rfe>
    Maven mojo records can be now sorted
</ul>
<h3><a name=v1.439>What's new in 1.439</a> (2011/11/14)</h3>
<ul class=image>
  <li class=bug>
    Fixed random OutOfMemoryError with console annotations
    (<a href="https://issues.jenkins-ci.org/browse/JENKINS-9349">issue 9349</a>)
  <li class=bug>
    Fix small UI issue on build queue.
    (<a href="https://issues.jenkins-ci.org/browse/JENKINS-11637">issue 11637</a>)
  <li class=rfe>
    Textbox for numbers should be type=number
    (<a href="https://issues.jenkins-ci.org/browse/JENKINS-11513">issue 11513</a>)
  <li class=rfe>
    Added an extension point to sort matrix configuration builds when executing them sequentially
    (<a href="https://github.com/jenkinsci/jenkins/pull/301">pull #301</a>) 
</ul>
<h3><a name=v1.438>What's new in 1.438</a> (2011/11/07)</h3>
<ul class=image>
  <li class='major bug'>
    Thanks to Luca De Fulgentis, fixed XSS vulnerability with the built-in servlet container.
    (SECURITY-17)
  <li class=bug>
    Repeated ids, expandTextArea() and multiple "Invoke Ant" build steps.
    (<a href="https://issues.jenkins-ci.org/browse/JENKINS-10989">issue 10989</a>)
  <li class=bug>
    Improve the resilience to the missing 'nextBuildNumber' file.
  (<a href="https://issues.jenkins-ci.org/browse/JENKINS-11563">issue 11563</a>)
  <li class=bug>
    NPE when running Maven 3 jobs with -T.
    (<a href="https://issues.jenkins-ci.org/browse/JENKINS-11458">issue 11458</a>)
  <li class=rfe>
    Support mailto: links in actions.
    (<a href="https://issues.jenkins-ci.org/browse/JENKINS-7725">issue 7725</a>)
  <li class=rfe>
    Rewrote the JDK installer to remove problematic HtmlUnit dependencies.
    (<a href="https://issues.jenkins-ci.org/browse/JENKINS-11420">issue 11420</a>)
</ul>
<h3><a name=v1.437>What's new in 1.437</a> (2011/10/31)</h3>
<ul class=image>
  <li class=rfe>
    Added MIME headers with job name and build result to notification emails.
  <li class=bug>
    "Changes" in Build Summary broken in IE standard mode since 1.434
    (<a href="https://issues.jenkins-ci.org/browse/JENKINS-11383">issue 11383</a>)
  <li class=bug>
    GET request to configSubmit wipes some configuration
    (<a href="https://issues.jenkins-ci.org/browse/JENKINS-11397">issue 11397</a>, <a href="https://issues.jenkins-ci.org/browse/JENKINS-7847">issue 7847</a>)
  <li class=bug>
    Jenkins logo headless when server is starting.
    (<a href="https://issues.jenkins-ci.org/browse/JENKINS-11444">issue 11444</a>)
  <li class=rfe>
    Allow update center CA certificates to be placed in $JENKINS_HOME/update-center-rootCAs
</ul>
<h3><a name=v1.436>What's new in 1.436</a> (2011/10/23)</h3>
<ul class=image>
  <li class=bug>
    Fixed a plugin boot problem that causes Jenkins to startup gracefully when some optional plugin dependencies aren't met (such as ivy to nant)
    (<a href="https://issues.jenkins-ci.org/browse/JENKINS-11279">issue 11279</a>)
  <li class=bug>
    Avoid overwriting the repository definitions.
    (<a href="https://issues.jenkins-ci.org/browse/JENKINS-11229">issue 11229</a>)
  <li class=bug>
    "Tailing" the console of an active job broken in 1.434
    (<a href="https://issues.jenkins-ci.org/browse/JENKINS-11307">issue 11307</a>)
  <li class=bug>
    Fingerprint's age should be sorted by its elapsed time
    (<a href="https://issues.jenkins-ci.org/browse/JENKINS-9210">issue 9210</a>)
  <li class=rfe>
    Improved the classloading performance
  <li class=rfe>
    Expose original file name as a String parameter on for FileParameters
    (<a href="https://issues.jenkins-ci.org/browse/JENKINS-11326">issue 11326</a>)
  <li class=rfe>
    Added hyperlinks to build trigger console messages.
    (<a href="https://github.com/jenkinsci/jenkins/pull/291">pull #291</a>) 
</ul>
<h3><a name=v1.435>What's new in 1.435</a> (2011/10/17)</h3>
<ul class=image>
  <li class=bug>
    Fixed the XML encoding sniffing problem in environments that have old JAXP
    (<a href="https://issues.jenkins-ci.org/browse/JENKINS-4525">issue 4525</a>)
  <li class=bug>
    Suggestions for search do not work since 1.433
    (<a href="https://issues.jenkins-ci.org/browse/JENKINS-11208">issue 11208</a>)
  <li class=rfe>
    "System Admin E-mail Address" is confusing label for notification mail "from"
    (<a href="https://issues.jenkins-ci.org/browse/JENKINS-11209">issue 11209</a>)    
</ul>
<h3><a name=v1.434>What's new in 1.434</a> (2011/10/09)</h3>
<ul class=image>
  <li class=bug>
    Add support for android-maven-plugin integration test reports and fix an error with 2.x maven-android-plugin
    (<a href="https://issues.jenkins-ci.org/browse/JENKINS-10913">issue 10913</a>)    
  <li class=bug>
    HTTPS on port 80 makes Jenkins infer his URI incorrectly
    (<a href="https://issues.jenkins-ci.org/browse/JENKINS-11151">issue 11151</a>)
  <li class=bug>
    Resizable textarea handle does not work if CodeMirror is enabled
    (<a href="https://issues.jenkins-ci.org/browse/JENKINS-11132">issue 11132</a>)
  <li class=bug>
    "Alternate settings file" build parameter is getting cleaned after job execution
    (<a href="https://issues.jenkins-ci.org/browse/JENKINS-10955">issue 10955</a>)
  <li class=rfe>
    upgrade Apache Maven Wagon to 2.0.
    (<a href="https://issues.jenkins-ci.org/browse/JENKINS-11164">issue 11164</a>)
  <li class=rfe>
    Made build SCM change set a weak reference to reduce heap usage 
  <li class=rfe>
    Added a way to show avatar images on user pages.
    (<a href="https://issues.jenkins-ci.org/browse/JENKINS-7494">issue 7494</a>)    
</ul>
<h3><a name=v1.433>What's new in 1.433</a> (2011/10/01)</h3>
<ul class=image>
  <li class=bug>
    Port on HTTP Proxy Configure accepts characters except the digits
    (<a href="https://issues.jenkins-ci.org/browse/JENKINS-11068">issue 11068</a>)
  <li class=bug>
    Broken link in help text of HTTP Proxy Configuration
    (<a href="https://issues.jenkins-ci.org/browse/JENKINS-11051">issue 11051</a>)
  <li class=bug>
    Broken help button for Log Recorders
    (<a href="https://issues.jenkins-ci.org/browse/JENKINS-11052">issue 11052</a>)
  <li class=bug>
    Fatal exception apparently within Xalan code on AIX
    (<a href="https://issues.jenkins-ci.org/browse/JENKINS-10851">issue 10851</a>) 
  <li class=bug>
    NOT_BUILT &amp; other build status are reported inconsistently
    (<a href="https://issues.jenkins-ci.org/browse/JENKINS-11013">issue 11013</a>)
  <li class=bug>
    Canceling a parent multi-config build produces non-deserializable build.xml
    (<a href="https://issues.jenkins-ci.org/browse/JENKINS-10903">issue 10903</a>)
  <li class=bug>
    Label of the master should be editable if cloud is set up.
    (<a href="https://issues.jenkins-ci.org/browse/JENKINS-11100">issue 11100</a>)
  <li class=rfe>
    Improved the error diagnosis by ping-driven connection termination.
    (<a href="https://issues.jenkins-ci.org/browse/JENKINS-11097">issue 11097</a>)
  <li class=rfe>
    YUI updated to 2.9
  <li class=rfe>
    Concurrent build is no longer beta
  <li class=rfe>  
    Permission check added when viewing configuration of computer set.
  <li class='major rfe'>  
    Maven project now supports arbitrary build steps
    (<a href="https://github.com/jenkinsci/jenkins/pull/233">pull #233</a>) 
  <li class='major rfe'>  
    Jenkins internally started using Guice for loading extensions
    (<a href="https://issues.jenkins-ci.org/browse/JENKINS-8751">issue 8751</a>) 
</ul>
<h3><a name=v1.432>What's new in 1.432</a> (2011/09/25)</h3>
<ul class=image>
  <li class=bug>
    JDK auto-installation does not respect proxy settings
    (<a href="https://issues.jenkins-ci.org/browse/JENKINS-10634">issue 10634</a>)
  <li class=bug>
    Tools download does not respect proxy settings
    (<a href="https://issues.jenkins-ci.org/browse/JENKINS-5271">issue 5271</a>)
  <li class=bug>
    Recover from a corrupted JSON update data file automatically
    (<a href="https://issues.jenkins-ci.org/browse/JENKINS-7034">issue 7034</a>)
  <li class=bug>
    Fixed the reported system reboot problem on installing JDK on Windows
    (<a href="https://issues.jenkins-ci.org/browse/JENKINS-7288">issue 7288</a>)
  <li class=bug>
    Fixed the OutOfMemoryError in trying to download/install JDK
    (<a href="https://issues.jenkins-ci.org/browse/JENKINS-10689">issue 10689</a>)
  <li class=rfe>
    Enabled shortcut key on script console
  <li class=rfe>
    Remember sortable table state into local storage
    (<a href="https://issues.jenkins-ci.org/browse/JENKINS-203">issue 203</a>)
</ul>
<h3><a name=v1.431>What's new in 1.431</a> (2011/09/19)</h3>
<ul class=image>
  <li class=bug>
    Jenkins unable to start if the /tmp/jna catalogue exists and is owned by a different user
    (<a href="https://issues.jenkins-ci.org/browse/JENKINS-10774">issue 10774</a>)
  <li class=rfe>
    Display the file size in the artifact list page
    (<a href="https://issues.jenkins-ci.org/browse/JENKINS-7798">issue 7798</a>)
  <li class=rfe>
    Fixed a file permission handling in the unzip code.
    (<a href="https://issues.jenkins-ci.org/browse/JENKINS-9577">issue 9577</a>)
  <li class=rfe>
    Add "un/check all" buttons on matrix-based security.
    (<a href="https://issues.jenkins-ci.org/browse/JENKINS-7565">issue 7565</a>)
</ul>
<h3><a name=v1.430>What's new in 1.430</a> (2011/09/11)</h3>
<ul class=image>
  <li class=bug>
    Added way to mark all plugins to be updated at once
    (<a href="https://issues.jenkins-ci.org/browse/JENKINS-10443">issue 10443</a>)
  <li class=bug>
    Fixed a bug in the UI JavaScript behavior with IE
  <li class=bug>
    Matrix project pages don't show latest test results.
    (<a href="https://issues.jenkins-ci.org/browse/JENKINS-10864">issue 10864</a>)
  <li class=rfe>
  Bundling <a href="https://wiki.jenkins-ci.org/display/JENKINS/Translation+Assistance+Plugin">the translation assistance plugin</a> in the hope of increasing the contribution.
  <li class=rfe>
  Introduce a fine-grained permission to control who is allowed to run the Groovy Console.
  <li class=rfe>
    Maven jobs should include fingerprints of their parent POMs
    (<a href="https://issues.jenkins-ci.org/browse/JENKINS-8383">issue 8383</a>)
  <li class=rfe>
    Add support for maven-android-plugin integration test reports
    (<a href="https://issues.jenkins-ci.org/browse/JENKINS-10913">issue 10913</a>)    
</ul>
<h3><a name=v1.429>What's new in 1.429</a> (2011/09/06)</h3>
<ul class=image>
  <li class=bug>
    maven submodule build fails doing mkdir on master.
    (<a href="https://issues.jenkins-ci.org/browse/JENKINS-10831">issue 10831</a>)
  <li class=bug>
    CLI clients should be able to see plugin classes
    <a href="http://jenkins.361315.n4.nabble.com/channel-example-and-plugin-classes-gives-ClassNotFoundException-tp3756092p3756092.html">report</a>
  <li class=bug>
    Fixed NPE in running <tt>assembly:assembly</tt> with Maven3
    (<a href="https://issues.jenkins-ci.org/browse/JENKINS-8837">issue 8837</a>)
  <li class=bug>
    Fixed a bug in one of the file copy operations that caused the copy-artifact plugin to fail to preserve the timestamp.
    (<a href="https://issues.jenkins-ci.org/browse/JENKINS-10805">issue 10805</a>)
  <li class=bug>
    Jenkins didn't start on IBM JDK.
    (<a href="https://issues.jenkins-ci.org/browse/JENKINS-10810">issue 10810</a>)
  <li class=bug>
    Fixed a possible NPE during the boot sequence
    (<a href="https://issues.jenkins-ci.org/browse/JENKINS-10799">issue 10799</a>)
  <li class=rfe>
    stdin/stdout based remote slaves, such as ones launched via SSH or script, now does a better redirect to avoid interference with JVM output to stdout.
    (<a href="https://issues.jenkins-ci.org/browse/JENKINS-8856">issue 8856</a>)
  <li class=bug>
    Project names in fingerprint records weren't updated when a project is renamed.
    (<a href="https://issues.jenkins-ci.org/browse/JENKINS-10330">issue 10330</a>)
  <li class=rfe>
    External job submision now supports &lt;displayName&gt; and &lt;description&gt; elements
    (<a href="https://github.com/jenkinsci/jenkins/pull/215">pull 215</a>)
</ul>
<h3><a name=v1.428>What's new in 1.428</a> (2011/08/29)</h3>
<ul class=image>
  <li class=bug>
    CLI jar download was making the browser prefer a wrong file name.
  <li class=bug>
    Link "Started by user XXX" broken on build status page if user name modified.
    (<a href="https://issues.jenkins-ci.org/browse/JENKINS-10698">issue 10698</a>)
  <li class=bug>
    404 error when clicking "Build History" link on MyView.
  <li class=bug>
    Add a DefaultViewsTabBar config.jelly to avoid jelly exception
    (<a href="https://issues.jenkins-ci.org/browse/JENKINS-10640">issue 10640</a>)
  <li class=rfe>
    go back to view page when job is deleted.
    (<a href="https://issues.jenkins-ci.org/browse/JENKINS-10510">issue 10510</a>)
  <li class=rfe>
    A Global Environment variable with an empty key would fail maven builds since 1.424. Ignore these variables instead of failing the build.
    (<a href="https://groups.google.com/forum/#!searchin/jenkinsci-users/timp/jenkinsci-users/YThhsdGBVwM/7_7GMYIYiRIJ">report</a>)

</ul>
<h3><a name=v1.427>What's new in 1.427</a> (2011/08/19)</h3>
<ul class=image>
  <li class='major bug'>
    Builds failing while archiving test result if build is running in different VM (e.g. IBM J9) than Jenkins is
    (<a href="https://issues.jenkins-ci.org/browse/JENKINS-10030">issue 10030</a>)
  <li class='major bug'>
    Maven builds failing with NullPointerException at the end.
    (<a href="https://issues.jenkins-ci.org/browse/JENKINS-10715">issue 10715</a>)
  <li class=bug>
    Jenkins self-restart causes process name to change from java to exe
    (<a href="https://issues.jenkins-ci.org/browse/JENKINS-9206">issue 9206</a>)
  <li class=bug>
    Fixed a bug where SSH public key authentication for CLI wasn't working for username/password based security realm.
    (<a href="https://issues.jenkins-ci.org/browse/JENKINS-10647">issue 10647</a>)
  <li class=bug>
    Failing to install a plugin from CLI should result in non-zero exit code
    (<a href="https://issues.jenkins-ci.org/browse/JENKINS-10057">issue 10057</a>)
  <li class=bug>
    Fixed NPE in trying to diagnose undefined job error.
    (<a href="https://issues.jenkins-ci.org/browse/JENKINS-7826">issue 7826</a>)
  <li class=bug>
    Disable auto refresh in slave markOffline screen
    (<a href="https://issues.jenkins-ci.org/browse/JENKINS-10608">issue 10608</a>)
  <li class=bug>
    Workspace-cleanup thread shouldn't delete custom workspace directories
    (<a href="https://issues.jenkins-ci.org/browse/JENKINS-8880">issue 8880</a>)
  <li class=rfe>
    Improved the speed of shutdown
  <li class=rfe>
    RPM package should honor user-modified configuration file better
    (<a href="https://issues.jenkins-ci.org/browse/JENKINS-10037">issue 10037</a>)
  <li class=rfe>
    OS X package now provides customizable commandline
    (<a href="https://github.com/jenkinsci/jenkins/pull/195">pull request 195</a>)
  <li class=rfe>
    Improved the remote API for queue
    (<a href="https://issues.jenkins-ci.org/browse/JENKINS-10414">issue 10414</a>)
  <li class=rfe>
    Added a dignosis CLI command to report the current granted authorities.
  <li class=rfe>
    Added a CLI command to set display name of the build
    (<a href="https://issues.jenkins-ci.org/browse/JENKINS-9126">issue 9126</a>)
  <li class=rfe>
    Added an option in CLI build command to check for SCM changes before carrying out a build
    (<a href="https://issues.jenkins-ci.org/browse/JENKINS-9968">issue 9968</a>)
  <li class=rfe>
    If CLI fails to connect via a JNLP Slave port, fall back to HTTP full-duplex.
    (<a href="https://issues.jenkins-ci.org/browse/JENKINS-10611">issue 10611</a>)
  <li class=rfe>
    Added two CLI commands to manipulate job by its XML definition.
    (<a href="https://issues.jenkins-ci.org/browse/JENKINS-8797">issue 8797</a>)
  <li class=rfe>
    Added two CLI commands to shutdown Jenkins
    (<a href="https://issues.jenkins-ci.org/browse/JENKINS-6594">issue 6594</a>)
  <li class=rfe>
    Fixed unclear text for Tabs with no jobs
    (<a href="https://issues.jenkins-ci.org/browse/JENKINS-9330">issue 9330</a>)
</ul>
<h3><a name=v1.426>What's new in 1.426</a> (2011/08/15)</h3>
<ul class=image>
  <li class=bug>
    Auto Install JDK asks for Oracle account, but the link goes 404.
    (<a href="https://issues.jenkins-ci.org/browse/JENKINS-10556">issue 10556</a>)
  <li class=rfe>
    Record and display who aborted builds.
    (<a href="https://issues.jenkins-ci.org/browse/JENKINS-5754">issue 5754</a>)
  <li class=rfe>
    Added API token support.
    (<a href="https://issues.jenkins-ci.org/browse/JENKINS-9363">issue 9363</a>)
  <li class=rfe>
    Maven Plugin can use settings and global settings files provided by the config provider plugin
  <li class=bug>
    Fixed background of title image
    (<a href="https://issues.jenkins-ci.org/browse/JENKINS-9571">issue 9571</a>)
</ul>
<h3><a name=v1.425>What's new in 1.425</a> (2011/08/08)</h3>
<ul class=image>
  <li class=rfe>
    Make syntax highlighting optional
    (<a href="https://issues.jenkins-ci.org/browse/JENKINS-10509">issue 10509</a>)
  <li class=bug>
    isPartial() check for matrix builds now only reference active configurations.
    (<a href="https://issues.jenkins-ci.org/browse/JENKINS-10197">issue 10197</a>)
  <li class=bug>
    Maven jobs building plugins were no longer identified as upstream snapshot dependencies.
    (<a href="https://issues.jenkins-ci.org/browse/JENKINS-10530">issue 10530</a>)
  <li class=bug>
    MAVEN_OPTS configuration wasn't expanding environment variables.
</ul>
<h3><a name=v1.424>What's new in 1.424</a> (2011/08/01)</h3>
<ul class=image>
  <li class='major bug'>
    Java Web Start binaries weren't signed.
    (<a href="http://jenkins.361315.n4.nabble.com/Launching-slave-agent-not-working-since-upgrading-from-1-421-to-1-423-td3696291.html">report</a>)
  <li class=bug>
    Fixed Maven build error if headless option is set and MAVEN_OPTS empty
    (<a href="https://issues.jenkins-ci.org/browse/JENKINS-10375">issue 10375</a>)
  <li class=bug>
    Tests not recognized as failed if test initialization failed
    (<a href="https://issues.jenkins-ci.org/browse/JENKINS-6700">issue 6700</a>)
  <li class=rfe>
    Support for gzipped log in consoleText
    (<a href="https://issues.jenkins-ci.org/browse/JENKINS-10400">issue 10400</a>)
  <li class=rfe>
    Expand variables in the Maven POM definition in Maven projects.
    (<a href="https://issues.jenkins-ci.org/browse/JENKINS-5885">issue 5885</a>)
  <li class=bug>
    Some CLI command are not available.
    (<a href="https://issues.jenkins-ci.org/browse/JENKINS-10418">issue 10418</a>)
  <li class=rfe>
    Maven jobs deploying or installing artifacts should be used for dependency graph instead of jobs which don't
    (<a href="https://issues.jenkins-ci.org/browse/JENKINS-10366">issue 10366</a>)
  <li class=rfe>
    Maven jobs which are disabled should be excluded from dependency graph
    (<a href="https://issues.jenkins-ci.org/browse/JENKINS-10367">issue 10367</a>)
  <li class='major rfe'>
    Updated JDK installer to reflect changes in Oracle download server
    (<a href="https://issues.jenkins-ci.org/browse/JENKINS-10511">issue 10511</a>)
  <li class='major bug'>
    Fixed memory leak in the master/slave communication.
    (<a href="https://issues.jenkins-ci.org/browse/JENKINS-10424">issue 10424</a>)
  <li class='bug'>
    Fixed a problem in the core that prevents CLI users from authenticating with Crowd plugin (and others like it.)
</ul>
<h3><a name=v1.423>What's new in 1.423</a> (2011/07/25)</h3>
<ul class=image>
  <li class='major bug'>
    Fixed a boot problem in 1.422.
</ul>
<h3><a name=v1.422>What's new in 1.422</a> (2011/07/25)</h3>
<ul class=image>
  <li class='major bug'>
    Fixed a regression in 1.421 that broke CentOS installations.
    (<a href="https://issues.jenkins-ci.org/browse/JENKINS-10354">issue 10354</a>)
  <li class=bug>
    When run as "java -jar jenkins.war", failing to listen on HTTP ports should be fatal.
  <li class=bug>
    Fixed a race condition in the fingerprint computation 
    (<a href="https://issues.jenkins-ci.org/browse/JENKINS-10346">issue 10346</a>)
  <li class=bug>
    Fixed an occasional NPE when running Maven jobs 
    (<a href="https://issues.jenkins-ci.org/browse/JENKINS-9822">issue 9822</a>)
  <li class=rfe>
    Added a new hudson.model.Computer.CREATE permission to limit who can create new slaves.
</ul>
<h3><a name=v1.421>What's new in 1.421</a> (2011/07/17)</h3>
<ul class=image>
  <li class=bug>
    NPE when requesting http://server/job/TEST-START/description and the description is empty
    (<a href="https://issues.jenkins-ci.org/browse/JENKINS-10182">issue 10182</a>)
  <li class=bug>
    Redeploy artifacts for the whole project wasn't showing up for Maven3 projects.
  <li class=bug>
    PAM authentication wasn't working with Ubuntu 11.04
    (<a href="https://issues.jenkins-ci.org/browse/JENKINS-9486">issue 9486</a>)
  <li class=bug>
    ToolCommandInstaller: Fix CR/LF and always make it Unix style.
    (<a href="https://issues.jenkins-ci.org/browse/JENKINS-9963">issue 9963</a>)
  <li class=bug>
    Empty emailAddress causes Mailer error.
    (<a href="https://issues.jenkins-ci.org/browse/JENKINS-10300">issue 10300</a>)
  <li class=bug>
    Label Alignment does not correctly work for top-level entries that span several lines
    (<a href="https://issues.jenkins-ci.org/browse/JENKINS-10253">issue 10253</a>)
  <li class=bug>
    Fixed a bug in Groovy view taglib rendering for "/lib/hudson"
  <li class=rfe>
    PAM authentication now works with CLI login mechanism.
    (<a href="https://issues.jenkins-ci.org/browse/JENKINS-9681">issue 9681</a>)
  <li class=rfe>
    Jenkins behaves better in JRebel-enhanced environment during core/plugin development
    (<a href="https://wiki.jenkins-ci.org/display/JENKINS/Developing+with+JRebel">details</a>)
  <li class=rfe>
    Generalized the mechanism to control scopes of security permissions
  <li class=rfe>
    Added an extension point to record arbitrary data to fingerprints.
  <li class=rfe>
    Build trigger dependency wasn't recalculated when jobs are copied.
  <li class=rfe>
    Exposed more remote APIs around archived Maven artifacts.
  <li class=rfe>
    Allow build directories and workspace directories in $JENKINS_HOME to be placed elsewhere.
    (<a href="https://issues.jenkins-ci.org/browse/JENKINS-8446">issue 8446</a>)
  <li class=rfe>
    Mac installer update: set file permissions to be more in line with Mac conventions.
    (<a href="https://github.com/jenkinsci/jenkins/pull/188">pull request 188</a>)
  <li class=rfe>
    Maven build script to produce the binary was significantly modified.
    (<a href="https://github.com/jenkinsci/jenkins/pull/193">pull request 193</a>)
</ul>
<h3><a name=v1.420>What's new in 1.420</a> (2011/07/11)</h3>
<ul class=image>
  <li class=bug>
    Fix: jenkins did not record test results generated by the GWT maven plugin
    (<a href="https://github.com/jenkinsci/jenkins/pull/186">pull request 186</a>)
  <li class=bug>
    Fixed a race condition in the remoting that can break the pipe support
    (<a href="https://issues.jenkins-ci.org/browse/JENKINS-8703">issue 8703</a>)
  <li class=bug>
    Restart button does not restart jenkins after plugin upload
    (<a href="https://issues.jenkins-ci.org/browse/JENKINS-10044">issue 10044</a>)
  <li class=bug>
    Fixed a file handle leak in <tt>GET config.xml</tt> API call
    (<a href="https://issues.jenkins-ci.org/browse/JENKINS-8042">issue 8042</a>)
  <li class=bug>
    Fixed the redundant/incorrect encoding handling in XML configuration files.
    (<a href="https://issues.jenkins-ci.org/browse/JENKINS-4525">issue 4525</a>)
  <li class=bug>
    File parameter didn't work correctly with matrix projects
    (<a href="https://issues.jenkins-ci.org/browse/JENKINS-10108">issue 10108</a>)
  <li class=bug>
    Fixed the double escaping problem in the update center error message
    (<a href="https://issues.jenkins-ci.org/browse/JENKINS-10081">issue 10081</a>)
  <li class=bug>
    Fixed JellyTagException in the manage page after Jenkins upgrade
    (<a href="https://issues.jenkins-ci.org/browse/JENKINS-10066">issue 10066</a>)
  <li class=rfe>
    Groovy script console is now syntax highlighted.
  <li class=rfe>
    Improved the form validation to the "restrict where jobs can run" field.
  <li class=rfe>
    Text area to enter description is now syntax highlighted.
  <li class=rfe>
    Don't recalculate internal dependency graph if Maven dependencies haven't changed
    (<a href="https://issues.jenkins-ci.org/browse/JENKINS-9301">issue 9301</a>)
</ul>
<h3><a name=v1.419>What's new in 1.419</a> (2011/07/05)</h3>
<ul class=image>
  <li class=bug>
    "Ant Version" field in "Invoke Ant" Build step missing in 1.416
    (<a href="https://issues.jenkins-ci.org/browse/JENKINS-10036">issue 10036</a>)
  <li class=bug>
    post build deployment task fails with : Unbuffered entity enclosing request can not be repeated.
    (<a href="https://issues.jenkins-ci.org/browse/JENKINS-10076">issue 10076</a>)
  <li class=bug>
    After an unsuccessful Maven incremental build, make sure that all modules are deployed on the next successful one.
    (<a href="https://issues.jenkins-ci.org/browse/JENKINS-5121">issue 5121</a>)
  <li class=bug>
    Fixed the permission issues on /Applications/Jenkins with OS X installer
    (<a href="https://issues.jenkins-ci.org/browse/JENKINS-9398">issue 9398</a>)
  <li class=bug>
    Block up-/downstream Projects of matrix projects
    (<a href="https://issues.jenkins-ci.org/browse/JENKINS-4959">issue 4959</a>)
  <li class=rfe>
    Just like SSH connector, managed Windows connector now allows the machine name to be specified.
    (<a href="https://github.com/jenkinsci/jenkins/pull/172">pull request #172</a>)
  <li class=rfe>
    Debian package no longer distributes /etc/apt/sources.list.d/jenkins.list
    (<a href="https://github.com/jenkinsci/jenkins/pull/170">pull request #170</a>)
  <li class=rfe>
    Added SSH public key based CLI authentication
    (<a href="https://wiki.jenkins-ci.org/display/JENKINS/Jenkins+CLI">wiki</a>)
  <li class=rfe>
    Jenkins OS X installer now starts Jenkins upon system boot, not upon user login
    (<a href="https://issues.jenkins-ci.org/browse/JENKINS-9399">issue 9399</a>)
  <li class=rfe>
    Improve the vertical alignment of form fields and labels
    (<a href="https://github.com/jenkinsci/jenkins/pull/175">pull request #175</a>)
  <li class=rfe>
    Improve the column sorting behaviours
    (<a href="https://github.com/jenkinsci/jenkins/pull/174">pull request #174</a>)
  <li class=rfe>
    Managed Windows slave launcher now lets you define a host name separately from the slave name.
    (<a href="https://issues.jenkins-ci.org/browse/JENKINS-10099">issue 10099</a>)
</ul>
<h3><a name=v1.418>What's new in 1.418</a> (2011/06/27)</h3>
<ul class=image>
  <li class='major bug'>
    Permissions from LDAP groups weren't working properly since 1.416
    (<a href="http://issues.jenkins-ci.org/browse/JENKINS-10075">issue 10075</a>)
  <li class=bug>
    "0 tests started to fail" makes no sense
    (<a href="https://github.com/jenkinsci/jenkins/pull/165">pull request #165</a>)
  <li class=bug>
    Defined a proper way to interrupt the build and mark it as a failure.
    (<a href="http://issues.jenkins-ci.org/browse/JENKINS-9203">issue 9203</a>)
  <li class=rfe>
    Prevent a occasional JavaScript safety warning message when running in HTTPS
  <li class=rfe>
    About page should not autorefresh
    (<a href="http://issues.jenkins-ci.org/browse/JENKINS-9967">issue 9967</a>)
  <li class=rfe>
    Added a new build parameter type that shows a text area
    (<a href="http://issues.jenkins-ci.org/browse/JENKINS-5577">issue 5577</a>)
  <li class=rfe>
    Making views more reusable outside the root object.
  <li class=ref>
    Added a new hudson.footerURL system property to tweak the link displayed at
    the bottom of the UI
  <li class=ref>
    Added a new hudson.security.WipeOutPermission system property to enable a
    new WipeOut permission controlling the "Wipe Out Workspace" action.
</ul>
<h3><a name=v1.417>What's new in 1.417</a> (2011/06/20)</h3>
<ul class=image>
  <li class='major bug'>
    Fixed a regression in 1.416 that broke cloud plugins like libvirt and EC2.
</ul>
<h3><a name=v1.416>What's new in 1.416</a> (2011/06/18)</h3>
<ul class=image>
  <li class=rfe>
    Make captcha support optional; remove LGPL jcaptcha
    (<a href="http://issues.jenkins-ci.org/browse/JENKINS-9915">issue 9915</a>)
  <li class=bug>
    Validate new view name relative to current context
  <li class=bug>
    Unfilled custom workspace textbox shouldn't be allowed.
    (<a href="http://issues.jenkins-ci.org/browse/JENKINS-9806">issue 9806</a>)
  <li class=bug>
    Fixed a race condition between remoting I/O operations.
    (<a href="http://issues.jenkins-ci.org/browse/JENKINS-9189">issue 9189</a>)
  <li class=bug>
    Fixed a bug in LDAP group search based on memberUid
    (<a href="https://github.com/jenkinsci/jenkins/pull/151">pull request #151</a>)
  <li class=bug>
    If the user tries to run Jenkins on Java 1.4 and earlier, detect that more gracefully.
  <li class=bug>
    Fixed NPE in site generation when building a single Maven module
    (<a href="http://issues.jenkins-ci.org/browse/JENKINS-7577">issue 7577</a>)
  <li class=bug>
    Fixed timeline on build trend page.
    (<a href="http://issues.jenkins-ci.org/browse/JENKINS-6439">issue 6439</a>)
  <li class=bug>
    Fixed the initialization order of plugins
    (<a href="http://issues.jenkins-ci.org/browse/JENKINS-9960">issue 9960</a>)
  <li class=bug>
    Label/node tree is not visible in multi-configuration project config page
    (<a href="http://issues.jenkins-ci.org/browse/JENKINS-9689">issue 9689</a>)
  <li class=rfe>
    <tt>LDAPBindSecurityRealm.groovy</tt> can be now overridden in <tt>$JENKINS_HOME</tt>
    if it exists.
  <li class=rfe>
    AJP port is customizable in RPM/OpenSUSE packages
    (<a href="https://github.com/jenkinsci/jenkins/pull/149">pull request #149</a>)
  <li class=rfe>
    "Deploy to Maven repository" post build task should default to unique version,
    as per Maven3 default.
    (<a href="http://issues.jenkins-ci.org/browse/JENKINS-9807">issue 9807</a>)
  <li class=rfe>
    Improved the URL hyperlinking behavior in the console output
    (<a href="https://github.com/jenkinsci/jenkins/pull/119">pull request #119</a>)
  <li class=rfe>
    Plugins can now override where jobs are executed.
  <li class=rfe>
    Rotate the slave log files instead of deleting them.
  <li class=rfe>
    Added a mechanism to control the XML parser behaviour
    (<a href="https://github.com/jenkinsci/jenkins/pull/67">pull request #67</a>)
  <li class=rfe>
    Minor UI improvements for Jenkins update center.
    (<a href="http://issues.jenkins-ci.org/browse/JENKINS-9212">issue 9212</a>)
  <li class='major rfe'>
    Added a mechanism to write views in Groovy. The interface isn't committed yet. We are looking for feedback.
</ul>
<h3><a name=v1.415>What's new in 1.415</a> (2011/06/12)</h3>
<ul class=image>
  <li class=bug>
    Output correct version from java -jar jenkins.war --version (broken since 1.410)
  <li class=bug>
    Correct usage text from java -jar jenkins.war --help
  <li class=bug>
    Incremental maven jobs: if POM parsing failed, do a full build next time.
    (<a href="http://issues.jenkins-ci.org/browse/JENKINS-9848">issue 9848</a>)
  <li class=bug>
    Do not expose the proxy password in the HTML for Update Center
    (<a href="http://issues.jenkins-ci.org/browse/JENKINS-4000">issue 4000</a>)
  <li class=rfe>
    CLI command page now lists all the available commands
    (<a href="http://issues.jenkins-ci.org/browse/JENKINS-9789">issue 9789</a>)
  <li class=rfe>
    Improve the post deployment job to make a clear error if you disabled artifacts archives
    (<a href="http://issues.jenkins-ci.org/browse/JENKINS-9791">issue 9791</a>)
  <li class=rfe>
    Post-build deploy task for Maven jobs : Repositories definitions can now be read from the POMs.
    (<a href="http://issues.jenkins-ci.org/browse/JENKINS-9786">issue 9786</a>)
  <li class=rfe>
    Run maven jobs as headless process. on OSX this avoid jumping Dock icon to take focus.
    (<a href="http://issues.jenkins-ci.org/browse/JENKINS-9785">issue 9785</a>)
  <li class=rfe>
    Reduce memory consumption of dependency calculation in maven jobs.
    (<a href="http://issues.jenkins-ci.org/browse/JENKINS-9845">issue 9845</a>)
  <li class=rfe>
    Strongly encrypt the proxy password
    (<a href="http://issues.jenkins-ci.org/browse/JENKINS-4002">issue 4002</a>)
  <li class=rfe>
    Added an extension point to allow prodding the NodeProvisioner into taking action faster than it might usually.
  <li class=bug>
    When there are absolutely no executors for a specific label, there was an unnecessary delay in provisioning the
    first node for that label.
</ul>
<h3><a name=v1.414>What's new in 1.414</a> (2011/06/04)</h3>
<ul class=image>
  <li class=bug>
    Fixed the concurrent modification exception in classloading during startup
  <li class=bug>
    Show an error message if no name is provided when creating a job (CLI)
    (<a href="http://issues.jenkins-ci.org/browse/JENKINS-6958">issue 6958</a>)
  <li class=bug>
    Fix unescaped apostrophe in French translation.
    (<a href="http://issues.jenkins-ci.org/browse/JENKINS-9699">issue 9699</a>)
  <li class=bug>
    Allow building multiple downstream dependencies on a single job via DependencyGraph and BuildTrigger.
    (<a href="http://issues.jenkins-ci.org/browse/JENKINS-8985">issue 8985</a>)
  <li class=bug>
    Catch FileNotFoundException in Maven builds if Mojos are executed from a classes directory.
    (<a href="https://issues.jenkins-ci.org/browse/JENKINS-5044">issue 5044</a>)
  <li class=bug>
    Fix NPE if node of last build isn't available anymore while polling for SCM changes.
    (<a href="https://issues.jenkins-ci.org/browse/JENKINS-9003">issue 9003 </a>)
  <li class=rfe>
    Set NODE_NAME for master node to "master"
    (<a href="http://issues.jenkins-ci.org/browse/JENKINS-9671">issue 9671</a>)
  <li class=rfe>
    Jenkins Maven build does not recognize Tycho surfire reports with new groupId org.eclipse.tycho
    (<a href="http://issues.jenkins-ci.org/browse/JENKINS-9326">issue 9326</a>)
  <li class=rfe>
    Add a default attribute to repeatableProperty and repeatable jelly tags
  <li class=rfe>
    Log which build steps have changed the build result to build console.
    (<a href="http://issues.jenkins-ci.org/browse/JENKINS-9687">issue 9687</a>)
</ul>
<h3><a name=v1.413>What's new in 1.413</a> (2011/05/22)</h3>
<ul class=image>
  <li class=bug>
    Fixed extra ' character in french translation.
    (<a href="http://issues.jenkins-ci.org/browse/JENKINS-9197">issue 9197</a>)
  <li class=bug>
    "Downgrade Jenkins" incorrectly shows 1.395
    (<a href="http://issues.jenkins-ci.org/browse/JENKINS-9656">issue 9656</a>)
  <li class=bug>
    Fixed NPE in <tt>GlobalMatrixAuthorizationStrategy.doCheckName</tt>
    (<a href="http://issues.jenkins-ci.org/browse/JENKINS-9412">issue 9412</a>)
  <li class=bug>
    Fixed a <tt>ClassCastException</tt> caused by multiple loading of the same class in different classloaders.
    (<a href="http://issues.jenkins-ci.org/browse/JENKINS-9017">issue 9017</a>)
  <li class=rfe>
    Support rebuilding a subset of matrix configurations
    (<a href="http://issues.jenkins-ci.org/browse/JENKINS-1613">issue 1613</a>)
  <li class=rfe>
    Gracefully handle old slave.jar to avoid <tt>AbstractMethodError</tt>
    (<a href="https://groups.google.com/d/topic/jenkinsci-dev/KqFw4nfiQdE/discussion">thread</a>)
  <li class=rfe>
    Debian packages now do log rotation
    (<a href="http://issues.jenkins-ci.org/browse/JENKINS-8641">issue 8641</a>)
  <li class=rfe>
    Provide more information to <tt>QueueTaskDispatcher</tt>
    (<a href="https://groups.google.com/d/topic/jenkinsci-dev/H1o_essBS_A/discussion">thread</a>)
  <li class=rfe>
    Replaced all gif images with png images (transparency support).
    (<a href="http://issues.jenkins-ci.org/browse/JENKINS-3969">issue 3969</a>)
  <li class=rfe>
    Boldify names of executed mojos for Freestyle and Maven2/3 jobs using Maven3 in console output.
    (<a href="https://issues.jenkins-ci.org/browse/JENKINS-9691">issue 9691</a>)
</ul>
<h3><a name=v1.412>What's new in 1.412</a> (2011/05/16)</h3>
<ul class=image>
  <li class=rfe>
    Wait until updates are successfully installed before restarting Jenkins
    (<a href="http://issues.jenkins-ci.org/browse/JENKINS-5047">issue 5047</a>)
</ul>
<h3><a name=v1.411>What's new in 1.411</a> (2011/05/09)</h3>
<ul class=image>
  <li class=bug>
    Allow blank rootDN in LDAPSecurityRealm.
    (<a href="http://jenkins.361315.n4.nabble.com/LDAP-and-empty-root-DN-values-td2216124.html">thread</a>)
  <li class=bug>
    Fixed the UI rendering problem when certain controls are nested together.
  <li class=bug>
    Auto-refresh is now disabled when triggering a build with parameters
    (<a href="http://issues.jenkins-ci.org/browse/JENKINS-7342">issue 7342</a>)
  <li class=bug>
    404 when clicking in the weather report column of a build that hasn't yet been run.
    (<a href="http://issues.jenkins-ci.org/browse/JENKINS-9532">issue 9532</a>)
  <li class=bug>
    Manually uploading a bundled plugin should trigger pin-down.
  <li class=bug>
    Clicking "History" from the left bar in a test result history page results in 404
    (<a href="http://issues.jenkins-ci.org/browse/JENKINS-5450">issue 5450</a>)
  <li class=rfe>
    Add active configurations in remote API for matrix projects.
    (<a href="http://issues.jenkins-ci.org/browse/JENKINS-9248">issue 9248</a>)
  <li class=rfe>
    Link to the console output from the status icon of an entry in the HistoryWidget.
  <li class=rfe>
    Exploit commons-codec for Base64 encoding rather than proprietary sun.misc.BASE64Encoder
    (<a href="http://issues.jenkins-ci.org/browse/JENKINS-9521">issue 9521</a>)
  <li class=rfe>
    Order of extension implementations is made bit more deterministic
</ul>
<h3><a name=v1.410>What's new in 1.410</a> (2011/05/01)</h3>
<ul class=image>
  <li class=bug>
    Maven3 with multiple threads does not work in Jenkins.
    Fix support of -Tx maven 3 option.
    (<a href="http://issues.jenkins-ci.org/browse/JENKINS-9183">issue 9183</a>)
  <li class=bug>
    Jenkins Maven build does not recognize Tycho surefire reports
    (<a href="http://issues.jenkins-ci.org/browse/JENKINS-9326">issue 9326</a>)
  <li class=bug>
    Fixed a persistence problem in <tt>View$PropertyList</tt>
    (<a href="http://issues.jenkins-ci.org/browse/JENKINS-9367">issue 9367</a>)
  <li class=bug>
    Added unique instance identifier to UDP broadcast and DNS multicast information.
    (<a href="http://issues.jenkins-ci.org/browse/JENKINS-9230">issue 9230</a>)
  <li class=bug>
    jenkins.xml explains how to use hudson.exe for Windows
    (<a href="https://issues.jenkins-ci.org/browse/JENKINS-9470">issue 9470</a>)
  <li class=rfe>
    Maven agent needs a fix for the 'hardcoded' socket connection to localhost
    (<a href="http://issues.jenkins-ci.org/browse/JENKINS-6795">issue 6795</a>)
  <li class=rfe>
    Support custom workspace for maven/ivy projects
    (<a href="http://issues.jenkins-ci.org/browse/JENKINS-8848">issue 8848</a>)
  <li class=rfe>
    Added a new extension point to execute background tasks more flexibly.
  <li class=rfe>
    Memory space monitor now works for Mac OS X Snow Leopard
    (<a href="http://issues.jenkins-ci.org/browse/JENKINS-9374">issue 9374</a>)
</ul>
<h3><a name=v1.409>What's new in 1.409</a> (2011/04/25)</h3>
<ul class=image>
  <li class=bug>
    Some french strings are incorrect after renaming to Jenkins
    (<a href="http://issues.jenkins-ci.org/browse/JENKINS-9334">issue 9334</a>)
  <li class=bug>
    Debian init script gives false positives for port already in use
    (<a href="http://issues.jenkins-ci.org/browse/JENKINS-9281">issue 9281</a>)
  <li class=bug>
    "include culprits" should treat unstable and failure as the same
    (<a href="http://issues.jenkins-ci.org/browse/JENKINS-4617">issue 4617</a>)
  <li class=bug>
    fixed "Copy existing job" autocompletion.
    (<a href="https://issues.jenkins-ci.org/browse/JENKINS-9384">issue 9384</a>)
  <li class=bug>
    Zip/tar files created by Jenkins now properly retains Unix file modes.
    (<a href="https://issues.jenkins-ci.org/browse/JENKINS-9397">issue 9397</a>)
  <li class=rfe>
    Added two new CLI commands "wait-node-online" and "wait-node-offline" to block until a slave becomes online/offline.
  <li class=rfe>
    Move Jenkins URL setting from E-mail Notification to its own section in the main configuration.
  <li class=rfe>
    Add LOADING overlay when triggering a build with parameters
    (<a href="http://issues.jenkins-ci.org/browse/JENKINS-9343">issue 9343</a>)
  <li class=rfe>
    Support self restart on Mac OS X 10.6 and onward
    (<a href="http://issues.jenkins-ci.org/browse/JENKINS-7537">issue 7537</a>)
  <li class=rfe>
    Added "about Jenkins" screen that shows the 3rd party license acknowledgement.
</ul>
<h3><a name=v1.408>What's new in 1.408</a> (2011/04/18)</h3>
<ul class=image>
  <li class='major bug'>
    Fixed a regression that resulted in too much escaping
    (<a href="http://issues.jenkins-ci.org/browse/JENKINS-9426">issue 9426</a>)
  <li class='bug'>
    Fixed a persistence problem in <tt>View$PropertyList</tt>
    (<a href="http://issues.jenkins-ci.org/browse/JENKINS-9367">issue 9367</a>)
</ul>
<h3><a name=v1.407>What's new in 1.407</a> (2011/04/15)</h3>
<ul class=image>
  <li class='major bug'>
    Implemented comprehensive preventive measure against cross-site scripting. 
    (SECURITY-14)
  <li class=bug>
    Javadoc links on maven job page with only one module
    (<a href="http://issues.jenkins-ci.org/browse/JENKINS-9202">issue 9202</a>)
  <li class=bug>
    Duplicate test results with Maven2 projects
    (<a href="http://issues.jenkins-ci.org/browse/JENKINS-1557">issue 1557</a>)
  <li class=bug>
    Re-fixed JDK1.6 dependency that has crept into the core in 1.400
    (<a href="http://issues.jenkins-ci.org/browse/JENKINS-8914">issue 8914</a>)
  <li class=bug>
    eclipse-plugin packaging doesn't work with maven plugin support.
    (<a href="http://issues.jenkins-ci.org/browse/JENKINS-8348">issue 8438</a>)
  <li class=bug>
    Failed to parse POMs for packaging swc.
    (<a href="http://issues.jenkins-ci.org/browse/JENKINS-8448">issue 8448</a>)
  <li class=bug>
    Fixed "AdjunctManager is not installed" error when Jenkins failed to startup.
    (<a href="http://issues.jenkins-ci.org/browse/JENKINS-9271">issue 9271</a>)
  <li class=rfe>
    Jenkins has a new logo, thanks to Charles Lowell at The Frontside
</ul>
<h3><a name=v1.406>What's new in 1.406</a> (2011/04/11)</h3>
<ul class=image>
  <li class=bug>
    Default viewport of the Timeline widgets were off by one day.
    (<a href="http://issues.jenkins-ci.org/browse/JENKINS-6439">issue 6439</a>)
  <li class=bug>
    Label expression logic wasn't supporting a binary operator sequence like "a || b || c"
    (<a href="http://issues.jenkins-ci.org/browse/JENKINS-8537">issue 8537</a>)
  <li class=bug>
    In matrix security, newly added rows weren't removable
  <li class=bug>
    Improve the stability of the test harness
  <li class=bug>
    Fixed a bug in handling ' and " in matrix build label axis
    (<a href="http://issues.jenkins-ci.org/browse/JENKINS-9009">issue 9009</a>)
  <li class=bug>
    Fixed NPE in the "deploy to Maven repository" as a post-action.
    (<a href="http://issues.jenkins-ci.org/browse/JENKINS-9084">issue 9084</a>)
  <li class=rfe>
    Performance: Specify image sizes for faster page loading
    (<a href="http://issues.jenkins-ci.org/browse/JENKINS-9182">issue 9182</a>)
  <li class=rfe>
    Support nested testsuites in the JUnit test result
    (<a href="http://issues.jenkins-ci.org/browse/JENKINS-6545">issue 6545</a>)
  <li class=rfe>
    Added an extension point to allow adding transient actions to computers.
  <li class=rfe>
    Added an extension point to allow associating custom properties with views.
  <li class=rfe>
    Actions can now override their rendering in the parent model object.
  <li class=rfe>
    Jenkins is exposed to DNS multi-cast as Jenkins now
  <li class=rfe>
    Added a mechanism for plugins to write an invisible job property
  <li class=rfe>
    Added a mechanism for plugins to write an invisible node property
</ul>
<h3><a name=v1.405>What's new in 1.405</a> (2011/04/04)</h3>
<ul class=image>
  <li class=bug>
    Fixed link to javadoc in maven modules and add link to generated test javadoc
  <li class=bug>
    Fixed an AbstractMethodError in ItemGroupMixin.create when using some older plugins.
  <li class=bug>
    The "last duration" column was broken since 1.403.
  <li class=bug>
    Fixed a bug where XML API can produce malformed XML.
    (<a href="http://issues.jenkins-ci.org/browse/JENKINS-8988">issue 8988</a>)
  <li class=bug>
    Archive maven artifacts by their canonical names to avoid possible name conflicts
    (<a href="http://issues.jenkins-ci.org/browse/JENKINS-9122">issue 9122</a>)
  <li class=bug>
    Marking modules as 'not build' in maven incremental builds didn't work anymore in maven 3 jobs
    (<a href="http://issues.jenkins-ci.org/browse/JENKINS-9072">issue 9072</a>)
  <li class=bug>
    In incremental maven builds, modules could be left unbuilt, although they had SCM changes
    (<a href="http://issues.jenkins-ci.org/browse/JENKINS-5764">issue 5764</a>)
  <li class=bug>
    Rebuilding dependency graph was taking much too long for big maven projects
    (<a href="http://issues.jenkins-ci.org/browse/JENKINS-7535">issue 7535</a>)    
  <li class=bug>
    Maven builds didn't work in JBoss 6.
  <li class=rfe>
    Ping setup for detecting bad master/slave communication is done more consistently now
    (<a href="http://issues.jenkins-ci.org/browse/JENKINS-8990">issue 8990</a>)
  <li class=rfe>
    Expand environment variables in fingerprint targets
    (<a href="http://issues.jenkins-ci.org/browse/JENKINS-9138">issue 9138</a>)
  <li class=rfe>
    Added an extension point to allow adding transient actions to computers.
</ul>
<h3><a name=v1.404>What's new in 1.404</a> (2011/03/27)</h3>
<ul class=image>
  <li class=bug>
    Regression in jenkins .401 maven plugin - deploy to repository post-task
    (<a href="http://issues.jenkins-ci.org/browse/JENKINS-9084">issue 9084</a>)
  <li class=bug>
    Fixed a bug in persisting user configuration that causes NPE in some plugins
    (<a href="http://issues.jenkins-ci.org/browse/JENKINS-9062">issue 9062</a>)
  <li class=bug>
    Replacement of some maven properties is not working
    (<a href="http://issues.jenkins-ci.org/browse/JENKINS-8573">issue 8573</a>)
  <li class=bug>
    Fixed JDK1.6 dependency that has crept into the core in 1.400
    (<a href="http://issues.jenkins-ci.org/browse/JENKINS-8914">issue 8914</a>)
  <li class=bug>
    When both "block build when upstream/downstream is building" are checked, the upstream block check wasn't taking effect.
    (<a href="http://issues.jenkins-ci.org/browse/JENKINS-8968">issue 8968</a>)
  <li class=bug>
    A project aggregating tests without any tests itself should now link properly
    to latest aggregated results, rather than broken link to non-existent test
    results.
  <li class=bug>
    Initial position of the "build time" timeline was off by one day
    (<a href="http://issues.jenkins-ci.org/browse/JENKINS-8865">issue 8865</a>)
  <li class=bug>
    Build list tables had "Date" as column label, but actual content of the column was "Time Since".
    (<a href="http://issues.jenkins-ci.org/browse/JENKINS-9102">issue 9102</a>)
  <li class=bug>
    PAM authentication fails to restore group membership information on "remember me" tokens.
    (<a href="http://issues.jenkins-ci.org/browse/JENKINS-9094">issue 9094</a>)
  <li class=bug>
    Upstream culprits did include culprits of an old build.
    (<a href="http://issues.jenkins-ci.org/browse/JENKINS-8567">issue 8567</a>)
  <li class=bug>
    Shell Task on Windows Slave Uses Incorrect /bin/sh.
    <a href="http://issues.jenkins-ci.org/browse/JENKINS-8449">issue 8449</a>)
  <li class=bug>
    NPE during run - fingerprint cleanup thread.
    <a href="http://issues.jenkins-ci.org/browse/JENKINS-6128">issue 6128</a>)
  <li class=bug>
    Failed to instantiate class hudson.slaves.DumbSlave.
    <a href="http://issues.jenkins-ci.org/browse/JENKINS-7174">issue 7174</a>)
  <li class=bug>
    "Last Duration" column was showing all N/A. Regression in 1.403
    <a href="http://issues.jenkins-ci.org/browse/JENKINS-9134">issue 9134</a>)
  <li class=rfe>
    Added the <tt>--mimeTypes</tt> command line option to define additional MIME type mappings.
  <li class=rfe>
    Added a new axis type to the matrix project that lets you use boolean expressions
    (<a href="https://github.com/jenkinsci/jenkins/pull/66">pull request #66</a>)
  <li class=rfe>
    Improved the error diagnostics when a remote method call fails to deserialize.
    (<a href="http://issues.jenkins-ci.org/browse/JENKINS-9050">issue 9050</a>)
  <li class=rfe>
    Added "Manage Jenkins" link to the left side panel.
    (<a href="http://issues.jenkins-ci.org/browse/JENKINS-7743">issue 7743</a>)
  <li class=rfe>
    LDAP group names are now available as-is for the use in authorization. No upper casing / no 'ROLE_' prefix.
  <li class=rfe>
    Added a new extension point to contribute build variables.
</ul>
<h3><a name=v1.403>What's new in 1.403</a> (2011/03/20)</h3>
<ul class=image>
  <li class='major bug'>
    Fixed a race condition in the remote data transfer that results in silent file copy failures.
    (<a href="http://issues.jenkins-ci.org/browse/JENKINS-7871">issue 7871</a>)
  <li class=bug>
   Maven Plugin : Successful build ends with NPE 
    (<a href="http://issues.jenkins-ci.org/browse/JENKINS-8436">issue 8436</a>)
  <li class=bug>
    Fixed a deadlock when upstream and downstream jobs are blocked on each other
    (<a href="http://issues.jenkins-ci.org/browse/JENKINS-8929">issue 8929</a>)
  <li class=bug>
    Email fails when sending to multiple recipients if _any_ of them are in error
    (<a href="http://issues.jenkins-ci.org/browse/JENKINS-9006">issue 9006</a>)
  <li class=bug>
    Ant properties with Windows %VAR% type variables did not expand since 1.370.
    (<a href="http://issues.jenkins-ci.org/browse/JENKINS-7442">issue 7442</a>)
  <li class=bug>
    Fixed a concurrent data access corruption in crumb generation.
  <li class=rfe>
    Allow maven builds to (opionally) make use of the token-macro-plugin.
  <li class=rfe>
    Proactively watch out for incomplete extensions to avoid cryptic NPE.
    (<a href="http://issues.jenkins-ci.org/browse/JENKINS-8866">issue 8866</a>)
  <li class=rfe>
    Added more event callbacks on <tt>ComputerListener</tt>
    (<a href="http://jenkins.361315.n4.nabble.com/Hooking-into-failed-slave-launches-td3339646.html">thread</a>)
  <li class=rfe>
    Improved the auto-completion for creating a job by copying.
  <li class=rfe>
    Improved the performance of the configuration page rendering by lazy-loading fragments.
  <li class=rfe>
    Introduced a behind-the-scene mechanism to lazy-load portions of HTML pages.
  <li class=rfe>
    Introduced a behind-the-scene mechanism to simplify server/client communication through JavaScript proxies.
  <li class=rfe>
    Added an option to aggregated test results to include failed builds as well as passing and unstable builds.
  <li class=rfe>
    Added autocompletion to "Build after other projects" textbox, with support for "autoCompleteField" on textboxes without a true field.
  <li class=rfe>
      Include OS type and version of slave in the system information page.
    (<a href="http://issues.jenkins-ci.org/browse/JENKINS-8996">issue 8996</a>)
</ul>
<h3><a name=v1.402>What's new in 1.402</a> (2011/03/20)</h3>
<ul class=image>
  <li class=bug>
    Botched release. It doesn't exist.
</ul>
<h3><a name=v1.401>What's new in 1.401</a> (2011/03/13)</h3>
<ul class=image>
  <li class=bug>
    Fix for JENKINS-8711 breaks deployments with credentials
    (<a href="http://issues.jenkins-ci.org/browse/JENKINS-8939">issue 8939</a>)
  <li class=bug>
    Environment variable not available for Maven build/POM parsing.
    (<a href="http://issues.jenkins-ci.org/browse/JENKINS-8865">issue 8865</a>)
  <li class=bug>
    Fixed a dead lock in concurrent builds of the same Maven projects.
      (<a href="http://issues.jenkins-ci.org/browse/JENKINS-4220">issue 4220</a>)
  <li class=bug>
    Plugin Manager incorrectly displays "Changes will take effect when you restart Jenkins".
    (<a href="http://issues.jenkins-ci.org/browse/JENKINS-8917">issue 8917</a>)
  <li class=rfe>
    Added Manage Jenkins link in sidepanel of Plugin Manager and Update Center.
    (<a href="http://issues.jenkins-ci.org/browse/JENKINS-8780">issue 8780</a>)
  <li class=rfe>
    Thread dump now reports all the threads from all the slaves, not just the master.
  <li class=rfe>
    Made the extension point implementation discovery logic customizable by a plugin
    (<a href="http://issues.jenkins-ci.org/browse/JENKINS-8897">issue 8897</a>)
  <li class=rfe>
    Defined a mechanism to replace some of the key UI text.
    (<a href="http://issues.jenkins-ci.org/browse/JENKINS-8579">issue 8579</a>)
</ul>
<h3><a name=v1.400>What's new in 1.400</a> (2011/03/06)</h3>
<ul class=image>
  <li class=bug>
    NPE during in parsing POMs for Multi Module Build
    (<a href="http://issues.jenkins-ci.org/browse/JENKINS-8525">issue 8525</a>)
  <li class=bug>
    Post build action deploy to maven repository can fail when using "use private maven repository option"
    (<a href="http://issues.jenkins-ci.org/browse/JENKINS-8711">issue 8711</a>)    
  <li class=bug>
    Groovy CLI command was failing to resolve plugin classes
    (<a href="http://issues.jenkins-ci.org/browse/JENKINS-8892">issue 8892</a>)    
  <li class=rfe>
    Exposing more key variables to the Groovy CLI command.
  <li class=rfe>
    Allow classworlds.conf to be externally configured for M3 builds
    (<a href="http://issues.jenkins-ci.org/browse/JENKINS-8905">issue 8905</a>)    
  <li class=bug>
    Configure the environment for Maven job type builds
    (<a href="http://issues.jenkins-ci.org/browse/JENKINS-8092">issue 8902</a>)
</ul>
<h3><a name=v1.399>What's new in 1.399</a> (2011/02/27)</h3>
<ul class=image>
  <li class='major bug'>
    On IBM JDKs, Jenkins incorrectly ended up closing stdout to read from forked processes.
    (<a href="http://issues.jenkins-ci.org/browse/JENKINS-8420">issue 8420</a>)
  <li class=bug>
    Fixed a race condition in obtaining the tail of the output from remote process.
    (<a href="http://issues.jenkins-ci.org/browse/JENKINS-7809">issue 7809</a>)
  <li class=bug>
    Jenkins was unable to kill/list up native processses on 64bit Mac JVMs.
  <li class=bug>
    Many messages about RecordReaper IllegalArgumentException
    (<a href="http://issues.jenkins-ci.org/browse/JENKINS-8647">issue 8647</a>)
  <li class=bug>
    Multiple polling events triggering a single build show up as multiple identical BuildActions in the sidebar, since there
    is only one polling log file, regardless of how many times polling happened. Should only be the latest polling instance now.
    (<a href="http://issues.jenkins-ci.org/browse/JENKINS-7649">issue 7649</a>)
  <li class=bug>
    Fix javascript errors on config pages when view name or user name contains an apostrophe.
    (<a href="http://issues.jenkins-ci.org/browse/JENKINS-8789">issue 8789</a>)
  <li class=bug>
    Fix expansion of builtin environment variables in Ant properties on Windows.
    (<a href="http://issues.jenkins-ci.org/browse/JENKINS-7442">issue 7442</a>)
  <li class=bug>
    Fixed a log rotation configuration problem on openSUSE.
    (<a href="http://issues.jenkins-ci.org/browse/JENKINS-5784">issue 5784</a>)
  <li class=bug>
    Fixed a bug in the OpenSUSE startup script (again)
    (<a href="http://issues.jenkins-ci.org/browse/JENKINS-5020">issue 5020</a>)
  <li class=rfe>
    Change prefix of BUILD_TAG variable to "jenkins-"
  <li class=rfe>
    Lock down maven plugin versions to shut up m3
    (<a href="http://issues.jenkins-ci.org/browse/JENKINS-7275">issue 7275</a>)
  <li class=rfe>
    <tt>BuildWrapper</tt>s can now act on the build in progress before the checkout occurs.
  <li class=rfe>
    Improved the process forking abstractions so that plugins can more easily read from child processes.
    (<a href="http://issues.jenkins-ci.org/browse/JENKINS-7809">issue 7809</a>)
</ul>
<h3><a name=v1.398>What's new in 1.398</a> (2011/02/20)</h3>
<ul class=image>
  <li class=bug>
    MavenBuild does not respect the "alternate settings" value of its parent MavenModuleSetBuild
    (<a href="http://issues.jenkins-ci.org/browse/JENKINS-8670">issue 8670</a>)
  <li class=bug>
    Jenkins wasn't telling build wrappers that builds were aborted when they were aborted.
    (<a href="http://issues.jenkins-ci.org/browse/JENKINS-8054">issue 8054</a>)
  <li class=bug>
    Maven deployment with uniqueVersion == true creating "new" versions for attached artifacts
    (<a href="http://issues.jenkins-ci.org/browse/JENKINS-8651">issue 8651</a>)    
  <li class=bug>
    Fixed a bug in the OpenSUSE startup script
    (<a href="http://issues.jenkins-ci.org/browse/JENKINS-5020">issue 5020</a>)
  <li class=bug>
    Fixed a XSS vulnerability in the project relationship page.
  <li class=bug>
    "apt-get purge" with Debian should really purge
  <li class=rfe>
    Added a new extension point to expose unprotected root action.
  <li class=rfe>
    While editing description, inline help should show the syntax guide based on the current markup formatter.
  <li class=rfe>
    Started exposing JENKINS_URL, JENKINS_SERVER_COOKIE env vars in addition to legacy HUDSON_* variables
</ul>
<h3><a name=v1.397>What's new in 1.397</a> (2011/02/12)</h3>
<ul class=image>
  <li class='major bug'>
    Fixed a master/slave communication problem since 1.378 that often manifests as "Not in GZIP format"
    (<a href="http://issues.jenkins-ci.org/browse/JENKINS-7745">issue 7745</a>)
  <li class=bug>
    When run as "java -jar jenkins.war", "~/.hudson" was still used as default.
    (<a href="http://issues.jenkins-ci.org/browse/JENKINS-8658">issue 8658</a>)
  <li class=bug>
    Debian package no longer messes around with the file permissions
    (<a href="http://issues.jenkins-ci.org/browse/JENKINS-4047">issue 4047</a>)
  <li class=bug>
    Fixed a JVM dependency in debian package so that it can run with OpenJDK
    (<a href="http://issues.jenkins-ci.org/browse/JENKINS-8159">issue 8159</a>)
  <li class=bug>
    Fixed a log rotation configuration problem on Red Hat
    (<a href="http://issues.jenkins-ci.org/browse/JENKINS-5784">issue 5784</a>)
  <li class=bug>
    Windows XP slave stopped working in 1.396 (related to name change)
    (<a href="http://issues.jenkins-ci.org/browse/JENKINS-8676">issue 8676</a>)
  <li class=bug>
    Unnecessary log messages if a remote pipe is not read until EOF
    (<a href="http://issues.jenkins-ci.org/browse/JENKINS-8592">issue 8592</a>)
  <li class=bug>
    Fixed a bug in the calendar computation.
    (<a href="http://issues.hudson-ci.org/browse/HUDSON-8656">issue 8656 in Hudson</a>)
  <li class=bug>
    Fixed an NPE when loading full build history.
    (<a href="http://issues.jenkins-ci.org/browse/JENKINS-8660">issue 8660</a>)
  <li class=bug>
    EXECUTOR_NUMBER uniqueness can degrate over time
    (<a href="http://issues.jenkins-ci.org/browse/JENKINS-4756">issue 4756</a>)
  <li class=bug>
    <tt>jenkins-cli.jar</tt> should honor <tt>JENKINS_URL</tt>.
  <li class=rfe>
    build RSS feeds now contain description of builds.
    (<a href="http://issues.jenkins-ci.org/browse/JENKINS-3935">issue 3935</a>)
  <li class=rfe>
    Debian package will force-terminate Jenkins if it fails to shut down in 5 seconds.
    (<a href="http://issues.jenkins-ci.org/browse/JENKINS-5415">issue 5415</a>)
</ul>
<h3><a name=v1.396>What's new in 1.396</a> (2011/02/02)</h3>
<ul class=image>
  <li class=bug>
    Fixed a bug in crontab "day of week" handling in locales where a week starts from Monday.
    (<a href="http://issues.jenkins-ci.org/browse/JENKINS-8401">issue 8401</a>)
  <li class=bug>
    If a master fails to ping a slave, it should be hard-disconnected.
  <li class=bug>
    "java -jar hudson.war --daemon" was forcing umask 027. This includes Debian/redhat packages.
    (<a href="http://issues.jenkins-ci.org/browse/JENKINS-5114">issue 5114</a>)
  <li class=rfe>
    If the JNLP-connected slave drops out without the master not noticing, allow the reconnection
    without rejecting it.
    (<a href="http://issues.jenkins-ci.org/browse/JENKINS-5055">issue 5055</a>)
  <li class='major rfe'>
    Fixed a trademark bug that caused a considerable fiasco by renaming to Jenkins
</ul>
<h3><a name=v1.395>What's new in 1.395</a> (2011/01/21)</h3>
<ul class=image>
  <li class=bug>
    Do not chmod/chown symlink targets in /var/lib/hudson (debian package)
    (<a href="http://issues.jenkins-ci.org/browse/JENKINS-8502">issue 8502</a>)
  <li class=bug>
    M2 and M3 builds behave differently when tests fail.
    (<a href="http://issues.jenkins-ci.org/browse/JENKINS-8415">issue 8415</a>)
  <li class=bug>
    Hudson was failing to record the connection termination problem in slave logs.
  <li class=bug>
    Node names can be edited to include slashes and then cannot be removed.
    (<a href="http://issues.jenkins-ci.org/browse/JENKINS-8438">issue 8437</a>)
  <li class=bug>
    Fix temporarily offline slaves not showing active jobs
    (<a href="http://issues.jenkins-ci.org/browse/JENKINS-8546">issue 8546</a>)
  <li class=rfe>
    Startup performance improvement
  <li class=rfe>
    Reduced the memory footprint used by fingerprints.
  <li class=rfe>
    Added a new extension point to support external login mechanisms.
  <li class=rfe>
    Heap dump of running Hudson instance can be obtained by requesting /heapDump from
    the browser.
  <li class=rfe>
    MavenReporter#postExecute parameter Throwable error is always empty in case of mojo failure
    (<a href="http://issues.jenkins-ci.org/browse/JENKINS-8493">issue 8493</a>)
  <li class=rfe>
    Improved the error diagnosis if a build fails because of the slave connectivity problem.
    (<a href="http://issues.jenkins-ci.org/browse/JENKINS-5073">issue 5073</a>)
</ul>
<h3><a name=v1.394>What's new in 1.394</a> (2011/01/15)</h3>
<ul class=image>
  <li class=bug> Parsing poms fails if a module is a path to a pom (and not to a directory)
   (<a href="http://issues.jenkins-ci.org/browse/JENKINS-8445">issue 8445</a>)
  <li class=bug> M3 builds doesn't have a colorized console
   (<a href="http://issues.jenkins-ci.org/browse/JENKINS-8411">issue 8411</a>)
  <li class=bug> Bad path for submodules
   (<a href="http://issues.jenkins-ci.org/browse/JENKINS-8452">issue 8452</a>)      
  <li class=rfe> Add more options to configure maven project building
   (<a href="http://issues.jenkins-ci.org/browse/JENKINS-8406">issue 8406</a>)
  <li class=rfe> Violations plugin tries to access nonexistant directory.
   (<a href="http://issues.jenkins-ci.org/browse/JENKINS-8418">issue 8418</a>)
  <li class=rfe> maven2 build fails due to 'RELEASE' plugin version.
   (<a href="http://issues.jenkins-ci.org/browse/JENKINS-8462">issue 8462</a>)          
  <li class=rfe>
   Block build when downstream projects are building.
   (<a href="http://issues.jenkins-ci.org/browse/JENKINS-7046">issue 7046</a>)  
   <li class=bug> nonRecursive option is not honored anymore when parsing pom
   (<a href="http://issues.jenkins-ci.org/browse/JENKINS-8484">issue 8484</a>)   
   <li class=ref>
   Maven 3 support : display same logging output as a maven build with the cli
   (<a href="http://issues.jenkins-ci.org/browse/JENKINS-8490">issue 8490</a>)           
</ul>
<h3><a name=v1.393>What's new in 1.393</a> (2011/01/09)</h3>
<ul class=image>
  <li class=rfe>
   Added CharacterEncodingFilter to prevent Non-ASCII characters from getting garbled.
  <li class=bug> Maven mirrors not used when project uses Maven 2.2
   (<a href="http://issues.jenkins-ci.org/browse/JENKINS-8387">issue 8387</a>) 
  <li class=bug> NPE while parsing POMs
   (<a href="http://issues.jenkins-ci.org/browse/JENKINS-8391">issue 8391</a>)   
  <li class=bug> M2 POMs aren't parsed if there is a M3 control error like an invalid scope in a plugin dep.
   (<a href="http://issues.jenkins-ci.org/browse/JENKINS-8395">issue 8395</a>)  
  <li class=bug> POMs parsing fails in m2 projects which has a wrong inheritence (m3 constraint).
   (<a href="http://issues.jenkins-ci.org/browse/JENKINS-8390">issue 8390</a>)      
</ul>
<h3><a name=v1.392>What's new in 1.392</a> (2010/12/31)</h3>
<ul class=image>
  <li class='major rfe'>
    Maven 3 support in maven-plugin. 
    (<a href="http://issues.jenkins-ci.org/browse/JENKINS-4988">issue 4988</a>)
  <li class=bug>
    Turn Off "Show Friendly HTTP Error Messages" Feature on the Server Side.
    (<a href="http://issues.jenkins-ci.org/browse/JENKINS-8352">issue 8352</a>)
  <li class=bug>
    Hudson installed as Windows service wasn't restarting properly
    (<a href="http://issues.jenkins-ci.org/browse/JENKINS-5090">issue 5090</a>)
  <li class=bug>
    Escape quotes.
    (<a href="http://issues.jenkins-ci.org/browse/JENKINS-8270">issue 8270</a>)
</ul>
<h3><a name=v1.391>What's new in 1.391</a> (2010/12/26)</h3>
<ul class=image>
  <li class=bug>
    failed to build with "Trigger builds remotely" enabled.
    (<a href="http://issues.jenkins-ci.org/browse/JENKINS-8319">issue 8319</a>)
  <li class=rfe>
    added a new extension point to use markup for job/user description
</ul>
<h3><a name=v1.390>What's new in 1.390</a> (2010/12/18)</h3>
<ul class=image>
  <li class=bug>
    " (from WhateverTest)" gratuitously appended to test result detail pages.
    (<a href="http://issues.jenkins-ci.org/browse/JENKINS-5655">issue 5655</a>)
  <li class=bug>
    Fixed a pipe leak to child processes.
    (<a href="http://issues.jenkins-ci.org/browse/JENKINS-8244">issue 8244</a>)
  <li class=bug>
    Fixed an NPE in ComputerRetentionWork
    (<a href="http://issues.jenkins-ci.org/browse/JENKINS-3696">issue 3696</a>)
  <li class=bug>
    Fixed an issue preventing to copy data on AIX, HP-UX or Linux for S/390.
    (<a href="http://issues.jenkins-ci.org/browse/JENKINS-8155">issue 8155</a>)
  <li class=rfe>
    Debian package init script now honors <tt>~/.profile</tt>.
  <li class=rfe>
    Build names (e.g., "#123") can be now modified by users/plugins to arbitrary text.
    (<a href="http://issues.jenkins-ci.org/browse/JENKINS-53">issue 53</a>,
     <a href="http://issues.jenkins-ci.org/browse/JENKINS-4884">issue 4884</a>)
  <li class=rfe>
    Allow the administrator to yank out dead executors.
</ul>
<h3><a name=v1.389>What's new in 1.389</a> (2010/12/11)</h3>
<ul class=image>
  <li class=rfe>
    Hide executors for offline nodes to conserve space in Build Executors Status list.
    (<a href="http://issues.jenkins-ci.org/browse/JENKINS-8252">issue 8252</a>)
  <li class=bug>
    throw AccessDeniedException if "Authentication Token" is invalid.
    (<a href="http://hudson.361315.n4.nabble.com/-td3069369.html">hudson-ja</a>)
</ul>
<h3><a name=v1.388>What's new in 1.388</a> (2010/12/04)</h3>
<ul class=image>
  <li class=bug>
    Failure to UDP broadcast shouldn't kill the Hudson bootup process.
  <li class=bug>
    Fixed an <tt>AbstractMethodError</tt> in listing up executors.
    (<a href="http://issues.jenkins-ci.org/browse/JENKINS-8106">issue 8106</a>)
  <li class=bug>
    Slaves launched by JNLP fail to reprot their version numbers.
    (<a href="http://issues.jenkins-ci.org/browse/JENKINS-8060">issue 8060</a>)
  <li class=bug>
    Restarting Hudson via debian init script didn't wait for the process to really terminate.
    (<a href="http://issues.jenkins-ci.org/browse/JENKINS-7937">issue 7937</a>)
  <li class=rfe>
    Test history with long build records had a scalability problem.
    (<a href="http://issues.jenkins-ci.org/browse/JENKINS-4621">issue 4621</a>)
  <li class=rfe>
    Added the build number to the test result graph tooltip.
  <li class=rfe>
    Added a new extension point to contribute transient View actions.
  <li class=rfe>
    Added "disable project" button.
  <li class=rfe>
    Added "set-build-description" CLI command.
</ul>
<h3><a name=v1.387>What's new in 1.387</a> (2010/11/27)</h3>
<ul class=image>
  <li class=bug>
    Avoid <tt>AbstractMethodError</tt> in the executors rendering.
  <li class=bug>
    Don't litter HUDSON_HOME with atomic*.xml files.
  <li class=bug>
    Hudson is made more robust in the face of malformed console annotations.
  <li class=rfe>
    Add parameter definition type and job name to job API
    (<a href="http://issues.jenkins-ci.org/browse/JENKINS-8133">issue 8133</a>)
  <li class=rfe>
    "Install as a service" now supports Vista and Windows 7.
  <li class=rfe>
    "Restart Hudson" button should appear when a plugin is manually installed.
  <li class=rfe>
    In this release only the background is changed until Dec 5th to i387 chip,
    to celebrate our 1.387 release (the feature is time bombed and will revert
    to the butler after that date.)
</ul>
<h3><a name=v1.386>What's new in 1.386</a> (2010/11/19)</h3>
<ul class=image>
  <li class=bug>
    Support CSRF protection when submitting results of an external job.
    (<a href="http://issues.jenkins-ci.org/browse/JENKINS-7961">issue 7961</a>)
  <li class=bug>
    Allow build to start when polling interval is shorter than quiet period and
    we need a workspace for polling.
    (<a href="http://issues.jenkins-ci.org/browse/JENKINS-8007">issue 8007</a>)
  <li class=bug>
    Fix escaping of some special characters when passing properties to Ant on Windows.
    (<a href="http://issues.jenkins-ci.org/browse/JENKINS-7657">issue 7657</a>)
  <li class=bug>
    Check poll_scm_threads.
  <li class=bug>
    "Retain long standard output/error" option could not be checked when
    configuring a job.
    (<a href="http://issues.jenkins-ci.org/browse/JENKINS-7562">issue 7562</a>)
  <li class=bug>
    Build number in Build History status was off-by-one.
    (<a href="http://issues.jenkins-ci.org/browse/JENKINS-7973">issue 7973</a>)
  <li class=bug>
    Check whether the name of ToolInstlation is not null.
    (<a href="http://issues.jenkins-ci.org/browse/JENKINS-8088">issue 8088</a>)
  <li class=bug>
    Prevent AbstractMethodError because of new method in Queue.Executor interface.
    (<a href="http://issues.jenkins-ci.org/browse/JENKINS-8033">issue 8033</a>)
  <li class=bug>
    View "Delete" permission was not checked properly for showing link.
    (<a href="http://issues.jenkins-ci.org/browse/JENKINS-7605">issue 7605</a>)
  <li class=bug>
    Fix javascript error in IE for some UI elements, such as one used by copyartifact plugin.
    (<a href="http://issues.jenkins-ci.org/browse/JENKINS-6756">issue 6756</a>)
  <li class=bug>
    Fix serialization of array containing null elements.
    (<a href="http://issues.jenkins-ci.org/browse/JENKINS-8006">issue 8006</a>)
  <li class=rfe>
    Update bundled subversion plugin to version 1.20 and ssh-slaves to version 0.14.
</ul>
<h4><s><a name=v1.385>What's new in 1.385</a> (2010/11/15)</s></h4>
<ul class=image>
  <li class=rfe> Oops, same as 1.384
</ul>
<h3><a name=v1.384>What's new in 1.384</a> (2010/11/05)</h3>
<ul class=image>
  <li class=bug>
    JDK download for auto installation was not honoring the proxy setting.
    (<a href="http://issues.jenkins-ci.org/browse/JENKINS-7327">issue 7327</a>)
  <li class=bug>
    Fixed the "Not in GZIP format" error when archiving site / copying files / etc.
    (<a href="http://issues.jenkins-ci.org/browse/JENKINS-7745">issue 7745</a>)
  <li class=bug>
    Fixed garbled node description.
    (<a href="http://hudson.361315.n4.nabble.com/-td3023036.html#a3023036">Hudson-ja</a>)
  <li class=bug>
    Fixed 404 Not Found error when downgrade buttons are clicked.
    (<a href="http://issues.jenkins-ci.org/browse/JENKINS-7988">issue 7988</a>)
  <li class=rfe>
    Label expression textbox for "Restrict where this project can be run" now
    provides autocompletion suggestions.
</ul>
<h3><a name=v1.383>What's new in 1.383</a> (2010/10/29)</h3>
<ul class=image>
  <li class="major bug">
    Fix security issue where a user with job configure permission could obtain
    admin permission for their session.
    (<a href="http://issues.jenkins-ci.org/browse/JENKINS-7256">issue 7256</a>)
  <li class=bug>
    Build wrappers can now decorate the launcher or logger for matrix builds.
    (<a href="http://issues.jenkins-ci.org/browse/JENKINS-7868">issue 7868</a>)
  <li class=bug>
    Fixed a bug where non-existent optional dependencies can result in a cascading load failure.
  <li class=rfe>
    Added extension point to allow plugins to add global filters to console
    log streams.
  <li class=rfe>
    Calculate "Estimated remaining time" for incremental Maven builds based on
    the modules which are actually being build.
    (<a href="http://issues.jenkins-ci.org/browse/JENKINS-6544">issue 6544</a>)
</ul>
<h3><a name=v1.382>What's new in 1.382</a> (2010/10/24)</h3>
<ul class=image>
  <li class=bug>
    Recognize initialization tasks from plugins.
    (<a href="http://issues.jenkins-ci.org/browse/JENKINS-5427">issue 5427</a>)
  <li class=bug>
    Hudson was failing to report error messages in several situations during a build.
  <li class=bug>
    UI for tying jobs to labels wasn't shown in some situations.
</ul>
<h3><a name=v1.381>What's new in 1.381</a> (2010/10/16)</h3>
<ul class=image>
  <li class=bug>
    Fixed a race condition.
  <li class=bug>
    Fixed issue with LabelAxis longer than 30 characters causing failures when saving matrix job configuration.
    (<a href="http://issues.jenkins-ci.org/browse/JENKINS-7500">issue 7500</a>)
  <li class=rfe>
    Improved packet fragmentation in Winstone when writing out HTTP responses.
  <li class=rfe><a href="http://wiki.jenkins-ci.org/display/JENKINS//Extension+Point+for+Project+Views+Navigation">Extension Point to provide alternate UI for Project Views implemented</a>
    (<a href="http://issues.jenkins-ci.org/browse/JENKINS-1467">issue 1467</a>)
</ul>
<h3><a name=v1.380>What's new in 1.380</a> (2010/10/09)</h3>
<ul class=image>
  <li class=bug>
    Safe restart was not working since 1.376
  <li class=bug>
    Don't let help icons get keyboard focus. This improves the keyboard navigability of the configuration page.
  <li class=bug>
    Debug message crept into the production code in 1.379.
    (<a href="http://issues.jenkins-ci.org/browse/JENKINS-7662">issue 7662</a>)
  <li class=bug>
    Fixed an AbstractMethodError in the UI with plugins (such as batch task.)
    (<a href="http://issues.jenkins-ci.org/browse/JENKINS-7546">issue 7546</a>)
  <li class=rfe>
    Add "proxy compatible" option to default crumb issuing algoritm
    (<a href="http://issues.jenkins-ci.org/browse/JENKINS-7518">issue 7518</a>)
</ul>
<h3><a name=v1.379>What's new in 1.379</a> (2010/10/02)</h3>
<ul class=image>
  <li class='major bug'>
    Fixed a pipe clogging problem that can result in a hanging build.
    (<a href="http://issues.jenkins-ci.org/browse/JENKINS-5977">issue 5977</a>,
     <a href="http://issues.jenkins-ci.org/browse/JENKINS-7572">issue 7572</a>)
  <li class=bug>
    Fixed a possible NPE in computing dependency changes.
  <li class=bug>
    Fixed the malformed HTTP request error recovery behavior in Winstone.
    (<a href="http://issues.jenkins-ci.org/browse/JENKINS-7201">issue 7201</a>)
  <li class=bug>
    When checking module descendant relationships, SCM changelog paths were using system file separators while module paths were always using /s.
    (<a href="http://issues.jenkins-ci.org/browse/JENKINS-7611">issue 7611</a>)
  <li class=bug>
    Hudson was creating multiple instances of <tt>PageDecorator</tt>s, resulting in data consistency problem.
    (<a href="http://hudson.361315.n4.nabble.com/PageDecorator-and-global-jelly-tp2552804p2552804.html">report</a>)
  <li class=bug>
    Fixed a possible AbstractMethodError 
    (<a href="http://issues.jenkins-ci.org/browse/JENKINS-7546">issue 7546</a>)
  <li class=rfe>
    Supported failsafe reports for the Maven2 job type.
    (<a href="http://issues.jenkins-ci.org/browse/JENKINS-4229">issue 4229</a>)
</ul>
<h3><a name=v1.378>What's new in 1.378</a> (2010/09/25)</h3>
<ul class=image>
  <li class='major bug'>
    Improving the master/slave communication to avoid pipe clogging problem.
    (<a href="http://issues.jenkins-ci.org/browse/JENKINS-5977">issue 5977</a>)
  <li class='major bug'>
    Rolling back to Ant 1.8.0 due to bug in Ant 1.8.1 file copy with large files.
    (<a href="http://issues.jenkins-ci.org/browse/JENKINS-7013">issue 7013</a>)
  <li class=bug>
    Multiple fingerprints and "redeploy artifacts" links are added to M2 builds when multiple forked lifecycles are invovled.
  <li class=bug>
    Computation of the module build time in the m2 job was incorrect when multiple forked lifecycles are involved.
  <li class=bug>
    Standardized logic for determining alternate settings file location in Maven projects for POM parsing and actual Maven execution.
    (<a href="http://issues.jenkins-ci.org/browse/JENKINS-4963">issue 4963</a>)
  <li class=bug>
    Side effect from earlier fix of <a href="http://issues.jenkins-ci.org/browse/JENKINS-7300">issue 7300</a> - some help files were linking to a now-moved file in SVN directly. Those are all changed to relative paths now.
  <li class=bug>
    BuildWrapper teardowns could not get result of build for Maven2 projects.
    (<a href="http://issues.jenkins-ci.org/browse/JENKINS-6033">issue 6033</a>)
  <li class=bug>
    Properly handle incremental builds of Maven projects using relative paths to modules.
    (<a href="http://issues.jenkins-ci.org/browse/JENKINS-5357">issue 5357</a>)
  <li class=bug>
    Setting of MAXOPENFILES was not reflected in the debian init script.
    (<a href="http://issues.jenkins-ci.org/browse/JENKINS-5721">issue 5721</a>)
  <li class=bug>
    Do not expose static resources under <tt>WEB-INF</tt> to clients
    (<a href="http://issues.jenkins-ci.org/browse/JENKINS-7457">issue 7457</a>)
  <li class=rfe>
    Console annotations are added to highlight warnings/errors in Maven
  <li class=rfe>
    If a polling initiated a build, capture its log to the build.
  <li class=rfe>
    Added a new extension point to prolong the quiet down period programmatically.
  <li class=rfe>
    Added a new extension point to make the ping behaviour customizable.
    (<a href="http://issues.jenkins-ci.org/browse/JENKINS-5249">issue 5249</a>)
  <li class=rfe>
    Added a new classloader ("a la" child first for plugin)
    (<a href="http://issues.jenkins-ci.org/browse/JENKINS-5360">issue 5360</a>)    
</ul>
<h3><a name=v1.377>What's new in 1.377</a> (2010/09/19)</h3>
<ul class=image>
  <li class=bug>
    Moved nulling out of buildEnvironments to cleanUp, so that node variables are available in Publishers.
    (<a href="http://issues.jenkins-ci.org/browse/JENKINS-5925">issue 5925</a>)
  <li class=bug>
    Fixed a persistence problem in the label properties.
    (<a href="http://issues.jenkins-ci.org/browse/JENKINS-7378">issue 7378</a>)
  <li class=bug>
    Fixed a problem in saving configuration for matrix projects with multiple label axes.
    (<a href="http://issues.jenkins-ci.org/browse/JENKINS-7281">issue 7281</a>)
  <li class=bug>
    Fixed French localization problem.
    (<a href="http://issues.jenkins-ci.org/browse/JENKINS-6003">issue 6003</a>,
     <a href="http://issues.jenkins-ci.org/browse/JENKINS-7404">issue 7404</a>)
  <li class=rfe>
    Matrix project now supports custom workspace.
    (<a href="http://issues.jenkins-ci.org/browse/JENKINS-5077">issue 5077</a>)
  <li class='major rfe'>
    Queue/execution model is extended to allow jobs that consume multiple executors on different nodes.
</ul>
<h3><a name=v1.376>What's new in 1.376</a> (2010/09/11)</h3>
<ul class=image>
  <li class=bug>
    Error in some remote API requests since 1.373.
    (<a href="http://issues.jenkins-ci.org/browse/JENKINS-7299">issue 7299</a>)
  <li class=bug>
    Fixed RSS of each user's "last builds only" are not found.
    (<a href="http://issues.jenkins-ci.org/browse/JENKINS-7384">issue 7384</a>)
  <li class=bug>
    Handle initialization problem more gracefully
    (<a href="http://issues.jenkins-ci.org/browse/JENKINS-7380">issue 7380</a>)
  <li class=bug>
    A matrix build configuration page with multiple nodes/labels was broken since 1.373.
    (<a href="http://issues.jenkins-ci.org/browse/JENKINS-7281">issue 7281</a>)
  <li class="rfe">
    Added downgrade support for the core and plugins.
</ul>
<h3><a name=v1.375>What's new in 1.375</a> (2010/09/07)</h3>
<ul class=image>
  <li class=bug>
    CLI login did not work for about half of the CLI commands (those defined via @CLIMethod annotation).
    (<a href="http://issues.jenkins-ci.org/browse/JENKINS-6628">issue 6628</a>)
  <li class=bug>
    Add escaping for comma character for Ant properties on Windows.
    (<a href="http://issues.jenkins-ci.org/browse/JENKINS-2149">issue 2149</a>)
  <li class=bug>
    Small update to empty Ant properties on Windows fix from 1.374, now also working for two consecutive empty properties.
    (<a href="http://issues.jenkins-ci.org/browse/JENKINS-7204">issue 7204</a>)
  <li class=bug>
    Fixed a possible race condition during Hudson start up.
  <li class=rfe>
    Improved the memory consumption when used with LDAP.
  <li class=rfe>
    Improved console annotations for Ant.
  <li class=rfe>
    (Internal) ConsoleNotes can now inject its associated CSS.
</ul>
<h3><a name=v1.374>What's new in 1.374</a> (2010/08/27)</h3>
<ul class=image>
  <li class=bug>
    Unable to add empty Ant properties on Windows since 1.370.
    (<a href="http://issues.jenkins-ci.org/browse/JENKINS-7204">issue 7204</a>)
  <li class=rfe>
    Maven2 projects now pick up Flexmojo test results automatically.
    (<a href="http://issues.jenkins-ci.org/browse/JENKINS-6893">issue 6893</a>)
  <li class=rfe>
    Auto-completion can be now easily added to text boxes by plugins. 
  <li class=rfe>
    Non build modules in incremental Maven builds are now set to NOT_BUILD at the beginning of the build, already. 
  <li class=rfe>
    Plugins can now transform the console output.
    (<a href="http://issues.jenkins-ci.org/browse/JENKINS-7112">issue 7112</a>)
  <li class=rfe>
    Administrator can unpin plugins that are pinned.
  <li class=rfe>
    Memory footprint reduction with fingerprints.
  <li class=rfe>
    Added "This build is disabled" on Matrix project when it disabled.
    (<a href="http://issues.jenkins-ci.org/browse/JENKINS-7266">issue 7266</a>)
</ul>
<h3><a name=v1.373>What's new in 1.373</a> (2010/08/23)</h3>
<ul class=image>
  <li class=bug>
    Fixed a config page regression in the matrix project.
    (<a href="http://issues.jenkins-ci.org/browse/JENKINS-7213">issue 7213</a>)
  <li class=bug>
    Ant target annotation should allow colon in the target name.
    (<a href="http://issues.jenkins-ci.org/browse/JENKINS-7026">issue 7026</a>)
  <li class=bug>
    Fixed a 1.372 regression in handling whitespace and other characters in label names.
    (<a href="http://issues.jenkins-ci.org/browse/JENKINS-7216">issue 7216</a>)
  <li class=bug>
    Allow use of username/password parameters for CLI when using LDAP authentication.
    (<a href="http://issues.jenkins-ci.org/browse/JENKINS-6628">issue 6628</a>)
  <li class=rfe>
    Axes in multi-configuration projects are now extensible.
  <li class=rfe>
    Multi-configuration projects now allow multiple label/node axes.
  <li class=rfe>
    Improved the layout algorithm of the matrix project visualization.
    (<a href="http://hudson.361315.n4.nabble.com/PATCH-Prefer-Y-axis-based-on-size-td2324178.html#a2324178">patch</a>)
  <li class=rfe>
    JUnit report archiving now captures stdout of tests run in Surefire.
    (<a href="http://issues.jenkins-ci.org/browse/JENKINS-4158">issue 4158</a>)
  <li class=rfe>
    Updated bundled ssh-slaves plugin to version 0.13.
</ul>
<h3><a name=v1.372>What's new in 1.372</a> (2010/08/13)</h3>
<ul class=image>
  <li class=rfe>
    Persist matrix-based security settings in a consistent order
    (<a href="http://issues.jenkins-ci.org/browse/JENKINS-7138">issue 7138</a>)
  <li class='major rfe'>
    Jobs can now use boolean expression over labels to control where they run.
</ul>
<h3><a name=v1.371>What's new in 1.371</a> (2010/08/09)</h3>
<ul class=image>
  <li class="major bug">
    A security hole in CLI command implementations enable unauthorized users
    from executing commands.
    (SECURITY-5)
</ul>
<h3><a name=v1.370>What's new in 1.370</a> (2010/08/07)</h3>
<ul class=image>
  <li class=bug>
    Added escaping of special characters when passing properties to Ant on Windows.
    (<a href="http://issues.jenkins-ci.org/browse/JENKINS-7108">issue 7108</a>)
  <li class=bug>
    Workaround issue in IBM JVM causing intermittent ClassNotFoundExceptions.
    (<a href="http://issues.jenkins-ci.org/browse/JENKINS-5141">issue 5141</a>)
  <li class=bug>
    Fixed a memory leak in Winstone
    (<a href="http://issues.jenkins-ci.org/browse/JENKINS-5119">issue 5119</a>)
  <li class=rfe>
    Updated bundled cvs plugin to version 1.2.
  <li class=rfe>
    Incorporated community contributed translations in Korean and Dutch.
</ul>
<h3><a name=v1.369>What's new in 1.369</a> (2010/07/30)</h3>
<ul class=image>
  <li class="major bug">
    <code>X-Hudson</code> header not being sent in 1.368.
    (<a href="http://issues.jenkins-ci.org/browse/JENKINS-7100">issue 7100</a>)
  <li class=bug>
    NPE on build after incremental Maven builds are aborted.
    (<a href="http://issues.jenkins-ci.org/browse/JENKINS-6429">issue 6429</a>)
  <li class=bug>
    On-demand slaves would launch even when "only for tied jobs" is set.
    (<a href="http://issues.jenkins-ci.org/browse/JENKINS-7054">issue 7054</a>)
  <li class=bug>
    Fix links to ant targets in console output view that were added in 1.367.
    (<a href="http://issues.jenkins-ci.org/browse/JENKINS-7041">issue 7041</a>)
  <li class=bug>
    Avoid error with invalid or null primary view, such as in upgrade from older Hudson.
    (<a href="http://issues.jenkins-ci.org/browse/JENKINS-6938">issue 6938</a>)
  <li class=bug>
    Support LogRotator deletion of old artifacts in multiconfiguration projects.
    (<a href="http://issues.jenkins-ci.org/browse/JENKINS-6925">issue 6925</a>)
  <li class=bug>
    Build queue was not saved in safeRestart or safeExit.
    (<a href="http://issues.jenkins-ci.org/browse/JENKINS-6804">issue 6804</a>)
  <li class=rfe>
    CLI can now work with a reverse proxy that requires BASIC auth.
    (<a href="http://issues.jenkins-ci.org/browse/JENKINS-3796">issue 3796</a>)
</ul>
<h3><a name=v1.368>What's new in 1.368</a> (2010/07/26)</h3>
<ul class=image>
  <li class=bug>
    Make <tt>/buildWithParameters</tt> support remote cause and user supplied cause text
    for build via authentication token, just as <tt>/build</tt> does.
    (<a href="http://issues.jenkins-ci.org/browse/JENKINS-7004">issue 7004</a>)
  <li class=bug>
    Auto install of JDK when master/slave are different platforms would fail.
    (<a href="http://issues.jenkins-ci.org/browse/JENKINS-6880">issue 6880</a>)
  <li class=bug>
    Modified to work with Tomcat 7.
    (<a href="http://issues.jenkins-ci.org/browse/JENKINS-6738">issue 6738</a>)
</ul>
<h3><a name=v1.367>What's new in 1.367</a> (2010/07/16)</h3>
<ul class=image>
  <li class=bug>
    Safe restart made Hudson unresponsive until all running jobs complete, since 1.361.
    (<a href="http://issues.jenkins-ci.org/browse/JENKINS-6649">issue 6649</a>)
  <li class=bug>
    Plugins with dependencies show wrong description on installed plugins page.
    (<a href="http://issues.jenkins-ci.org/browse/JENKINS-6966">issue 6966</a>)
  <li class=bug>
    Fix redirect after login when return URL has characters that need encoding.
    (<a href="http://issues.jenkins-ci.org/browse/JENKINS-6960">issue 6960</a>)
  <li class=bug>
    &lt;input type='hidden'&gt; field shouldn't be getting the plain text password value.
  <li class=rfe>
    Added a mechanism to register CLI option handler as an extension point.
  <li class=rfe>
    Added a CLI command 'set-build-result' that can be used from inside a build to set the build status.
  <li class=rfe>
    Show outline structure for Ant execution in the console output view.
  <li class=rfe>
    Remote API now supports the 'tree' filter query parameter which is more efficient and easier to use.
    (<a href="http://issues.jenkins-ci.org/browse/JENKINS-5940">issue 5940</a>)
</ul>
<h3><a name=v1.366>What's new in 1.366</a> (2010/07/09)</h3>
<ul class=image>
  <li class='major bug'>
    Fixed a possible security issue where a malicious user with the project
    configuration access can trick Hudson into leaking the proxy password,
    if Hudson is configured with a proxy with username/password.
    (SECURITY-3)
  <li class=bug>
    Delete contained module builds when a maven project build is deleted, to avoid
    orphaned builds which can then affect the displayed result of a prior build.
    (<a href="http://issues.jenkins-ci.org/browse/JENKINS-6779">issue 6779</a>)
  <li class=bug>
    Hide some sidepanel links that should not be shown in user-private views.
    (<a href="http://issues.jenkins-ci.org/browse/JENKINS-6832">issue 6832</a>)
  <li class=bug>
    Fix for file parameters that are copied to a subdirectory of the workspace.
    (<a href="http://issues.jenkins-ci.org/browse/JENKINS-6889">issue 6889</a>)
  <li class=bug>
    File parameters uploaded via the CLI are now displayed correctly on the build Parameters page.
    (<a href="http://issues.jenkins-ci.org/browse/JENKINS-6896">issue 6896</a>)
  <li class=bug>
    Allowed file parameters to be downloaded even when the name contains URL-unfriendly characters.
    (<a href="http://issues.jenkins-ci.org/browse/JENKINS-6897">issue 6897</a>)
  <li class=bug>
    Fixed a garbage in the raw console plain text output.
    (<a href="http://issues.jenkins-ci.org/browse/JENKINS-6034">issue 6034</a>)
  <li class=bug>
    "Hudson is loading" page didn't take the user back to the same page.
  <li class=rfe>
    Hudson can now remotely install JDK on Windows slaves when connecting via the
    "Let Hudson control this Windows slave as a Windows service" mode.
  <li class=rfe>
    The "Let Hudson control this Windows slave as a Windows service" mode now allows the same Windows slave
    to be used by multiple Hudson masters.
</ul>
<h3><a name=v1.365>What's new in 1.365</a> (2010/07/05)</h3>
<ul class=image>
  <li class='major bug'>
    Fixed a critical security problem. See <a href="http://infradna.com/content/security-advisory-2010-07-05">the advisory</a> for more details.
</ul>
<h3><a name=v1.364>What's new in 1.364</a> (2010/06/25)</h3>
<ul class=image>
  <li class=bug>
    Fixed a race condition where a queued build may get executed multiple times.
    (<a href="http://issues.jenkins-ci.org/browse/JENKINS-6819">issue 6819</a>)
  <li class=bug>
    Some UI labels related to JUnit results were shown in the wrong locale.
    (<a href="http://issues.jenkins-ci.org/browse/JENKINS-6824">issue 6824</a>)
  <li class=rfe>
    <tt>BuildWrapper</tt>s can now contribute build variables.
    (<a href="http://issues.jenkins-ci.org/browse/JENKINS-6497">issue 6497</a>)
</ul>
<h3><a name=v1.363>What's new in 1.363</a> (2010/06/18)</h3>
<ul class=image>
  <li class=bug>
    Fix queue handling to close locking gap between removing job from queue and starting build,
    to prevent unintended concurrent builds (refactor of change first made in 1.360).
    (<a href="http://hudson.361315.n4.nabble.com/Patch-to-fix-concurrent-build-problem-td2229136.html">report</a>)
  <li class=bug>
    Allow multiple dependencies between same two projects, as they may trigger under
    different conditions and with different parameters.
    (<a href="http://issues.jenkins-ci.org/browse/JENKINS-5708">issue 5708</a>)
  <li class=bug>
    Timeline on build trend page should use server timezone instead of always GMT.
    (<a href="http://issues.jenkins-ci.org/browse/JENKINS-6692">issue 6692</a>)
  <li class=bug>
    Don't mask the cause of the checkout related exception.
  <li class=bug>
    "who am I?" page should be visible to everyone.
  <li class=rfe>
    Avoid pointless and harmful redirection when downloading slave.jar. 
    (<a href="http://issues.jenkins-ci.org/browse/JENKINS-5752">issue 5752</a>)
  <li class=rfe>
    Cache downloaded JDKs.
  <li class=bug>
    Reinstall a JDK when a different version is selected.
    (<a href="http://issues.jenkins-ci.org/browse/JENKINS-5551">issue 5551</a>)
  <li class=rfe>
    Integrated community-contributed translations (Germany, Greek, Spanish, Finnish, Hungarian, Italian, Japanese, French,
    Russian, Slovenian, Dutch, Traditional Chinese, Swedish, Ukrainian, and Portuguese.) 
  <li class=rfe>
    Upgraded bundled Ant to version 1.8.1.
    (<a href="http://issues.jenkins-ci.org/browse/JENKINS-6562">issue 6562</a>)
</ul>
<h3><a name=v1.362>What's new in 1.362</a> (2010/06/11)</h3>
<ul class=image>
  <li class=bug>
    Restored optional container-based authentication for CLI.
    (<a href="http://issues.jenkins-ci.org/browse/JENKINS-6587">issue 6587</a>)
  <li class=bug>
    Fix javascript error when a plugin uses an empty <tt>dropdownList</tt>, resulting in LOADING overlay being left up.
    (<a href="http://issues.jenkins-ci.org/browse/JENKINS-6542">issue 6542</a>)
  <li class=rfe>
    Add setting so job views may show only enabled or disabled jobs.
    (<a href="http://issues.jenkins-ci.org/browse/JENKINS-6673">issue 6673</a>)
  <li class=rfe>
    File parameters can now be downloaded from the build Parameters page.
    (<a href="http://issues.jenkins-ci.org/browse/JENKINS-6719">issue 6719</a>)
  <li class=rfe>
    Added an ability to point to different update sites.
  <li class=rfe>
    Added a new extension point to plug in custom utility to kill processes.
  <li class=rfe>
    Added a proactive error diagnostics to look for a broken reverse proxy setup.
    (<a href="http://wiki.jenkins-ci.org/display/JENKINS//Running+Hudson+behind+Apache#RunningHudsonbehindApache-modproxywithHTTPS">report</a>)
</ul>
<h3><a name=v1.361>What's new in 1.361</a> (2010/06/04)</h3>
<ul class=image>
  <li class=bug>
    Fixed a bug where IE shows empty client cert dialog when connecting to HTTPS site run by Winstone.
    (<a href="http://hudson.361315.n4.nabble.com/winstone-container-and-ssl-td383501.html">report</a>)
  <li class=bug>
    "java -jar hudson.war" with AJP was broken.
    (<a href="http://issues.jenkins-ci.org/browse/JENKINS-5753">issue 5753</a>)
  <li class=bug>
    Safe restart stopped working on protected Hudson since 1.359.
    (<a href="http://issues.jenkins-ci.org/browse/JENKINS-6667">issue 6667</a>)
  <li class=bug>
    Parameterized jobs did not use configured quiet period.
    (<a href="http://issues.jenkins-ci.org/browse/JENKINS-6660">issue 6660</a>)
  <li class=bug>
    Fix form data conflict when fingerprinting is used with Promoted Builds plugin.
    (<a href="http://issues.jenkins-ci.org/browse/JENKINS-6642">issue 6642</a>)
  <li class=bug>
    Avoid possible exception at startup when some plugins have optional dependencies.
    (<a href="http://issues.jenkins-ci.org/browse/JENKINS-6435">issue 6435</a>)
  <li class=bug>
    Add <tt>autocomplete="off"</tt> for LDAP managerDN and managerPassword fields.
    (<a href="http://issues.jenkins-ci.org/browse/JENKINS-3586">issue 3586</a>)
  <li class=bug>
    Set a TCP timeout when slaves connect to the master.
    (<a href="http://issues.jenkins-ci.org/browse/JENKINS-6262">issue 6262</a>)
  <li class=bug>
    File parameter builds started with the CLI command no longer throw an NPE.
    (<a href="http://issues.jenkins-ci.org/browse/JENKINS-4296">issue 4296</a>)
  <li class=bug>
    Workaround for bug in Glassfish Enterprise.
    (<a href="http://issues.jenkins-ci.org/browse/JENKINS-6459">issue 6459</a>)
  <li class=bug>
    Ensure nested <tt>f:repeatable</tt> content does not inherit outer list when inner list is null.
    (<a href="http://issues.jenkins-ci.org/browse/JENKINS-6679">issue 6679</a>)
  <li class=rfe>
    Add two new permalinks to job pages: "Last unstable build" and "Last unsuccessful build".
  <li class=rfe>
    Allow the build number to be set so long as it's still bigger than the last build.
    (<a href="http://issues.jenkins-ci.org/browse/JENKINS-4930">issue 4930</a>)
  <li class=rfe>
    Copied jobs are now disabled until configuration is saved, so they don't start building before ready.
    (<a href="http://issues.jenkins-ci.org/browse/JENKINS-2494">issue 2494</a>)
  <li class=rfe>
    Reduced logging from jmDNS.
</ul>
<h3><a name=v1.360>What's new in 1.360</a> (2010/05/28)</h3>
<ul class=image>
  <li class=bug>
    A Java6 dependency had crept in in 1.359.
    (<a href="http://issues.jenkins-ci.org/browse/JENKINS-6653">issue 6653</a>)
  <li class=bug>
    Workaround for bug in Glassfish Enterprise.
    (<a href="http://issues.jenkins-ci.org/browse/JENKINS-6459">issue 6459</a>)
  <li class=rfe>
    Added an extension point to control the assignment of tasks to nodes.
    (<a href="http://issues.jenkins-ci.org/browse/JENKINS-6598">issue 6598</a>)
</ul>
<h3><a name=v1.359>What's new in 1.359</a> (2010/05/21)</h3>
<ul class=image>
  <li class=bug>
    Accept latest JRockit JVM release as a compatible JVM.
    (<a href="http://issues.jenkins-ci.org/browse/JENKINS-6556">issue 6556</a>)
  <li class=rfe>
    Hudson now broadcasts itself in DNS multicast at "_hudson._tcp.local" to facilitate auto-discovery from other tools
  <li class=rfe>
    Added the "-block" option to the "quiet-down" CLI command so that the command will block until the system really quiets down.
</ul>
<h3><a name=v1.358>What's new in 1.358</a> (2010/05/14)</h3>
<ul class=image>
  <li class=bug>
    Too much memory used by stdout/stderr from test results.
    (<a href="http://issues.jenkins-ci.org/browse/JENKINS-6516">issue 6516</a>)
  <li class=bug>
    Fixed a memory leak in Winstone sessions.
    (<a href="http://issues.jenkins-ci.org/browse/JENKINS-5119">issue 5119</a>)
  <li class=bug>
    Fix to handle usernames with colon character on Windows.
    (<a href="http://issues.jenkins-ci.org/browse/JENKINS-6476">issue 6476</a>)
  <li class=bug>
    Fixed the port number handling problem in debian init script.
    (<a href="http://issues.jenkins-ci.org/browse/JENKINS-6474">issue 6474</a>)
  <li class=bug>
    Fix FilePath.getParent() handling of edge cases.
    (<a href="http://issues.jenkins-ci.org/browse/JENKINS-6494">issue 6494</a>)
  <li class=bug>
    Fix css conflict introduced in 1.357 that caused missing data display in analysis plugins.
    (<a href="http://issues.jenkins-ci.org/browse/JENKINS-6496">issue 6496</a>)
  <li class=rfe>
    Support "optional=true" parameter for @Extension.
  <li class=rfe>
    Supported OpenSSL-style certificate/key file format with "java -jar hudson.war"
  <li class=rfe>
    If --httpsPort option is given without the certificate, run with a one-time self-signed certificate.
  <li class=rfe>
    Hudson shouldn't show a login error page unless the user really failed to login (think about when the user presses a back button.)
</ul>
<h3><a name=v1.357>What's new in 1.357</a> (2010/05/07)</h3>
<ul class=image>
  <li class=bug>
    Maven builds abort unexpectedly due to a SocketTimeoutException on machine with poor resources.
    (<a href="http://issues.jenkins-ci.org/browse/JENKINS-3273">issue 3273</a>)
  <li class=bug>
    Fix incorrect handling of ".." in paths with mix of / and \ separators since 1.349.
    (<a href="http://issues.jenkins-ci.org/browse/JENKINS-5951">issue 5951</a>)
  <li class=bug>
    Javadoc publishing should not fail build if javadoc is already current.
    (<a href="http://issues.jenkins-ci.org/browse/JENKINS-6332">issue 6332</a>)
  <li class=bug>
    Fix download of files/artifacts larger than 2GB.
    (<a href="http://issues.jenkins-ci.org/browse/JENKINS-6351">issue 6351</a>)
  <li class=bug>
    Build page may not list all of the artifacts since 1.348.
    (<a href="http://issues.jenkins-ci.org/browse/JENKINS-6371">issue 6371</a>)
  <li class=bug>
    Add workaround for Opera 10.52/53 bug causing error in saving job configuration.
    (<a href="http://issues.jenkins-ci.org/browse/JENKINS-6424">issue 6424</a>)
  <li class=bug>
    Fix createSymlink problem on *nix systems that do not use GNUCLibrary since 1.356.
    (<a href="http://issues.jenkins-ci.org/browse/JENKINS-6437">issue 6437</a>)
  <li class=bug>
    Hide add/edit description link on test result pages when user does not have
    permission to submit a description.
  <li class=rfe>
    Changed permission required to set description on test result pages
    from Build Job to Update Run.
  <li class=rfe>
    Add "LOADING" overlay on global and job config pages until form is ready for use.
  <li class=rfe>
    Email recipient lists now support build parameters.
    (<a href="http://issues.jenkins-ci.org/browse/JENKINS-6394">issue 6394</a>)
  <li class=rfe>
    Make it easier to see the latest update jobs on the Update Center page.
    (<a href="http://issues.jenkins-ci.org/browse/JENKINS-4255">issue 4255</a>)
  <li class=rfe>
    Allow plugins to use forms with an onsubmit handler, and fix "no-json" handling.
    (<a href="http://issues.jenkins-ci.org/browse/JENKINS-5927">issue 5927</a>)
  <li class=rfe>
    Updated bundled subversion plugin to version 1.17.
</ul>
<h3><a name=v1.356>What's new in 1.356</a> (2010/05/03)</h3>
<ul class=image>
  <li class=bug>
    Fix <tt>StringIndexOutOfBoundsException</tt> in console log from <tt>UrlAnnotator</tt>.
    (<a href="http://issues.jenkins-ci.org/browse/JENKINS-6252">issue 6252</a>)
  <li class=bug>
    Fixed potential deadlock between saving project config and getting project page.
    (<a href="http://issues.jenkins-ci.org/browse/JENKINS-6269">issue 6269</a>)
  <li class=bug>
    Fixed timeline display on build time trend page.
    (<a href="http://issues.jenkins-ci.org/browse/JENKINS-6439">issue 6439</a>)
  <li class=bug>
    Fixed garbled response of XML API if xpath is specified.
    (<a href="http://n4.nabble.com/Hudson-API-XML-td1723766.html#a1723766">ja@hudson.dev.javanet</a>)
  <li class=bug>
    Fix broken links for stopping jobs in executor list on pages for slave nodes or filtered views.
  <li class=bug>
    Fixed <tt>NoSuchMethodError</tt> with Maven and Ivy plugins.
    (<a href="http://issues.jenkins-ci.org/browse/JENKINS-6311">issue 6311</a>)
  <li class=rfe>
    Extension points can be now sorted.
</ul>
<h3><a name=v1.355>What's new in 1.355</a> (2010/04/16)</h3>
<ul class=image>
  <li class=bug>
    Colored ball image at top of build pages was broken for Hudson in some web
    containers (fixed by removing workaround for a Firefox bug fixed since 3.0.5/Dec2008).
    (<a href="http://issues.jenkins-ci.org/browse/JENKINS-2341">issue 2341</a>)
  <li class=bug>
    Console page while build is running did not wrap lines when viewed in IE.
    (<a href="http://issues.jenkins-ci.org/browse/JENKINS-5869">issue 5869</a>)
  <li class=bug>
    Fixed build history to indicate test failure for MavenBuild and MavenModuleSetBuild.
  <li class=bug>
    Make <tt>dropdownList</tt> work in repeatable content, such as a build step.
  <li class=bug>
    Fixed a bug where a job created via XML didn't properly receive upstream/downstream computation.
    (<a href="http://n4.nabble.com/Hudson-API-td1747758.html#a1747758">report</a>)
  <li class=bug>
    Argument masking wasn't working correctly for commands run on slaves
    (<a href="http://n4.nabble.com/Password-masking-when-running-commands-on-a-slave-tp1753033p1753033.html">report</a>)
  <li class=rfe>
    Added the slave retention strategy based on a schedule.
  <li class=rfe>
    Added to configure charset option of Mailer.
</ul>
<h3><a name=v1.354>What's new in 1.354</a> (2010/04/12)</h3>
<ul class=image>
  <li class=bug>
    POM parsing was still using the module root as the base for relative paths for alternate settings files.
    (<a href="http://issues.jenkins-ci.org/browse/JENKINS-6080">issue 6080</a>)
  <li class=bug>
    Fix dynamic updates of build history table when CSRF protection is turned on.
    (<a href="http://issues.jenkins-ci.org/browse/JENKINS-6072">issue 6072</a>)
  <li class=bug>
    Improved the error reporting mechanism in LDAP setting.
  <li class=bug>
    Raw console output contains garbage.
    (<a href="http://issues.jenkins-ci.org/browse/JENKINS-6034">issue 6034</a>)
  <li class=bug>
    Fixed a file handle leak in the slave connection.
    (<a href="http://issues.jenkins-ci.org/browse/JENKINS-6137">issue 6137</a>)
  <li class=bug>
    Quiet period wasn't taking effect properly when doing parameterized builds.
</ul>
<h3><a name=v1.353>What's new in 1.353</a> (2010/03/29)</h3>
<ul class=image>
  <li class=bug>
    Tagging a repository can result in NPE. 
  <li class=bug>
    Fix possible form submission error when using multiple combobox elements.
    (<a href="http://issues.jenkins-ci.org/browse/JENKINS-6025">issue 6025</a>)
  <li class=bug>
    Better escaping of test case names in test results pages.
    (<a href="http://issues.jenkins-ci.org/browse/JENKINS-5982">issue 5982</a>)
  <li class=bug>
    Make radio buttons work in repeatable content, such as a build step.
    (<a href="http://issues.jenkins-ci.org/browse/JENKINS-5028">issue 5028</a>)
  <li class=bug>
    Fixed the handling of verifying that the POM path entered for Maven projects exists.
    (<a href="http://issues.jenkins-ci.org/browse/JENKINS-4693">issue 4693</a>)
  <li class=rfe>
    Added link to builds in buildTimeTrend
    (<a href="http://issues.jenkins-ci.org/browse/JENKINS-3993">issue 3993</a>)
</ul>
<h3><a name=v1.352>What's new in 1.352</a> (2010/03/19)</h3>
<ul class=image>
  <li class=bug>
    Fixed a file handle leak when a copy fails.
    (<a href="http://issues.jenkins-ci.org/browse/JENKINS-5899">issue 5899</a>)
  <li class=bug>
    Replace '&gt;' with '_' in username, as already done for '&lt;'.
    (<a href="http://issues.jenkins-ci.org/browse/JENKINS-5833">issue 5833</a>)
  <li class=bug>
    Fix <tt>editableComboBox</tt> to select item when mouse click takes more than 100ms.
    (<a href="http://issues.jenkins-ci.org/browse/JENKINS-2722">issue 2722</a>)
  <li class=bug>
    Fixed NPE when configuring a view without "Regular expression".
  <li class=bug>
    Page shouldn't scroll up when the user opens/closes a stack trace in the test failure report.
  <li class=bug>
    Fixed a bug where Hudson can put a wrong help file link.
    (<a href="http://n4.nabble.com/Resolution-of-help-files-in-jelly-entries-tp1592533p1592533.html">report</a>)
  <li class=bug>
    Fixed Maven site goal archiving from slaves.
    (<a href="http://issues.jenkins-ci.org/browse/JENKINS-5943">issue 5943</a>)
  <li class=bug>
    Fixed a regression with NetBeans Hudson plugin progressive console output.
    (<a href="http://issues.jenkins-ci.org/browse/JENKINS-5941">issue 5941</a>)
  <li class=bug>
    Fixed a situation where a failure in plugin start up can prevent massive number of job loss. 
  <li class=rfe>
    Supported JBoss EAP 5.0.0 GA.
    (<a href="http://issues.jenkins-ci.org/browse/JENKINS-5922">issue 5922</a>)
  <li class=rfe>
    CLI commands on protected Hudson now asks a password interactively, if run on Java6.
  <li class=rfe>
    Added CLI 'login' and 'logout' commands so that you don't have to specify a credential
    for individual CLI invocation. 
  <li class=rfe>
    URLs in the console output are now hyperlinks. 
  <li class=rfe>
    Improved the URL annotation logic.
  <li class=rfe>
    Add drag&amp;drop support for <tt>f:repeatable</tt> lists and use this for
    the JDK/Ant/Maven installations in global config so these can be reordered.
  <li class=rfe>
    Integrated a new round of community-contributed localizations (ca, es, fi, fr, hi_IN, it, nl, ru, and sv_SE locales.)
</ul>
<h3><a name=v1.351>What's new in 1.351</a> (2010/03/15)</h3>
<ul class=image>
  <li class='major bug'>
    Regression in 1.350 that can delete old build artifacts.
    (<a href="http://n4.nabble.com/Warning-about-Hudson-1-350-Could-delete-your-artifacts-td1593483.html">report</a>)
</ul>
<h3><a name=v1.350>What's new in 1.350</a> (2010/03/12)</h3>
<ul class=image>
  <li class=bug>
    Fix handling of relative paths in alternate settings.xml path for Maven projects.
    (<a href="http://issues.jenkins-ci.org/browse/JENKINS-4693">issue 4693</a>)
  <li class=bug>
    Alternate settings, private repository, profiles, etc were not used in embedded Maven for
    deploy publisher.
    (<a href="http://issues.jenkins-ci.org/browse/JENKINS-4939">issue 4939</a>)
  <li class=bug>
    Make <tt>editableComboBox</tt> work in repeatable content, such as a build step.
  <li class=bug>
    If content is captured using <tt>&lt;j:set var=".."&gt;..content..&lt;/j:set&gt;</tt>,
    fixed this to use proper HTML rendering when appropriate.
  <li class=bug>
    '&lt;' and '&amp;' in the console output was not escaped since 1.349
    (<a href="http://issues.jenkins-ci.org/browse/JENKINS-5852">issue 5852</a>)
  <li class='major bug'>
    Fixed an <tt>AbstractMethodError</tt> in SCM polling under some circumstances.
    (<a href="http://issues.jenkins-ci.org/browse/JENKINS-5756">issue 5756</a>)
  <li class='major bug'>
    Fixed a <tt>ClassCastException</tt> in the Subversion plugin - now using Subversion plugin 1.13.
    (<a href="http://issues.jenkins-ci.org/browse/JENKINS-5827">issue 5827</a>)
  <li class=bug>
    The Maven Integration plugin link in the Update Center was going to a dead location.
    (<a href="http://issues.jenkins-ci.org/browse/JENKINS-4811">issue 4811</a>)
  <li class=bug>
    On RPM/DEB/etc installation, don't offer the self upgrade. It should be done by the native package manager.
    (<a href="http://n4.nabble.com/RPM-for-Hudson-1-345-does-not-Upgrade-Automatically-tp1579580p1579580.html">report</a>)
  <li class=bug>
    Fixed a possible lock up of slaves.
  <li class=rfe>
    Added advanced option to LogRotator to allow for removing artifacts from old builds
    without removing the logs, history, etc.
    (<a href="http://issues.jenkins-ci.org/browse/JENKINS-834">issue 834</a>)
  <li class=rfe>
    Authentication support in Hudson CLI.
    (<a href="http://issues.jenkins-ci.org/browse/JENKINS-3796">issue 3796</a>)
  <li class=rfe>
    Added console annotation support to SCM polling logs.
</ul>
<h3><a name=v1.349>What's new in 1.349</a> (2010/03/05)</h3>
<ul class=image>
  <li class=bug>
    Fix deserialization problem with fields containing double underscore.
    (<a href="http://issues.jenkins-ci.org/browse/JENKINS-5768">issue 5768</a>)
  <li class=bug>
    Fix deserialization problem for Exception objects where the XML has bad/old data.
    (<a href="http://issues.jenkins-ci.org/browse/JENKINS-5769">issue 5769</a>)
  <li class=bug>
    Fix serialization problem with empty CopyOnWriteMap.Tree.
    (<a href="http://issues.jenkins-ci.org/browse/JENKINS-5776">issue 5776</a>)
  <li class=bug>
    Fixed a bug that can cause 404 in the form validation check.
  <li class=rfe>
    Remote build result submission shouldn't hang forever even if Hudson goes down.
  <li class=rfe>
    Added a monitor for old or unreadable data in XML files and a manage screen to assist
    in updating files to the current data format and/or removing unreadable data from plugins
    that are no longer active.  "Manage Hudson" page will show a link if any old/unreadable
    data was detected.
  <li class=rfe>
    Added a mechanism to bundle <tt>init.groovy</tt> inside the war for OEM.
    (<a href="http://n4.nabble.com/preconfigured-hudson-war-tp1575216p1575216.html">report</a>)
  <li class=rfe>
    Added an extension point to annotate console output.
    (<a href="http://issues.jenkins-ci.org/browse/JENKINS-2137">issue 2137</a>)
</ul>
<h3><a name=v1.348>What's new in 1.348</a> (2010/02/26)</h3>
<ul class=image>
  <li class=rfe>
    Fixed a performance problem of the job/build top page when there are too many artifacts.
  <li class=rfe>
    Improved /etc/shadow permission checks.
</ul>
<h3><a name=v1.347>What's new in 1.347</a> (2010/02/19)</h3>
<ul class=image>
  <li class=bug>
    Fix javascript problem showing test failure detail for test name with a quote character.
    (<a href="http://issues.jenkins-ci.org/browse/JENKINS-1544">issue 1544</a>)
  <li class=bug>
    Hudson can incorrectly configure labels for the master when bleeding edge EC2 plugin is used.
  <li class=bug>
    Fixed the regression wrt the whitespace trimming caused by 1.346.
    (<a href="http://issues.jenkins-ci.org/browse/JENKINS-5633">issue 5633</a>)
  <li class=bug>
    Under some circumstances, Hudson can incorrectly delete the temporary directory itself.
    (<a href="http://issues.jenkins-ci.org/browse/JENKINS-5642">issue 5642</a>)
  <li class=bug>
    Newlines in MAVEN_OPTS environment variable can cause problems in other contexts.
    (<a href="http://issues.jenkins-ci.org/browse/JENKINS-5651">issue 5651</a>)
  <li class=rfe>
    Improved the form validation mechanism to support multiple controls.
    (<a href="http://issues.jenkins-ci.org/browse/JENKINS-5610">issue 5610</a>)
  <li class=rfe>
    Added message to slave log when it has successfully come online.
    (<a href="http://issues.jenkins-ci.org/browse/JENKINS-5630">issue 5630</a>)
</ul>
<h3><a name=v1.346>What's new in 1.346</a> (2010/02/12)</h3>
<ul class=image>
  <li class=bug>
    Maven modules should not be buildable when the parent project is disabled.
    (<a href="http://issues.jenkins-ci.org/browse/JENKINS-1375">issue 1375</a>)
  <li class=bug>
    Fixed the broken quiet period implementation when polling interval is shorter than
    the quiet period.  (Changes in SCM impls are needed for this to take effect.) 
    (<a href="http://issues.jenkins-ci.org/browse/JENKINS-2180">issue 2180</a>)
  <li class=bug>
    Escape username in URLs in case it contains special characters such as "#".
    (<a href="http://issues.jenkins-ci.org/browse/JENKINS-2610">issue 2610</a>)
  <li class=bug>
    Fix sidepanel link for People to be visible and show view-specific info when appropriate.
    (<a href="http://issues.jenkins-ci.org/browse/JENKINS-5443">issue 5443</a>)
  <li class=bug>
    Improved HTML rendering, not using closing tags that do not exist in HTML.
    (<a href="http://issues.jenkins-ci.org/browse/JENKINS-5458">issue 5458</a>)
  <li class=bug>
    Show better error message for missing view type selection when creating a view.
    (<a href="http://issues.jenkins-ci.org/browse/JENKINS-5469">issue 5469</a>)
  <li class=bug>
    Hudson wasn't properly streaming a large external build submission,
    which can result in OOME and unresponsiveness.
  <li class=rfe>
    Use fixed-width font in text area for shell/batch build steps.
    (<a href="http://issues.jenkins-ci.org/browse/JENKINS-5471">issue 5471</a>)
  <li class=rfe>
    Use user selected icon size on People page.
    (<a href="http://issues.jenkins-ci.org/browse/JENKINS-5447">issue 5447</a>)
  <li class=rfe>
    Speed/footprint improvement in the HTML rendering.
</ul>
<h3><a name=v1.345>What's new in 1.345</a> (2010/02/08)</h3>
<ul class=image>
  <li class='major bug'>
    Update center retrieval, "build now" link, and real-time console update was broken in 1.344.
    (<a href="http://issues.jenkins-ci.org/browse/JENKINS-5536">issue 5536</a>)
  <li class=bug>
    Fixed the backward incompatibility introduced in JENKINS-5391 fix in 1.344.
    (<a href="http://issues.jenkins-ci.org/browse/JENKINS-5391">issue 5391</a>)
</ul>
<h3><a name=v1.344>What's new in 1.344</a> (2010/02/05)</h3>
<ul class=image>
  <li class=bug>
    Removed the forced upper casing in parameterized builds.
    (<a href="http://issues.jenkins-ci.org/browse/JENKINS-5391">issue 5391</a>)
  <li class=bug>
    Password parameter on the disk should be encrypted.
    (<a href="http://issues.jenkins-ci.org/browse/JENKINS-5420">issue 5420</a>)
  <li class=bug>
    Duplicate entries on Upstream/Downstream project with "Build modules in parallel".
    (<a href="http://issues.jenkins-ci.org/browse/JENKINS-5293">issue 5293</a>)
  <li class=bug>
    "Projects tied on" should be "Projects tied to".
    (<a href="http://issues.jenkins-ci.org/browse/JENKINS-5451">issue 5451</a>)
  <li class=bug>
    Fixed the bug that prevents update center metadata retrieval in Jetty.
    (<a href="http://issues.jenkins-ci.org/browse/JENKINS-5210">issue 5210</a>)
  <li class=rfe>
    Show which plugins have already been upgraded in Plugin Manager.
    (<a href="http://issues.jenkins-ci.org/browse/JENKINS-2313">issue 2313</a>)
  <li class=rfe>
    Show Hudson upgrade status on manage page instead of offering same upgrade again.
    (<a href="http://issues.jenkins-ci.org/browse/JENKINS-3055">issue 3055</a>)
  <li class=rfe>
    Make badges in build history line up.
    (<a href="http://n4.nabble.com/Align-lock-sign-of-keep-build-forever-td1016427.html">report</a>)
</ul>
<h3><a name=v1.343>What's new in 1.343</a> (2010/01/29)</h3>
<ul class=image>
  <li class=bug>
    Don't report a computer as idle if it running the parent job for a matrix project.
    (<a href="http://issues.jenkins-ci.org/browse/JENKINS-5049">issue 5049</a>)
  <li class=bug>
    Improve error message for a name conflict when renaming a job.
    (<a href="http://issues.jenkins-ci.org/browse/JENKINS-1916">issue 1916</a>)
  <li class=bug>
    Job description set via the remote API was not saved.
    (<a href="http://issues.jenkins-ci.org/browse/JENKINS-5351">issue 5351</a>)
  <li class=bug>
    Work around a JVM bug on Windows that causes the "Access denied" error
    while creating a temp file.
    (<a href="http://issues.jenkins-ci.org/browse/JENKINS-5313">issue 5313</a>)
  <li class=bug>
    Fixed a NPE in the update center with the container authentication mode.
    (<a href="http://issues.jenkins-ci.org/browse/JENKINS-5382">issue 5382</a>)
  <li class=bug>
    Global MAVEN_OPTS for Maven projects wasn't getting loaded properly for configuration.
    (<a href="http://issues.jenkins-ci.org/browse/JENKINS-5405">issue 5405</a>)
  <li class=bug>
    Fix for parameterized project with choice parameter value that has &lt; or &gt; character.
    (<a href="http://n4.nabble.com/Fwd-IllegalArgumentException-when-use-parametrised-build-with-choice-parametr-td1311451.html#a1311451">report</a>)
  <li class=bug>
    Build queue was showing some of the items in the wrong order &mdash; it should show new ones first and
    old ones later.
  <li class=rfe>
    Move form to adjust logging levels to its own page and include table of configured levels.
    (<a href="http://issues.jenkins-ci.org/browse/JENKINS-2210">issue 2210</a>)
  <li class=rfe>
    Allow the administrator to control the host names via a system property "host.name" per slave,
    in case auto-detection fails.
    (<a href="http://issues.jenkins-ci.org/browse/JENKINS-5373">issue 5373</a>)
  <li class=rfe>
    Introduced a new extension point for test result parsers.
    (<a href="http://n4.nabble.com/Review-requested-Test-Result-Refactoring-tp978100p978100.html">discussion</a>)
  <li class=rfe>
    Data loading is made more robust in the face of linkage failures.
    (<a href="http://issues.jenkins-ci.org/browse/JENKINS-5383">issue 5383</a>)
  <li class=rfe>
    Auto-detect if Hudson is run in Solaris <a href="http://www.sun.com/bigadmin/content/selfheal/smf-quickstart.jsp">SMF</a>
    and provide restart capability.
    (<a href="http://n4.nabble.com/Self-restart-not-available-when-running-as-Solaris-SMF-tp1289605p1289605.html">report</a>)
  <li class=rfe>
    Formalized an extension point to control priority among builds in the queue.
    (<a href="http://issues.jenkins-ci.org/browse/JENKINS-833">issue 833</a>)
</ul>
<h3><a name=v1.342>What's new in 1.342</a> (2010/01/22)</h3>
<ul class=image>
  <li class=bug>
    Commands run on slaves (such as SCM operations) were not printed to the log
    the way they would be when run on master.
    (<a href="http://issues.jenkins-ci.org/browse/JENKINS-5296">issue 5296</a>)
  <li class=bug>
    Downstream jobs could fail to trigger when using per-project read permissions.
    (<a href="http://issues.jenkins-ci.org/browse/JENKINS-5265">issue 5265</a>)
  <li class=bug>
    Update lastStable/lastSuccessful symlinks on filesystem later in build process to avoid
    incorrectly updating links when build fails in post-build actions, and links briefly
    pointing to a build that is not yet complete.
    (<a href="http://issues.jenkins-ci.org/browse/JENKINS-2543">issue 2543</a>)
  <li class=bug>
    Debian package no longer changes the permissions and owner of the jobs and .ssh directory.
    This is to improve upgrade speed and so that ssh works properly after upgrading.
    (<a href="http://issues.jenkins-ci.org/browse/JENKINS-4047">issue 4047</a> and
     <a href="http://issues.jenkins-ci.org/browse/JENKINS-5112">issue 5112</a>)
  <li class=bug>
    Automatic tool installation wasn't honoring proxy setting.
    (<a href="http://issues.jenkins-ci.org/browse/JENKINS-5271">issue 5271</a>)
  <li class=bug>
    Fixed a bug that induces a NPE during list view column construction.
    (<a href="http://issues.jenkins-ci.org/browse/JENKINS-5061">issue 5061</a>)
  <li class=bug>
    Fixed a bug that can cause Hudson to fail to encode non-ASCII characters in URL.
    (<a href="http://issues.jenkins-ci.org/browse/JENKINS-5155">issue 5155</a>)
  <li class=bug>
    Added "process-test-classes" phase to Maven intercepter.
    (<a href="http://issues.jenkins-ci.org/browse/JENKINS-2226">issue 2226</a>)
  <li class=bug>
    Fixed a regression in the remote API in 1.341.
    (<a href="http://n4.nabble.com/GZIP-encoded-response-only-for-css-js-resources-tp1010358p1010358.html">report</a>)
  <li class=rfe>
    Improved error diagnostics when failing to auto install Maven/Ant.
    (<a href="http://issues.jenkins-ci.org/browse/JENKINS-5272">issue 5272</a>)
  <li class=rfe>
    Infer the default e-mail address more smartly with user IDs like "DOMAIN\user" (often seen in Windows)
    (<a href="http://issues.jenkins-ci.org/browse/JENKINS-5164">issue 5164</a>)
  <li class=rfe>
    The hudson.model.Run.ArtifactList.treeCutoff property should not limit the number 
    of artifacts shown by the API.
    (<a href="http://issues.jenkins-ci.org/browse/JENKINS-5247">issue 5247</a>)
  <li class=rfe>
    Spanish translation made a great progress.
</ul>
<h3><a name=v1.341>What's new in 1.341</a> (2010/01/15)</h3>
<ul class=image>
  <li class=bug>
    Completed fix started in 1.325 for updating bundled plugins, now working when security is enabled.
    (<a href="http://issues.jenkins-ci.org/browse/JENKINS-3662">issue 3662</a>)
  <li class=bug>
    TemporarySpaceMonitor and DiskSpaceMonitor fail to instantiate on fresh systems.
    (<a href="http://issues.jenkins-ci.org/browse/JENKINS-5162">issue 5162</a>)
  <li class=bug>
    /tmp space monitoring didn't work if /tmp is filled up completely. 
  <li class=rfe>
    Plugins can now control how builds are triggered when they declare downstream jobs.
    (<a href="http://issues.jenkins-ci.org/browse/JENKINS-5236">issue 5236</a>)
  <li class=rfe>
    Hudson now detects a cyclic dependencies among plugins and report the error gracefully.
  <li class=rfe>
    Extension points can now contribute multiple actions.
  <li class=rfe>
    Responses to remote API calls now honor the "Accept-Encoding" header.
    (<a href="http://n4.nabble.com/GZIP-encoded-response-only-for-css-js-resources-tp1010358p1010358.html">report</a>)
  <li class=rfe>
    Link to project changes summary instead of this build's changes for "still unstable" email.
    (<a href="http://issues.jenkins-ci.org/browse/JENKINS-3283">issue 3283</a>)
  <li class=rfe>
    SCM retry count and "Block build when upstream project is building" is now available on matrix projects.
    (<a href="http://n4.nabble.com/Advanced-configuration-in-matrix-projects-td1011215.html#a1011215">report</a>)
</ul>
<h3><a name=v1.340>What's new in 1.340</a> (2010/01/11)</h3>
<ul class=image>
  <li class=bug>
    Non ASCII chars get mangled when a new user is created.
    (<a href="http://issues.jenkins-ci.org/browse/JENKINS-2026">issue 2026</a>)
  <li class=bug>
    Fixed garbled mail text when default encoding is not UTF-8.
    (<a href="http://issues.jenkins-ci.org/browse/JENKINS-1811">issue 1811</a>)
  <li class=bug>
    Fixed a bug in the log rotation setting of RPM packages.
    (<a href="http://n4.nabble.com/Hudson-logrotate-for-RPM-incorrect-tp999444p999444.html">report</a>)
  <li class=rfe>
    Added a new CLI command to obtain list of changes by specifying builds.
  <li class=rfe>
    Improved memory/swap monitoring on Solaris systems that doesn't have the 'top' command.
    (<a href="http://n4.nabble.com/Version-1-329-Java-Error-2-tp387349p387349.html">report</a>)
  <li class=rfe>
    User IDs in Hudson are now case preserving but case insensitive.
    (<a href="http://issues.jenkins-ci.org/browse/JENKINS-4354">issue 4354</a>)
  <li class=rfe>
    CVS support is separated into a plugin, although it's still bundled by default for compatibility.
    (<a href="http://issues.jenkins-ci.org/browse/JENKINS-3101">issue 3101</a>)
</ul>
<h3><a name=v1.339>What's new in 1.339</a> (2009/12/24)</h3>
<ul class=image>
  <li class=bug>
    <tt>slave.jar</tt> incorrectly shipped with a version number indicating a private build.
    (<a href="http://issues.jenkins-ci.org/browse/JENKINS-5138">issue 5138</a>)
  <li class=bug>
    Global MAVEN_OPTS weren't saving due to TopLevelItemDescriptors not being configured in global configuration.
    (<a href="http://issues.jenkins-ci.org/browse/JENKINS-5142">issue 5142</a>)
  <li class=bug>
    Make maven project more resilient to exceptions from plugins.
    (<a href="http://issues.jenkins-ci.org/browse/JENKINS-3279">issue 3279</a>)
  <li class=rfe>
    Add the ability to configure low-disk space thresholds.
    (<a href="http://issues.jenkins-ci.org/browse/JENKINS-2552">issue 2552</a>)
  <li class=rfe>
    Allow BuildWrapper tearDown code to detect when the build has failed.
    (<a href="http://issues.jenkins-ci.org/browse/JENKINS-2485">issue 2485</a>)
  <li class=rfe>
    Add help regarding "Auto" repository browser selection and add support
    for this in Subversion plugin.
    (<a href="http://issues.jenkins-ci.org/browse/JENKINS-2082">issue 2082</a>)
  <li class=rfe>
    Introduced a mechanism so that writing XSS-free code is easier.
    (<a href="http://wiki.jenkins-ci.org/display/JENKINS//Jelly+and+XSS+prevention">discussion</a>)
</ul>
<h3><a name=v1.338>What's new in 1.338</a> (2009/12/18)</h3>
<ul class=image>
  <li class=rfe>
    Maven projects will now use per-project MAVEN_OPTS if defined first, then global MAVEN_OPTS if defined, and finally
    as fallback, MAVEN_OPTS environment variable on executor.
    (<a href="http://issues.jenkins-ci.org/browse/JENKINS-2932">issue 2932</a>)
  <li class=rfe>
    Expose upstream cause details via remote API.
    (<a href="http://issues.jenkins-ci.org/browse/JENKINS-5074">issue 5074</a>)
</ul>
<h3><a name=v1.337>What's new in 1.337</a> (2009/12/11)</h3>
<ul class=image>
  <li class=bug>
    Matrix parent build shouldn't consume an executor.
    (<a href="http://issues.jenkins-ci.org/browse/JENKINS-936">issue 936</a>)
  <li class=bug>
    Exceptions in one publisher shouldn't block all other publishers from running.
    (<a href="http://issues.jenkins-ci.org/browse/JENKINS-5023">issue 5023</a>)
  <li class=bug>
    Fixed <tt>OutOfMemoryError</tt> in JNLP slaves that are running for too long.
    (<a href="http://issues.jenkins-ci.org/browse/JENKINS-3406">issue 3406</a>)
  <li class=bug>
    Auto installer for Maven couldn't be configured after the fact.
  <li class=bug>
    Fixed a bug that the form field validation couldn't handle &lt;select> box.
    (<a href="http://n4.nabble.com/f-validateButton-of-a-select-field-s-value-tp948691p948691.html">report</a>)
  <li class=bug>
    Fixed a possible "XYZ is missing its descriptor" storm.
    (<a href="http://issues.jenkins-ci.org/browse/JENKINS-5067">issue 5067</a>)
  <li class=rfe>
    Group available plugins in Plugin Manager by category.
    (<a href="http://issues.jenkins-ci.org/browse/JENKINS-1836">issue 1836</a>)
  <li class=rfe>
    Add sorting and link to directory browser for artifact list and tree display.
    (<a href="http://issues.jenkins-ci.org/browse/JENKINS-4976">issue 4976</a>)
  <li class=rfe>
    Make links in build history for a view stay under that view.
    (<a href="http://issues.jenkins-ci.org/browse/JENKINS-5021">issue 5021</a>)
  <li class=rfe>
    Automatically install dependent plugins.
    (<a href="http://issues.jenkins-ci.org/browse/JENKINS-4983">issue 4983</a>)
  <li class='major rfe'>
    Implemented a proper serialization of multi-classloader object graph.
    (<a href="http://issues.jenkins-ci.org/browse/JENKINS-5048">issue 5048</a>)
</ul>
<h3><a name=v1.336>What's new in 1.336</a> (2009/11/28)</h3>
<ul class=image>
  <li class=bug>
    Update or remove lastSuccessful/lastStable symlinks on filesystem as appropriate
    when a build is deleted.
    (<a href="http://issues.jenkins-ci.org/browse/JENKINS-1986">issue 1986</a>)
  <li class=bug>
    In-demand strategy could not relaunch slave nodes since 1.302.
    (<a href="http://issues.jenkins-ci.org/browse/JENKINS-3890">issue 3890</a>)
  <li class=bug>
    Actual cause for slave going offline was always masked by channel-terminated cause.
  <li class=bug>
    Improved display of why a slave is offline (don't incorrectly say "failed to launch").
  <li class=bug>
    Improved the error diagnostics on the failure to establish connection with JNLP slaves early on.
  <li class=bug>
    Fix so configure-slave permission actually allows configuration of slaves.
  <li class=bug>
    User pages showed add/edit description link to users without permission to edit,
    and guests were allowed to edit the user profile for anonymous user.
  <li class=bug>
    Debian package now demands full JRE, not just a headless JRE.
    (<a href="http://issues.jenkins-ci.org/browse/JENKINS-4879">issue 4879</a>)
  <li class=bug>
    Avoid exception if a plugin provides null for a dynamic node label.
    (<a href="http://issues.jenkins-ci.org/browse/JENKINS-4924">issue 4924</a>)
  <li class=bug>
    If restart is not supported, explain why.
    (<a href="http://issues.jenkins-ci.org/browse/JENKINS-4876">issue 4876</a>)
  <li class=bug>
    Matrix configuration builds should continue even when Hudson is about to shut down.
    (<a href="http://issues.jenkins-ci.org/browse/JENKINS-4873">issue 4873</a>)
  <li class=bug>
    Send build status email to valid addresses rather than aborting for one invalid address.
    (<a href="http://issues.jenkins-ci.org/browse/JENKINS-4927">issue 4927</a>)
  <li class=bug>
    Smart JDK/Maven/Ant auto installers aren't available for existing tool configurations.
  <li class=bug>
    Hudson can now run gracefully (albeit bit slowly) where JNA is not available.
    (<a href="http://issues.jenkins-ci.org/browse/JENKINS-4820">issue 4820</a>)
  <li class=rfe>
    Add ability to delete users from Hudson.
    (<a href="http://issues.jenkins-ci.org/browse/JENKINS-1867">issue 1867</a>)
  <li class=rfe>
    Gracefully detect the double loading of JNA instead of failing later with <tt>NoClassDefFoundError</tt>
    (<a href="http://wiki.jenkins-ci.org/display/JENKINS//JNA+is+already+loaded">detail</a>)
  <li class=rfe>
    Introduced a structure around the initialization process for better reporting and etc.
  <li class=rfe>
    Debian packages creates Hudson user with <tt>/bin/bash</tt> to accomodate some tools that want a valid shell.
    (<a href="http://issues.jenkins-ci.org/browse/JENKINS-4830">issue 4830</a>)
</ul>
<h3><a name=v1.335>What's new in 1.335</a> (2009/11/20)</h3>
<ul class=image>
  <li class=bug>
    Space in axis value for matrix type project was lost on reconfiguration.
    (<a href="http://issues.jenkins-ci.org/browse/JENKINS-2360">issue 2360</a>)
  <li class=bug>
    Remember me did not work with unix authentication.
    (<a href="http://issues.jenkins-ci.org/browse/JENKINS-3057">issue 3057</a>)
  <li class=bug>
    Node variables not passed through to Maven jobs.
    (<a href="http://issues.jenkins-ci.org/browse/JENKINS-4030">issue 4030</a>)
  <li class=bug>
    Fix handling of non-ASCII characters in external job submission.
    (<a href="http://issues.jenkins-ci.org/browse/JENKINS-4877">issue 4877</a>)
  <li class=bug>
    Job assigned to label that no longer has any nodes generates exception since 1.330.
    (<a href="http://issues.jenkins-ci.org/browse/JENKINS-4878">issue 4878</a>)
  <li class=bug>
    Custom workspace on Windows with just a drive letter or using forward slashes in path
    failed to build in 1.334.
    (<a href="http://issues.jenkins-ci.org/browse/JENKINS-4894">issue 4894</a>)
  <li class=bug>
    Core version number in plugin manager warning message was missing in 1.334.
  <li class=bug>
    Matrix build wasn't showing their full name in the executor list on the left.
  <li class=rfe>
    Hudson's UDP broadcast/discovery now supports IP multicast.
</ul>
<h3><a name=v1.334>What's new in 1.334</a> (2009/11/16)</h3>
<ul class=image>
  <li class='major bug'>
    Fixed a possible exception in submitting forms and obtaining update center metadata with Winstone in 1.333.
    (<a href="http://issues.jenkins-ci.org/browse/JENKINS-4804">issue 4804</a>)
  <li class='major bug'>
    Remoting layer was unable to kill remote processes. Prevented Mercurial plugin from implementing poll timeout on slaves.
    (<a href="http://issues.jenkins-ci.org/browse/JENKINS-4611">issue 4611</a>)
  <li class=bug>
    Display of console output as plain text did not work in browsers since 1.323.
    (<a href="http://issues.jenkins-ci.org/browse/JENKINS-4557">issue 4557</a>)
  <li class=bug>
    Show "Latest Test Results" link even when a new build is running.
    (<a href="http://issues.jenkins-ci.org/browse/JENKINS-4580">issue 4580</a>)
  <li class=bug>
    Fix broken links for failed tests on build page for a matrix type project.
    (<a href="http://issues.jenkins-ci.org/browse/JENKINS-4765">issue 4765</a>)
  <li class=bug>
    "Enable project-based security" always comes up unchecked on configure pages in 1.333,
    so project permissions are lost if not rechecked before clicking Save.
    (<a href="http://issues.jenkins-ci.org/browse/JENKINS-4826">issue 4826</a>)
  <li class=bug>
    Project read permission was not enforced via /jobCaseInsensitive/jobname path.
  <li class=bug>
    Project configuration could be modified via POST to /job/jobname/config.xml with only
    "Extended Read" permission but not configure permission.
  <li class=bug>
    Fixed the over zealous escaping in the inlined unit test failure report.
  <li class=bug>
    Fixed <tt>OutOfMemoryError</tt> in Winp
    (<a href="http://issues.jenkins-ci.org/browse/JENKINS-4058">issue 4058</a>)
  <li class=bug>
    Write log message and ignore unrecognized permissions when loading XML.
    (<a href="http://issues.jenkins-ci.org/browse/JENKINS-4573">issue 4573</a>)
  <li class=bug>
    Fix in stapler so we don't redirect to "." which causes problem in some containers.
    (<a href="http://issues.jenkins-ci.org/browse/JENKINS-4787">issue 4787</a>)
  <li class=bug>
    List counts for duplicate cause entries for a build rather than listing many times.
    (<a href="http://issues.jenkins-ci.org/browse/JENKINS-4831">issue 4831</a>)
  <li class=rfe>
    Plugin manager now shows warning for upgrade/install of plugins into a Hudson that
    is older than the plugin was built for.
    (<a href="http://issues.jenkins-ci.org/browse/JENKINS-541">issue 541</a>)
  <li class=rfe>
    CLI "build" command now supports passing parameters.
  <li class=rfe>
    Job should provide doDescription to allow easy manipulation over http
    (<a href="http://issues.jenkins-ci.org/browse/JENKINS-4802">issue 4802</a>)
  <li class=rfe>
    Improvement in the caching of the view templates.
  <li class=rfe>
    Added new SaveableListener to be called when objects implementing Saveable are saved.
</ul>
<h3><a name=v1.333>What's new in 1.333</a> (2009/11/09)</h3>
<ul class=image>
  <li class=bug>
    Fixed a performance problem in the file upload with Winstone.
    (<a href="http://d.hatena.ne.jp/tosik/20091026/1256553925">report</a>)
  <li class=bug>
    Allow non-absolute URLs in sidebar links that do not end with slash character.
    (<a href="http://issues.jenkins-ci.org/browse/JENKINS-4720">issue 4720</a>)
  <li class=bug>
    Build other projects "even when unstable" option was not working with Maven projects.
    (<a href="http://issues.jenkins-ci.org/browse/JENKINS-4739">issue 4739</a>)
  <li class=bug>
    When renaming a log recorder, check new name uses valid characters, remove config file for
    old name and redirect to new name after save.
  <li class=bug>
    Fixed <tt>ArrayIndexOutOfBoundsException</tt> in my view.
    (<a href="http://old.nabble.com/Stack-trace-from-My-Views-ts26121656.html">report</a>)
  <li class=bug>
    Fixed a race condition in interrupting pending remote calls.
  <li class=bug>
    Retry shouldn't kick in if the build is aborted during checkout. 
  <li class=rfe>
    Hudson now sends "Accept-Ranges" header where it's supported.
    (<a href="http://www.nabble.com/206-response-code-HTTP-1.1-Range-header-td25888373.html">report</a>)
  <li class=rfe>
    Hudson is internally capable of supporting multiple update sites.
  <li class=rfe>
    Added a new "safe-restart" CLI command, also accessible at "/safeRestart", and used for post-upgrade/plugin install restart.
    (<a href="http://issues.jenkins-ci.org/browse/JENKINS-4553">issue 4553</a>)
  <li class=rfe>
    Added "delete-builds" CLI command for bulk build record deletion.
  <li class=rfe>
    Supported a relative path in the custom workspace directory, which resolves from FS root of the slave.
  <li class='major bug'>
    Fixed another <tt>NotExportableException</tt> when making a remote API call on a project.
    Broke NetBeans integration and possibly others.
    (<a href="http://issues.jenkins-ci.org/browse/JENKINS-4760">issue 4760</a>)
</ul>
<h3><a name=v1.332>What's new in 1.332</a> (2009/11/02)</h3>
<ul class=image>
  <li class=bug>
    Fixed a regression in 1.331 where previously disabled plugins and their artifacts in <tt>build.xml</tt> can cause build records to fail to load.
    (<a href="http://issues.jenkins-ci.org/browse/JENKINS-4752">issue 4752</a>)
  <li class='major bug'>
    Fixed <tt>NotExportableException</tt> when making a remote API call on a project.
    (<a href="https://hudson.dev.java.net/servlets/BrowseList?list=users&amp;by=thread&amp;from=2222483">report</a>)
  <li class=bug>
    Fixed <tt>IllegalArgumentException: name</tt>
    (<a href="http://old.nabble.com/bug-1.331-to26145963.html">report</a>)
</ul>
<h3><a name=v1.331>What's new in 1.331</a> (2009/10/30)</h3>
<ul class=image>
  <li class=bug>
    Fixed a memory leak problem with the groovysh Hudson CLI command.
    (<a href="http://issues.jenkins-ci.org/browse/JENKINS-4618">issue 4618</a>)
  <li class=bug>
    CVS changelog reports were incorrect if built from tags.
    (<a href="http://issues.jenkins-ci.org/browse/JENKINS-1816">issue 1816</a>)
  <li class=bug>
    Upstream projects list was lost when saving matrix type project.
    (<a href="http://issues.jenkins-ci.org/browse/JENKINS-3607">issue 3607</a>)
  <li class=bug>
    <tt>slave.jar</tt> now supports HTTP BASIC auth.
    (<a href="http://issues.jenkins-ci.org/browse/JENKINS-4071">issue 4071</a>)
  <li class=bug>
    Fixed a problem where taglibs defined in plugins cannot be seen from other plugins.
    (<a href="http://www.nabble.com/Declaring-jelly-tag-lib-in-plugin-and-reusing-in-another-plugin-td25890803.html">report</a>)
  <li class=bug>
    Improved the UI of taking a node offline.
  <li class=bug>
    Added improved logging for exceptions encountered when attempting to invoke Maven in Maven projects.
    (<a href="http://issues.jenkins-ci.org/browse/JENKINS-3273">issue 3273</a>)
  <li class=rfe>
    Automated tool downloads are made more robust by using HTTP download retries.
  <li class=rfe>
    SCM information is now exposed via the remote API.
  <li class=rfe>
    Added the "install-plugin" command to install plugins from CLI.
    (<a href="http://www.nabble.com/Setup-for-using-Hudson-to-deploy-into-Hudson-td25962271.html">report</a>)
</ul>
<h3><a name=v1.330>What's new in 1.330</a> (2009/10/23)</h3>
<ul class=image>
  <li class=bug>
    Fixed <tt>NoSuchMethodError</tt> error during error recovery with Maven 2.1.
    (<a href="http://issues.jenkins-ci.org/browse/JENKINS-2373">issue 2373</a>)
  <li class=bug>
    RemoteClassLoader does not persist retrieved classes with package structure
    (<a href="http://issues.jenkins-ci.org/browse/JENKINS-4657">issue 4657</a>)
  <li class=rfe>
    Update center switched over from <tt>https://hudson.dev.java.net/</tt> to <tt>http://hudson-ci.org/</tt>
  <li class=rfe>
    Use tree view to show 17-40 build artifacts on build/project pages.
    (<a href="http://issues.jenkins-ci.org/browse/JENKINS-2280">issue 2280</a>)
  <li class=rfe>
    When showing why a build is pending, Hudson now puts hyperlinks to node/label/project names.
  <li class=rfe>
    Custom workspace is now subject to the variable expansion.
    (<a href="http://issues.jenkins-ci.org/browse/JENKINS-3997">issue 3997</a>)
</ul>
<h3><a name=v1.329>What's new in 1.329</a> (2009/10/16)</h3>
<ul class=image>
  <li class=bug>
    Fixed UI selector (hetero-list) to handle nested selectors (resolves conflict between
    Promoted Builds and Parameterized Trigger plugins).
    (<a href="http://issues.jenkins-ci.org/browse/JENKINS-4414">issue 4414</a>)
  <li class=bug>
    Fixed incremental Maven build behavior to properly handle new modules without hitting NPE.
    (<a href="http://issues.jenkins-ci.org/browse/JENKINS-4624">issue 4624</a>)
  <li class=bug>
    Added the "build" CLI command that can not only schedule a new build, but also wait until its completion.
  <li class=bug>
    Made visibility rules of test result remote API consistent with those for individual test cases.
  <li class=bug>
    Fixed a bug in the HTTP Range header handling.
    (<a href="http://www.nabble.com/206-response-code-HTTP-1.1-Range-header-td25888373.html">report</a>)
  <li class=bug>
    Fixed a bug in <tt>.cvspass</tt> form field persistence.
    (<a href="http://issues.jenkins-ci.org/browse/JENKINS-4456">issue 4456</a>)
</ul>
<h3><a name=v1.328>What's new in 1.328</a> (2009/10/09)</h3>
<ul class=image>
  <li class=bug>
    Overview of all SCM polling activity was never showing any entries.
    (<a href="http://issues.jenkins-ci.org/browse/JENKINS-4609">issue 4609</a>)
  <li class=bug>
    Fixed a bogus IOException in the termination of CLI.
  <li class=bug>
    Fixed a bug in the form submission logic of the SMTP authentation configuration.
    (<a href="http://www.nabble.com/error-configuring-SMTP-Gmail-with-Hudson-td25736116.html">report</a>)
  <li class=rfe>
    Hudson shouldn't store SMTP auth password in a clear text.
    (<a href="http://www.nabble.com/error-configuring-SMTP-Gmail-with-Hudson-td25736116.html">report</a>)
  <li class=rfe>
    Improved the form validation in global e-mail configurations.
    (<a href="http://www.nabble.com/error-configuring-SMTP-Gmail-with-Hudson-td25736116.html">report</a>)
</ul>
<h3><a name=v1.327>What's new in 1.327</a> (2009/10/02)</h3>
<ul class=image>
  <li class=bug>
    Worked around a possible Windows slave hang on start up.
    (<a href="http://wiki.jenkins-ci.org/display/JENKINS//Windows+slaves+fail+to+start+via+ssh">details</a>)
  <li class=bug>
    Inability to access <tt>hudson.dev.java.net</tt> shouldn't prevent Hudson from working.
    (<a href="http://issues.jenkins-ci.org/browse/JENKINS-4590">issue 4590</a>)
  <li class=rfe>
    Added a CLI command <tt>install-tool</tt> to invoke a tool auto-installation from Hudson CLI.
    (<a href="http://www.nabble.com/Passing-env-variables-automatically-td25584186.html">report</a>)
  <li class=rfe>
    Added column on plugin updates page showing currently installed version.
  <li class=rfe>
    Build page now shows where the build was done.
  <li class=rfe>
    Job-enabling API should reject GET requests
    (<a href="http://issues.jenkins-ci.org/browse/JENKINS-3721">issue 3721</a>)
  <li class=rfe>
    Added an extension point for inserting actions across all projects without configuration.
    (<a href="http://www.nabble.com/Howto-expose-action-for-every-job-without-configuration--td25638153.html">report</a>)
  <li class=rfe>
    stdout, stderr, error details and the stack trace can be filtered out of the remote API
    representation of a test case with the depth parameter.
    (<a href="http://www.nabble.com/Change-remote-API-visibility-for-CaseResult.getStdout-getStderr-td25619046.html">discussion</a>)
</ul>
<h3><a name=v1.326>What's new in 1.326</a> (2009/09/28)</h3>
<ul class=image>
  <li class='major bug'>
    Hudson fails to update a plugin due to a bug in the up-to-date check logic.
    (<a href="http://issues.jenkins-ci.org/browse/JENKINS-4353">issue 4353</a>)
</ul>
<h3><a name=v1.325>What's new in 1.325</a> (2009/09/25)</h3>
<ul class=image>
  <li class=bug>
    Self restart was not working on Solaris 64bit JVM.
  <li class=bug>
    Fixed a possible <tt>NoSuchElementException</tt> in Hudson start up.
  <li class=bug>
    "Redeploy Maven artifacts" GUI causes NPE.
  <li class=bug>
    Permission check was missing for file mask validators.
  <li class=bug>
    Fixed a problem regarding SCM plugin evolution and SCM browser settings, as observed in the Mercurial plugin.
    (<a href="http://issues.jenkins-ci.org/browse/JENKINS-4514">issue 4514</a>)
  <li class=bug>
    Update center wasn't capable of updating bundled plugins, such as subversion.
  <li class=bug>
    Fixed a problem in the up-to-date check of the plugin extraction.
    (<a href="http://issues.jenkins-ci.org/browse/JENKINS-4353">issue 4353</a>)
  <li class=bug>
    Fixed a bug in the Debian package init script.
    (<a href="http://issues.jenkins-ci.org/browse/JENKINS-4304">issue 4304</a>)
  <li class=bug>
    Fixed an NPE in <tt>MavenBuild$RunnerImpl.decideWorkspace</tt>
    (<a href="http://issues.jenkins-ci.org/browse/JENKINS-4226">issue 4226</a>)
  <li class=bug>
    "Test e-mail" feature in the system configuration page wasn't taking most of the parameters from the current values of the form.
    (<a href="http://issues.jenkins-ci.org/browse/JENKINS-3983">issue 3983</a>)
  <li class=rfe>
    If a Maven project is built with "-N" or "--non-recursive" in the goals, it will not attempt to
    load and parse the POMs for any modules defined in the root POM.
    (<a href="http://issues.jenkins-ci.org/browse/JENKINS-4491">issue 4491</a>)
  <li class=rfe>
    Update center will create <tt>*.bak</tt> files to make it easier for manual roll back of botched upgrades.
  <li class=rfe>
    Vastly improved the default MIME type table of the built-in servlet container. 
  <li class=rfe>
    Javadoc location is now subject to the variable expansions.
    (<a href="http://issues.jenkins-ci.org/browse/JENKINS-3942">issue 3942</a>)
  <li class=rfe>
    JNLP clients now report the reason when the connection is rejected by the master.
    (<a href="http://issues.jenkins-ci.org/browse/JENKINS-3889">issue 3889</a>)
</ul>
<h3><a name=v1.324>What's new in 1.324</a> (2009/09/18)</h3>
<ul class=image>
  <li class=bug>
    Added call to MailSender in RunnerImpl.cleanUp so that mail gets sent for top-level Maven project as well as individual modules. This means mail will be sent if there are POM parsing errors, etc.
    (<a href="http://issues.jenkins-ci.org/browse/JENKINS-1066">issue 1066</a>)
  <li class=bug>
    Default value for password parameter in a parameterized project was not saved.
    (<a href="http://issues.jenkins-ci.org/browse/JENKINS-4333">issue 4333</a>)
  <li class=bug>
    Run sequentially option for Matrix project was not visible unless Axes was checked.
    (<a href="http://issues.jenkins-ci.org/browse/JENKINS-4366">issue 4366</a>)
  <li class=bug>
    Fix launching Windows slave for slave name with space or other characters needed encoding.
    (<a href="http://issues.jenkins-ci.org/browse/JENKINS-4392">issue 4392</a>)
  <li class=bug>
    Support authentication when running java -jar hudson-core-*.jar using username/password
    included in HUDSON_HOME URL; also removed dependency on winstone.jar.
    (<a href="http://issues.jenkins-ci.org/browse/JENKINS-4400">issue 4400</a>)
  <li class=bug>
    Fixed links on age values in JUnit test reports.
    (<a href="http://issues.jenkins-ci.org/browse/JENKINS-4402">issue 4402</a>)
  <li class=bug>
    Maven project POM parser now ignores empty modules or modules only containing whitespace,
    matching Maven's behavior.
    (<a href="http://issues.jenkins-ci.org/browse/JENKINS-4442">issue 4442</a>)
  <li class=bug>
    Fixed setting of "blockBuildWhenUpstreamBuilding" for AbstractProject - wasn't being set at all, or displayed.
    (<a href="http://issues.jenkins-ci.org/browse/JENKINS-4423">issue 4423</a>)
  <li class=bug>
    Handling of URLs with encoded character at end of a path component did not work in 1.323.
    (<a href="http://issues.jenkins-ci.org/browse/JENKINS-4454">issue 4454</a>)
  <li class=bug>
    Fixed some field validators to work for values including + character.
  <li class=bug>
    Fixed the charset encoding handling when different encodings are involved between the master and slaves.
    (<a href="http://www.nabble.com/Build-log%27s-charset-problem.-td25424831.html">patch</a>)
  <li class=bug>
    Fixed a bug in the workspace archive support.
    (<a href="http://issues.jenkins-ci.org/browse/JENKINS-4039">issue 4039</a>)
  <li class=rfe>
    Added client-side validator for required fields and used this to replace some AJAX calls.
  <li class=rfe>
    JNLP clients perform periodic ping to detect terminated connections and recover automatically.
    (<a href="http://www.nabble.com/Trying-to-investigate-JNLP-disconnection-issues-to25467992.html">report</a>)
</ul>
<h3><a name=v1.323>What's new in 1.323</a> (2009/09/04)</h3>
<ul class=image>
  <li class=bug>
    Creation of symlinks failed (or created in wrong location) since 1.320.
    (<a href="http://issues.jenkins-ci.org/browse/JENKINS-4301">issue 4301</a>)
  <li class=bug>
    Fixed a NoClassDefFoundError problem that happens in remoting+maven+3rd plugin combo.
    <a href="http://www.nabble.com/NoClassDefFoundError%3A-hudson-maven-MavenBuildProxy%24BuildCallable-td24719002.html#a24719002">report</a>
  <li class=bug>
    Raw console output was doing XML escaping for '&amp;' and '&lt;' but it shouldn't.
  <li class=bug>
    Manually wiping out a workspace from GUI can cause NPE with some SCM plugins.
  <li class=bug>
    Fixed <tt>ClassCastException</tt> in JavaMail with some application servers.
    (<a href="http://issues.jenkins-ci.org/browse/JENKINS-1261">issue 1261</a>)
  <li class=bug>
    Fixed a bug in the tabular display of matrix projects.
    (<a href="http://issues.jenkins-ci.org/browse/JENKINS-4245">issue 4245</a>)
  <li class=bug>
    Avoid division by zero error in swap space monitor.
    (<a href="http://issues.jenkins-ci.org/browse/JENKINS-4284">issue 4284</a>)
  <li class=bug>
    Avoid duplicate My Views links after Reload configuration from disk.
    (<a href="http://issues.jenkins-ci.org/browse/JENKINS-4272">issue 4272</a>)
  <li class=bug>
    Removed need for hack that lowered build health scores by one, so now 4/5 is reported as 80 instead of 79.
    (<a href="http://issues.jenkins-ci.org/browse/JENKINS-4286">issue 4286</a>)
  <li class=bug>
    Fixed renaming a job to a name that includes a + character.
  <li class=bug>
    Matrix project did not properly handle axis values with some special characters such as slash.
    (<a href="http://issues.jenkins-ci.org/browse/JENKINS-2670">issue 2670</a>)
  <li class=rfe>
    Added validation for axis names in Matrix project.
  <li class=rfe>
    Ajax validator for name of a new job now warns about invalid characters.
  <li class=rfe>
    Maven builder in freestyle projects now supports "Use private repository" option.
    (<a href="http://issues.jenkins-ci.org/browse/JENKINS-4205">issue 4205</a>)
  <li class=rfe>
    Maven incremental builds now rebuild failed/unstable modules from previous builds, even if they are unchanged.
    (<a href="http://issues.jenkins-ci.org/browse/JENKINS-4152">issue 4152</a>)
  <li class=rfe>
    Labels are listed in lexicographic order.
    (<a href="http://www.nabble.com/selenium-grid-overview%3A-labels-sometimes-inversed-td25049542.html">report</a>)
  <li class=rfe>
    Labels for nodes are shown in a tag cloud style.
    (<a href="http://www.nabble.com/labels---tagcloud-style-display-td25131812.html">patch</a>)
  <li class=rfe>
    Exposing load statistics to the remote API.
    (<a href="http://www.nabble.com/time-in-queue-td25127970.html">report</a>)
  <li class=rfe>
    Make dynamic labelling of nodes clearer and easier to work with.
  <li class=rfe>
    Plugins can mark themselves as incompatible with earlier versions to notify users during upgrade.
    (<a href="http://issues.jenkins-ci.org/browse/JENKINS-4056">issue 4056</a>)
  <li class=rfe>
    Footer now includes a timestamp.
  <li class=rfe>
    Advanced option now available for all project types to keep builds in queue while upstream projects are building. Off by default.
    (<a href="http://issues.jenkins-ci.org/browse/JENKINS-1938">issue 1938</a>)
  <li class=rfe>
    Fixed a bug in Winstone that hides the root cause of exceptions. 
</ul>
<h3><a name=v1.322>What's new in 1.322</a> (2009/08/28)</h3>
<ul class=image>
  <li class="major bug">
    NPE in Subversion polling problem.
    (<a href="http://issues.jenkins-ci.org/browse/JENKINS-4299">issue 4299</a>)
  <li class="major bug">
    Changing credential in Subversion can still result in "svn authentication cancelled"
    (<a href="http://issues.jenkins-ci.org/browse/JENKINS-3936">issue 3936</a>)
  <li class=bug>
    Debian init script now uses "su" to properly initialize the environment.
    (<a href="http://issues.jenkins-ci.org/browse/JENKINS-4304">issue 4304</a>)
</ul>
<h3><a name=v1.321>What's new in 1.321</a> (2009/08/21)</h3>
<ul class=image>
  <li class='major bug'>
    "Tag this build" was failing.
    (<a href="http://issues.jenkins-ci.org/browse/JENKINS-4018">issue 4018</a>)
  <li class='major bug'>
    Build history AJAX update was buggy.
  <li class=bug>
    Failed Junit tests will display error message and stacktrace even when no
    additional TestDataPublishers are attached to the project.
    (<a href="http://issues.jenkins-ci.org/browse/JENKINS-4257">issue 4257</a>)
  <li class=bug>
    Maven test failures will again properly mark a build as unstable,
    even if later task segments are successful.
    (<a href="http://issues.jenkins-ci.org/browse/JENKINS-4177">issue 4177</a>)
  <li class=bug>
    Matrix permissions with LDAP now properly validates group names using configured
    prefix and case settings; added help text about these settings.
    (<a href="http://issues.jenkins-ci.org/browse/JENKINS-3459">issue 3459</a>)
  <li class=bug>
    Improved the debian package to set <tt>USER</tt> and <tt>HOME</tt>.
    (<a href="http://www.nabble.com/Debian-Hudson-daemon-runs-as-separate-user-but-still-env-reports--USER%3Droot-td24979804.html">report</a>)
  <li class=bug>
    Failed to look up an e-mail address for LDAP users shouldn't cause a build to fail.
    (<a href="http://www.nabble.com/Build-fails-with-FATAL%3A-Bad-credentials-td25005592.html">report</a>)
  <li class=bug>
    Fixed a possible NPE in <tt>Hudson.removeNode</tt>
    (<a href="http://www.nabble.com/problems-adding-deleting-nodes-p24999793.html">report</a>)
  <li class=bug>
    Debian start-up script should inherit <tt>LANG</tt> and other key environment variables.
  <li class=bug>
    Dynamic label computation wasn't re-done properly for the master node.
    (<a href="http://issues.jenkins-ci.org/browse/JENKINS-4235">issue 4235</a>)
  <li class=bug>
    Form validation for the remote FS root of slaves was not functioning.
  <li class=bug>
    Privilege escalation on Solaris without username was not working.
  <li class=bug>
    Hudson can make mistakes in binding plugins to their right /plugin/NAME/ URLs.
    (<a href="http://www.nabble.com/Custom-Plugin---No-external-resources-available-td25064554.html">report</a>)
  <li class=bug>
    Hudson wasn't working on WebLogic on Windows.
    (<a href="http://www.nabble.com/Re%3A-Hudson-on-Weblogic-10.3-td25038378.html#a25043415">report</a>)
  <li class=bug>
    Fix New Job and Edit View links when default view is not "All" jobs.
    (<a href="http://issues.jenkins-ci.org/browse/JENKINS-4212">issue 4212</a>)
  <li class=bug>
    Revert logger settings when a log recorder is deleted.
    (<a href="http://issues.jenkins-ci.org/browse/JENKINS-4201">issue 4201</a>)
  <li class=bug>
    Add xml header on RSS/atom feeds and fix RSS URLs in header for non-default views.
    (<a href="http://issues.jenkins-ci.org/browse/JENKINS-4080">issue 4080</a>,
     <a href="http://issues.jenkins-ci.org/browse/JENKINS-4081">issue 4081</a>)
  <li class=rfe>
    Plugin installation / Hudson upgrade are made more robust in the face of possible connection abortion.
    (<a href="http://www.ashlux.com/wordpress/2009/08/14/hudson-and-the-sonar-plugin-fail-maveninstallation-nosuchmethoderror/comment-page-1/#comment-26">report</a>)
  <li class=rfe>
    Global and per-node environment vars are made available to SCM checkout.
    (<a href="http://issues.jenkins-ci.org/browse/JENKINS-4124">issue 4124</a>)
  <li class=rfe>
    You can designate certain combinations in a matrix project as "touchstone builds". These will
    be run first, and the rest of the combinations will run if the touchstone builds are successful.
    (<a href="http://issues.jenkins-ci.org/browse/JENKINS-1613">issue 1613</a>)
  <li class=rfe>
    Added <tt>BUILD_URL</tt> and <tt>JOB_URL</tt> to the exposed environment variables.
    (<a href="http://www.nabble.com/url-for-job-td25015395.html">request</a>)
  <li class=rfe>
    Added <tt>restart</tt> CLI command.
</ul>
<h3><a name=v1.320>What's new in 1.320</a> (2009/08/14)</h3>
<ul class=image>
  <li class=bug>
    Fixed an encoding problem in CVS changelog calculation.
    (<a href="http://issues.jenkins-ci.org/browse/JENKINS-3979">issue 3979</a>)
  <li class='bug'>
    Environment variables are considered in test paths.
    (<a href="http://issues.jenkins-ci.org/browse/JENKINS-3451">issue 3451</a>)
  <li class='bug'>
    A failing test is recorded when JUnit XML is invalid
    (<a href="http://issues.jenkins-ci.org/browse/JENKINS-3149">issue 3149</a>)
  <li class=bug>
    Fixed possible <tt>Unable to call getCredential. Invalid object ID</tt> race problem.
    (<a href="http://issues.jenkins-ci.org/browse/JENKINS-4176">issue 4176</a>)
  <li class='bug'>
    If the timing coincides between polling and build, Hudson ended up creating multiple workspaces for the same job,
    even when concurrent build is off.
    (<a href="http://issues.jenkins-ci.org/browse/JENKINS-4202">issue 4202</a>)
  <li class='bug'>
    Fixed a "Releasing unallocated workspace" assertion error.
    (<a href="http://issues.jenkins-ci.org/browse/JENKINS-4206">issue 4206</a>)
  <li class='bug'>
    Fixed NPE in various Maven reporters caused by Hudson core problem.
    (<a href="http://issues.jenkins-ci.org/browse/JENKINS-4192">issue 4192</a>)
  <li class=bug>
    Show warning if zero value entered for #builds/#days to save for discarding old builds
    (<a href="http://issues.jenkins-ci.org/browse/JENKINS-4110">issue 4110</a>)
  <li class=rfe>
    Added <tt>create-job</tt> CLI command.
  <li class=rfe>
    Hudson now tracks why a slave is put offline.
    (<a href="http://issues.jenkins-ci.org/browse/JENKINS-2431">issue 2431</a>)
  <li class='rfe'>
    User-settable descriptions for tests.
  <li class='rfe'>
    A history page with test count and duration charts.
    (<a href="http://issues.jenkins-ci.org/browse/JENKINS-2228">issue 2228</a>)
  <li class='rfe'>
    A collapsible panel with test error details on the overview pages.
  <li class='rfe'>
    Skipped tests counts are included in tables.
    (<a href="http://issues.jenkins-ci.org/browse/JENKINS-1820">issue 1820</a>)
  <li class='rfe'>
    New tests are shown in bold.
    (<a href="http://issues.jenkins-ci.org/browse/JENKINS-2046">issue 2046</a>)
  <li class='major rfe'>
    JUnit report improvements: A new extension point for contributing to test reports.
</ul>
<h3><a name=v1.319>What's new in 1.319</a> (2009/08/08)</h3>
<ul class=image>
  <li class=bug>
    Improved the start up error handling with <tt>slave.jar -jnlpUrl</tt> option.
    (<a href="http://www.nabble.com/Windows-slave-unable-to-connect-after-upgrade-to-1.317-td24726491.html">report</a>)
  <li class=bug>
    Made hetero-list's include of descriptor config pages optional, so
    that descriptors without config.jelly files don't break page rendering.
    (<a href="http://www.nabble.com/claim-plugin-text-finder-plugin-conflict-tc24535708.html">See
    here for background.</a>
  <li class=bug>
    Moved Maven help files to maven-plugin.
    (<a href="http://issues.jenkins-ci.org/browse/JENKINS-3527">issue 3527</a>)
  <li class=bug>
    Hudson shouldn't immediately launch a slave newly created via copy.
    <a href="http://www.nabble.com/copying-slave-td24791624.html">report</a>
  <li class=rfe>
    Added support for optional alternate Maven settings file for use
    in embedded Maven for POM parsing as well as actual Maven
    execution.
    (<a href="http://issues.jenkins-ci.org/browse/JENKINS-2575">issue 2575</a>)
  <li class=rfe>
    Added a test button to the PAM configuration to make sure Hudson has read access to
    /etc/shadow
    (<a href="http://www.nabble.com/pam-auth-issues-td24698467.html">report</a>)
  <li class=rfe>
    Users can define their own views
  <li class=rfe>
    Added a /me url that points to the current user
  <li class=rfe>
    Added a new password parameter type to the parameterized builds.
    (<a href="http://www.nabble.com/Creating-a-new-parameter-Type-%3A-Masked-Parameter-td24786554.html">report</a>)
  <li class=rfe>
    Matrix projects can now run sequentially
    (<a href="http://issues.jenkins-ci.org/browse/JENKINS-3028">issue 3028</a>)
  <li class='major rfe'>
    Hudson now allows builds of a single project to execute concurrently.
</ul>
<h3><a name=v1.318>What's new in 1.318</a> (2009/07/31)</h3>
<ul class=image>
  <li class=bug>
    Removed a problematic MIME type entry that prevents Hudson from deploying on JOnAS.
    (<a href="http://www.nabble.com/Error-with-mime-type--%27application-xslt%2Bxml%27-when-deploying-hudson-1.316-in-jonas-td24740489.html">report</a>)
  <li class=bug>
    Hudson can't restart itself on Mac, so don't pretend that it can.
    (<a href="http://www.nabble.com/Restarting-hudson-not-working-on-MacOS--to24641779.html">report</a>)
  <li class=bug>
    Fixed Maven plugin to properly use private repository (when
    specified) when parsing POMs.
    (<a href="http://issues.jenkins-ci.org/browse/JENKINS-4102">issue 4102</a>)
  <li class=bug>
    Edit Description worked incorrectly when default view is changed from All jobs.
    (<a href="http://issues.jenkins-ci.org/browse/JENKINS-4070">issue 4070</a>)
  <li class=bug>
    Fixed a bug in JDK auto-installation to Windows with directories with whitespaces.
    (<a href="http://issues.jenkins-ci.org/browse/JENKINS-4118">issue 4118</a>)
  <li class=rfe>
    Added support for incremental Maven project builds,
    using <a href="http://docs.codehaus.org/display/MAVEN/Make+Like+Reactor+Mode">Maven's
    make-like reactor mode</a>.
  <li class=rfe>
    Script console can now see classes from all the plugins, not just core.
    (<a href="http://issues.jenkins-ci.org/browse/JENKINS-4086">issue 4086</a>)
  <li class=rfe>
    <tt>slave.jar</tt> now has the <tt>-auth</tt> option to specify the credential for accessing Hudson
    (<a href="http://www.nabble.com/Hudson-Linux-Master-%2B-Windows-Slave-issues-to24679421.html">report</a>)
  <li class=rfe>
    Debian package now depends on <tt>java2-runtime-headless</tt> instead of <tt>java2-runtime</tt>
  <li class=rfe>
    Actions can now contribute environment variables.
    (<a href="http://www.nabble.com/Plugin-dev%3A-Builder-and-the-exporting-of-environment-variables.-td24676833.html">report</a>)
  <li class=rfe>
    Modified the reconnection logic for slaves connecting via JNLP so that it works better with protected Hudson.
    (<a href="http://www.nabble.com/more-lenient-retry-logic-in-Engine.waitForServerToBack-td24703172.html">report</a>)
</ul>
<h3><a name=v1.317>What's new in 1.317</a> (2009/07/24)</h3>
<ul class=image>
  <li class=bug>
    Fixed a bug in inferring root DN in non-anonymous LDAP environment.
      (<a href="http://www.nabble.com/Hudson-non-anonymous-LDAP-broken---td24529557.html">report</a>)
  <li class=bug>
    Fixed a MissingResourceException for "Ajp13Listener.ShortPacket"
    (<a href="http://issues.jenkins-ci.org/browse/JENKINS-4053">issue 4053</a>)
  <li class=bug>
    Fixed 500 error when requesting the zip URL.
    (<a href="http://issues.jenkins-ci.org/browse/JENKINS-4039">issue 4039</a>)
  <li class=bug>
    Debian package now has 750 permission on /var/run/hudson and /var/lib/hudson to make ssh work
    (<a href="http://issues.jenkins-ci.org/browse/JENKINS-4047">issue 4047</a>)
  <li class=bug>
    Fixed <tt>LinkageError</tt> in PAM authentication on Solaris.
    (<a href="http://issues.jenkins-ci.org/browse/JENKINS-3546">issue 3546</a>)
  <li class=bug>
    Fixed a JDK path separator issue between Windows master and Unix slaves.
  <li class=bug>
    Fixed a memory leak in the remoting layer.
    (<a href="http://issues.jenkins-ci.org/browse/JENKINS-4045">issue 4045</a>)
  <li class=bug>
    Fixed Maven dependency build order logic.
    (<a href="http://issues.jenkins-ci.org/browse/JENKINS-2736">issue 2736</a>)
  <li class=bug>
    Renaming views and jobs, and deleting jobs should use POST instead of GET.
    (<a href="http://www.nabble.com/Changing-some-GETs-to-POSTs-td24401229.html">discussion</a>)
  <li class=rfe>
    Improved the error diagnosis of "Processing failed due to a bug in the code"
  <li class=rfe>
    Slaves expose more information via the remote API now.
  <li class=rfe>
    Exported BUILD_ID to the remote API.
    (<a href="http://www.nabble.com/How-get-BUILD_ID-from-other-project-in-Hudson-td24588627.html">report</a>)
  <li class=rfe>
    Don't let the slave TCP/IP connection port failure to prevent Hudson start up.
    (<a href="http://www.nabble.com/%22java.net.BindException%3A-Address-already-in-use%22-blocks-Hudson-td24549943.html">report</a>)
  <li class=rfe>
    If the user sets up "Hudson's own" security realm, UI now asks the first admin user to be created.
  <li class=rfe>
    Windows service now does log rotation and handles whitespace in path correctly.
    (This is only applicable to newly installed services.)
    (<a href="http://www.nabble.com/Windows-Service%3A-Error-193%3A-***-is-not-a-valid-Win32-application.-td24586795.html">report</a>)
</ul>
<h3><a name=v1.316>What's new in 1.316</a> (2009/07/17)</h3>
<ul class=image>
  <li class=bug>
    Matrix configuration should show a test trend.
    (<a href="http://issues.jenkins-ci.org/browse/JENKINS-840">issue 840</a>)
  <li class=bug>
    Fixed a possible NPE in installing Windows service.
    (<a href="http://d.hatena.ne.jp/ushiday/20090708">report</a>)
  <li class=bug>
    Fixed a possible NPE in <tt>CrumbFilter.getCrumbIssuer</tt>.
    (<a href="http://issues.jenkins-ci.org/browse/JENKINS-3986">issue 3986</a>)
  <li class=bug>
    Login may result in 403 if the user realm is delegated to container.
    (<a href="http://issues.jenkins-ci.org/browse/JENKINS-1235">issue 1235</a>)
  <li class=bug>
    The <tt>--logfile</tt> option stopped working on Windows.
    (<a href="http://issues.jenkins-ci.org/browse/JENKINS-3272">issue 3272</a>)
  <li class=bug>
    On-demand retention policy almost immediately turns off slaves.
    (<a href="http://issues.jenkins-ci.org/browse/JENKINS-3972">issue 3972</a>)
  <li class=bug>
    Fixed "incomplete LifecycleExecutor" warning with Maven 2.2
    (<a href="http://issues.jenkins-ci.org/browse/JENKINS-2373">issue 2373</a>)
  <li class=bug>
    Fixed a bug in Winstone that may result in "unable to create new native thread" error
    (<a href="http://www.nabble.com/OutOfMemoryError-on-all-jobs-after-a-while-td24408800.html">report</a>)
  <li class=bug>
    Fixed a possible NPEs with the slavestatus plugin.
    (<a href="http://www.nabble.com/Hudson-throws-NPE-after-upgrade-to-1.1315-td24476619.html">report</a>)
  <li class=bug>
    Fixed a possible StringIndexOutOfBoundsException with Windows process execution.
    (<a href="http://issues.jenkins-ci.org/browse/JENKINS-4034">issue 4034</a>)
  <li class=bug>
    Fixed an NPE when environment variables are enabled but no variables are set.
    (<a href="http://issues.jenkins-ci.org/browse/JENKINS-4032">issue 4032</a>)
  <li class=rfe>
    Added <tt>ibm-web-bnd.xmi</tt> to simplify the automated deployment with WebSphere.
    (<a href="http://issues.jenkins-ci.org/browse/JENKINS-3270">issue 3270</a>)
  <li class=rfe>
    When deleting the workspace of a matrix project, do so for all configurations.
    (<a href="http://issues.jenkins-ci.org/browse/JENKINS-3087">issue 3087</a>)
  <li class=rfe>
    Enclose URLs in angle brackets when sending mail.
    (<a href="http://issues.jenkins-ci.org/browse/JENKINS-3647">issue 3647</a>)
  <li class=rfe>
    Plugins can now hide classes in the core so that they can ship their own versions.
    (<a href="http://www.nabble.com/jaxen-JDOM-classloading-issues.-td24459951.html">report</a>)
  <li class=rfe>
    The default view is now configurable.
  <li class=rfe>
    Tentatively added additional extension points to control queue behaviors.
    (<a href="http://www.nabble.com/Queue-handling-contribution-td24322512.html">patch</a>)
  <li class=rfe>
    Added support for proxy authentication on non-NTLM systems
    (<a href="http://issues.jenkins-ci.org/browse/JENKINS-1920">issue 1920</a>)
  <li class=rfe>
    Added MIME type mapping for several well-known file extensions so that it works everywhere.
    (<a href="http://issues.jenkins-ci.org/browse/JENKINS-3803">issue 3803</a>)
</ul>
<h3><a name=v1.315>What's new in 1.315</a> (2009/07/10)</h3>
<ul class=image>
  <li class=bug>
    Hudson failed to notice a build result status change if aborted builds
    were in the middle.
    (<a href="http://www.nabble.com/Losing-build-state-after-aborts--td24335949.html">report</a>)
  <li class=bug>
    TCP/IP hostname calculation of slaves may fail due in high latency network.
    (<a href="http://issues.jenkins-ci.org/browse/JENKINS-3981">issue 3981</a>)
  <li class=bug>
    Expose MAVEN_OPTS as env. var, in addition to set it to Maven JVM.
    (<a href="http://issues.jenkins-ci.org/browse/JENKINS-3644">issue 3644</a>)
  <li class=bug>
    Fixed winp.dll load problem on WebSphere
    (<a href="http://www.nabble.com/winp.dll-problem-still-exists-td24390682.html">report</a>)
  <li class=bug>
    Subversion checkouts created files for symlinks
    (<a href="http://issues.jenkins-ci.org/browse/JENKINS-3949">issue 3949</a>)
  <li class=rfe>
    Hudson CLI now tries to connect to Hudson via plain TCP/IP, then fall back to tunneling over HTTP.
  <li class=rfe>
    Added ability to exclude by author and revision property with Subversion polling trigger.
  <li class=rfe>
    CLI slave agents show details of how it failed to connect.
    (<a href="http://www.nabble.com/Can%27t-start-a-slave-via-JNLP-td24363116.html">report</a>)
</ul>
<h3><a name=v1.314>What's new in 1.314</a> (2009/07/02)</h3>
<ul class=image>
  <li class=bug>
    Fixed a possible "Cannot create a file when that file already exists" error in managed Windows slave launcher.
    <a href="http://www.nabble.com/%22Cannot-create-a-file-when-that-file-already-exists%22---huh--td23949362.html#a23950643">report</a>
  <li class=bug>
    Made Hudson more robust in parsing <tt>CVS/Entries</tt>
    <a href="http://www.nabble.com/Exception-while-checking-out-from-CVS-td24256117.html">report</a>
  <li class=bug>
    Fixed a regression in the <tt>groovy</tt> CLI command
    <a href="http://d.hatena.ne.jp/tanamon/20090630/1246372887">report</a>
  <li class='major bug'>
    Fixed regression in handling of usernames containing <code>&lt;</code>, often used by Mercurial.
    (<a href="http://issues.jenkins-ci.org/browse/JENKINS-3964">issue 3964</a>)
  <li class=rfe>
    Allow Maven projects to have their own artifact archiver settings.
    (<a href="http://issues.jenkins-ci.org/browse/JENKINS-3289">issue 3289</a>)
</ul>
<h3><a name=v1.313>What's new in 1.313</a> (2009/06/26)</h3>
<ul class=image>
  <li class=bug>
    Added copy-job, delete-job, enable-job, and disable-job command.
  <li class=bug>
    Fixed a bug in the non-ASCII character handling in remote bulk file copy.
    (<a href="http://www.nabble.com/WG%3A-Error-when-saving-Artifacts-td24106649.html">report</a>)
  <li class=rfe>
    Supported self restart on all containers in Unix
    (<a href="http://www.nabble.com/What-are-your-experiences-with-Hudson-and-different-containers--td24075611.html">report</a>)
  <li class=rfe>
    Added Retry Logic to SCM Checkout
  <li class=bug>
    Fix bug in crumb validation when client is coming through a proxy.
    (<a href="http://issues.jenkins-ci.org/browse/JENKINS-3854">issue 3854</a>)
  <li class=bug>
    Replaced "appears to be stuck" with an icon.
    (<a href="http://issues.jenkins-ci.org/browse/JENKINS-3891">issue 3891</a>)
  <li class=bug>
    WebDAV deployment from Maven was failing with VerifyError.
  <li class=bug>
    Subversion checkout/update gets in an infinite loop when a previously valid password goes invalid.
    (<a href="http://issues.jenkins-ci.org/browse/JENKINS-2909">issue 2909</a>)
</ul>
<h3><a name=v1.312>What's new in 1.312</a> (2009/06/23)</h3>
<ul class=image>
  <li class=bug>
    1.311 jars were not properly signed
  <li class=bug>
    Subversion SCM browsers were not working.
    (<a href="http://www.nabble.com/Build-311-breaks-change-logs-td24150221.html">report</a>)
</ul>
<h3><a name=v1.311>What's new in 1.311</a> (2009/06/19)</h3>
<ul class=image>
  <li class=bug>
    Gracefully handle IBM JVMs on PowerPC.
    (<a href="http://issues.jenkins-ci.org/browse/JENKINS-3875">issue 3875</a>)
  <li class=bug>
    Fixed NPE with GlassFish v3 when CSRF protection is on.
    (<a href="http://issues.jenkins-ci.org/browse/JENKINS-3878">issue 3878</a>)
  <li class=bug>
    Fixed a bug in CLI where the state of command executions may interfere with each other.
  <li class=bug>
    CLI should handle the situation gracefully if the server doesn't use crumb.
  <li class=bug>
    Fixed a performance problem in CLI execution.
  <li class=bug>
    Don't populate the default value of the Subversion local directory name.
    (<a href="http://www.nabble.com/Is-%22%22Local-module-directory%22-really-optional--td24035475.html">report</a>)
  <li class=rfe>
    Integrated SVNKit 1.3.0
  <li class=rfe>
    Implemented more intelligent polling assisted by <tt>commit-hook</tt> from SVN repository. 
    (<a href="http://wiki.jenkins-ci.org/display/JENKINS//Subversion+post-commit+hook">details</a>)
  <li class=rfe>
    Subversion support is moved into a plugin to isolate SVNKit that has GPL-like license.
  <li class=rfe>
    Fixed a performance problem in master/slave file copy.
    (<a href="http://issues.jenkins-ci.org/browse/JENKINS-3799">issue 3799</a>)
  <li class=rfe>
    Set time out to avoid infinite hang when SMTP servers don't respond in time.
    (<a href="http://www.nabble.com/Lockup-during-e-mail-notification.-td23718820.html">report</a>)
</ul>
<h3><a name=v1.310>What's new in 1.310</a> (2009/06/14)</h3>
<ul class=image>
  <li class=bug>
    Ant/Maven installers weren't setting the file permissions on Unix.
    (<a href="http://issues.jenkins-ci.org/browse/JENKINS-3850">issue 3850</a>)
  <li class=bug>
    Fixed cross-site scripting vulnerabilities, thanks to Steve Milner.
  <li class=bug>
    Changing number of executors for master node required Hudson restart.
    (<a href="http://issues.jenkins-ci.org/browse/JENKINS-3092">issue 3092</a>)
  <li class=bug>
    Improved validation and help text regarding when number of executors setting may be zero.
    (<a href="http://issues.jenkins-ci.org/browse/JENKINS-2110">issue 2110</a>)
  <li class=bug>
    NPE fix in the remote API if @xpath is used without @exclude.
    (<a href="http://www.nabble.com/Adding-Remote-API-support-to-findbugs-and-emma-plugins-td23819499.html">patch</a>)
  <li class=rfe>
    Expose the node name as 'NODE_NAME' environment varilable to build.
  <li class=rfe>
    Added a CLI command to clear the job queue.
    (<a href="http://www.nabble.com/cancel-all--td23930886.html">report</a>)
  <li class=rfe>
    Sundry improvements to automatic tool installation. You no longer need to configure an absolute tool home directory. Also some Unix-specific fixes.
  <li class='major rfe'>
    Generate nonce values to prevent cross site request forgeries. Extension point to customize the nonce generation algorithm.
</ul>
<h3><a name=v1.309>What's new in 1.309</a> (2009/05/31)</h3>
<ul class=image>
  <li class=bug>
    Reimplemented JDK auto installer to reduce Hudson footprint by 5MB. This also fix a failure to run on JBoss.
   (<a href="http://www.nabble.com/Hudson-1.308-seems-to-be-broken-with-Jboss-td23780609.html">report</a>)
</ul>
<h3><a name=v1.308>What's new in 1.308</a> (2009/05/28)</h3>
<ul class=image>
  <li class=bug>
    Unit test trend graph was not displayed if there's no successful build.
   (<a href="http://www.nabble.com/Re%3A-Test-Result-Trend-plot-not-showing-p23707741.html">report</a>)
  <li class=bug>
    init script (<tt>$HUDSON_HOME/init.groovy</tt>) is now run with uber-classloader.
  <li class=bug>
    Maven2 projects may fail with "Cannot lookup required component".
    (<a href="http://issues.jenkins-ci.org/browse/JENKINS-3706">issue 3706</a>)
  <li class=bug>
    Toned down the form validation of JDK, Maven, Ant installations given that we can now auto-install them.
  <li class=rfe>
    Ant can now be automatically installed from ant.apache.org.
  <li class=rfe>
    Maven can now be automatically installed from maven.apache.org.
</ul>
<h3><a name=v1.307>What's new in 1.307</a> (2009/05/22)</h3>
<ul class=image>
  <li class=bug>
    AbstractProject.doWipeOutWorkspace() wasn't calling SCM.processWorkspaceBeforeDeletion.
    (<a href="http://issues.jenkins-ci.org/browse/JENKINS-3506">issue 3506</a>)
  <li class=bug>
    <tt>X-Hudson</tt> header was sent for all views, not just the top page.
    (<a href="http://www.netbeans.org/issues/show_bug.cgi?id=165067">report</a>)
  <li class=bug>
    Remote API served incorrect absolute URLs when Hudson is run behind a reverse proxy.
    (<a href="http://www.netbeans.org/issues/show_bug.cgi?id=165067">report</a>)
  <li class=bug>
    Further improved the JUnit report parsing.
    (<a href="http://www.nabble.com/NPE-%28Fatal%3A-Null%29-in-recording-junit-test-results-td23562964.html">report</a>)
  <li class=bug>
    External job monitoring was ignoring the possible encoding difference between Hudson and the remote machine that executed the job.
    (<a href="http://www.nabble.com/windows%E3%81%AEhudson%E3%81%8B%E3%82%89ssh%E3%82%B9%E3%83%AC%E3%83%BC%E3%83%96%E3%82%92%E4%BD%BF%E3%81%86%E3%81%A8%E3%81%8D%E3%81%AE%E6%96%87%E5%AD%97%E3%82%B3%E3%83%BC%E3%83%89%E5%8F%96%E3%82%8A%E6%89%B1%E3%81%84%E3%81%AB%E3%81%A4%E3%81%84%E3%81%A6-td23583532.html">report</a>)
  <li class=bug>
    Slave launch log was doing extra buffering that can prevent error logs (and so on) from showing up instantly.
    (<a href="http://www.nabble.com/Selenium-Grid-Plugin-tp23481283p23486010.html">report</a>)
  <li class=bug>
    Some failures in Windows batch files didn't cause Hudson to fail the build.
    (<a href="http://www.nabble.com/Propagating-failure-in-Windows-Batch-actions-td23603409.html">report</a>)
</ul>
<h3><a name=v1.306>What's new in 1.306</a> (2009/05/16)</h3>
<ul class=image>
  <li class=bug>
    Maven 2.1 support was not working on slaves.
    (<a href="http://www.nabble.com/1.305-fully-break-native-maven-support-td23575755.html">report</a>)
</ul>
<h3><a name=v1.305>What's new in 1.305</a> (2009/05/16)</h3>
<ul class=image>
  <li class=bug>
    Fixed a bug that caused Hudson to delete slave workspaces too often.
    (<a href="http://issues.jenkins-ci.org/browse/JENKINS-3653">issue 3653</a>)
  <li class=bug>
    If distributed build isn't enabled, slave selection drop-down shouldn't be displayed in the job config.
  <li class=bug>
    Added support for Svent 2.x SCM browsers.
    (<a href="http://issues.jenkins-ci.org/browse/JENKINS-3357">issue 3357</a>)
  <li class=bug>
    Fixed unexpanded rootURL in CLI. 
    (<a href="http://d.hatena.ne.jp/masanobuimai/20090511#1242050331">report</a>)
  <li class=bug>
    Trying to see the generated maven site results in 404.
    (<a href="http://issues.jenkins-ci.org/browse/JENKINS-3497">issue 3497</a>)
  <li class=rfe>
    Long lines in console output are now wrapped in most browsers.
  <li class='major rfe'>
    Hudson can now automatically install JDKs from java.sun.com
  <li class='major rfe'>
    The native m2 mode now works with Maven 2.1
    (<a href="http://issues.jenkins-ci.org/browse/JENKINS-2373">issue 2373</a>)
</ul>
<h3><a name=v1.304>What's new in 1.304</a> (2009/05/08)</h3>
<ul class=image>
  <li class=bug>
    CLI didn't work with "java -jar hudson.war"
    (<a href="http://d.hatena.ne.jp/masanobuimai/20090503#1241357664">report</a>)
  <li class=bug>
    Link to the jar file in the CLI usage page is made more robust.
    (<a href="http://issues.jenkins-ci.org/browse/JENKINS-3621">issue 3621</a>)
  <li class=bug>
    "Build after other projects are built" wasn't loading the proper setting.
    (<a href="http://issues.jenkins-ci.org/browse/JENKINS-3284">issue 3284</a>)
  <li class=rfe>
    Hudson started as "java -jar hudson.war" can now restart itself on all Unix flavors.
  <li class=rfe>
    When run on GlassFish, Hudson configures GF correctly to handle URI encoding always in UTF-8
  <li class=rfe>
    Added a new extension point to contribute fragment to UDP-based auto discovery.
  <li class=bug>
    Rolled back changes for JENKINS-3580 - workspace is once again deleted on svn checkout.
    (<a href="http://issues.jenkins-ci.org/browse/JENKINS-3580">issue 3580</a>)
</ul>
<h3><a name=v1.303>What's new in 1.303</a> (2009/05/03)</h3>
<ul class=image>
  <li class='bug'>
    Fixed a binary incompatibility in <tt>UpstreamCause</tt> that results in <tt>NoSuchMethodError</tt>. Regression in 1.302.
    (<a href="http://www.nabble.com/URGENT%3A-parameterizedtrigger-plugin-gone-out-of-compatible-with-the--latest-1.302-release....-Re%3A-parameterized-plugin-sometime-not-trigger-a--build...-td23349444.html">report</a>)
  <li class='bug'>
    The "groovysh" CLI command puts "println" to server stdout, instead of CLI stdout.
</ul>
<h3><a name=v1.302>What's new in 1.302</a> (2009/05/01)</h3>
<ul class=image>
  <li class='major bug'>
    The elusive 'Not in GZIP format' exception is finally fixed thanks to <tt>cristiano_k</tt>'s great detective work
    (<a href="http://issues.jenkins-ci.org/browse/JENKINS-2154">issue 2154</a>)
  <li class='bug'>
    Hudson kept relaunching the slave under the "on-demand" retention strategy.
    (<a href="http://www.nabble.com/SlaveComputer.connect-Called-Multiple-Times-td23208903.html">report</a>)
  <li class=bug>
    Extra slash (/) included in path to workspace copy of svn external.
    (<a href="http://issues.jenkins-ci.org/browse/JENKINS-3533">issue 3533</a>)
  <li class=bug>
    NPE prevents Hudson from starting up on some environments
    (<a href="http://www.nabble.com/Failed-to-initialisze-Hudson-%3A-NullPointerException-td23252806.html">report</a>)
  <li class=bug>
    Workspace deleted when subversion checkout happens.
    (<a href="http://issues.jenkins-ci.org/browse/JENKINS-3580">issue 3580</a>)
  <li class=bug>
    Hudson now handles unexpected failures in trigger plugins more gracefully.
  <li class='rfe'>
    Use 8K buffer to improve remote file copy performance.
    (<a href="http://issues.jenkins-ci.org/browse/JENKINS-3524">issue 3524</a>)
  <li class='rfe'>
    Hudson now has a CLI
  <li class='major rfe'>
    Hudson's start up performance is improved by loading data concurrently.
</ul>
<h3><a name=v1.301>What's new in 1.301</a> (2009/04/25)</h3>
<ul class=image>
  <li class=bug>
    When a SCM plugin is uninstalled, projects using it should fall back to "No SCM".
  <li class=bug>
    When polling SCMs, boolean parameter sets default value collectly.
  <li class=bug>
    Sidebar build descriptions will not have "..." appended unless they have been truncated.
    (<a href="http://issues.jenkins-ci.org/browse/JENKINS-3541">issue 3541</a>)
  <li class=bug>
    Workspace with symlink causes svn exception when updating externals.
    (<a href="http://issues.jenkins-ci.org/browse/JENKINS-3532">issue 3532</a>)
  <li class=rfe>
    Hudson now started bundling ssh-slaves plugin out of the box.
  <li class=rfe>
    Added an extension point to programmatically contribute a Subversion authentication credential.
    (<a href="http://www.nabble.com/Subversion-credentials-extension-point-td23159323.html">report</a>)
  <li class=rfe>
    You can now configure which columns are displayed in a view.
    "Last Stable" was also added as an optional column (not displayed by default).
    (<a href="http://issues.jenkins-ci.org/browse/JENKINS-3465">issue 3465</a>)
  <li class=rfe>
    Preventive node monitoring like /tmp size check, swap space size check can be now disabled selectively.
    (<a href="http://issues.jenkins-ci.org/browse/JENKINS-2596">issue 2596</a>,
     <a href="http://issues.jenkins-ci.org/browse/JENKINS-2552">issue 2552</a>)
  <li class='major rfe'>
    Per-project read permission support.
    (<a href="http://issues.jenkins-ci.org/browse/JENKINS-2324">issue 2324</a>)
</ul>

<p>
<b>Older changelogs can be found in a <a href="changelog-old.html">separate file</a></b>

</body>
</html><|MERGE_RESOLUTION|>--- conflicted
+++ resolved
@@ -61,8 +61,7 @@
 
 <!-- these changes are controlled by the release process. DO NOT MODIFY -->
 <div id="rc" style="display:none;"><!--=BEGIN=-->
-<<<<<<< HEAD
-<h3><a name=v1.469>What's new in 1.469</a> <!--=DATE=--></h3>
+<h3><a name=v1.470>What's new in 1.470</a> <!--=DATE=--></h3>
 <ul class=image>
   <li class=bug>
     JSON MIME type should be "application/json"
@@ -81,10 +80,6 @@
   <li class=rfe>
     The CLI <tt>build</tt> command can now wait until the start of the build.
 </ul>
-=======
-<h3><a name=v1.470>What's new in 1.470</a> <!--=DATE=--></h3>
-<!--=RC-CHANGES=-->
->>>>>>> 201bd2f8
 </div><!--=END=-->
 <h3><a name=v1.469>What's new in 1.469</a> (2012/06/11)</h3>
 <ul class=image>
